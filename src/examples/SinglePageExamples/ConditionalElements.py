--- conflicted
+++ resolved
@@ -152,14 +152,8 @@
     fontSize = 10,
     rLeading = 0,
     showElementInfo = False,
-<<<<<<< HEAD
-    showElementOrigin = True, # Show origin marker on element, to see their alignments.
-    originTop = True,
-    hyphenation = False,
-=======
     showElementOrigin = True,
     originTop = True
->>>>>>> 4fb151f1
 )
 
 EXPORT_PATH = '_export/ConditionalElements.pdf' # Export in folder that does not commit un Git. Force to export PDF.
