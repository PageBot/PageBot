# PageBot Version 0.5

## What is PageBot?

<<<<<<< HEAD
PageBot enables designers to create high quality typographic documents using scripted page layout programs. 
It is available both as Python library inside [DrawBot](https://www.drawbot.com) and as a collection of stand-alone desktop applications. 

PageBot is an initiative of [Type Network](https:/typenetwork.com)
=======
As short description PageBot is a scripted page layout program, available as Python library inside <a href="http:/drawbot.com">@DrawBotApp</a> and as a collection of stand-alone desktop applications that can be created from it.

PageBot is an initiative of <a href="http:/typenetwork.com">Type Network</a> to create a system for scriptable applications generating high quality typographic documents, supporting high quality fonts.

PageBot is available under MIT Open Source license from <a href="https://github.com/TypeNetwork/PageBot">github.com/TypeNetwork/PageBot</a>.

An automatic generated manual is at <a href="https://typenetwork.github.io/PageBot/">typenetwork.github.io/PageBot</a>.
>>>>>>> 1965295f

## Current status

Although released as Open Source under MIT license, PageBot is still in testing alpha phase. 
More examples need to be created to fully test all functions. 
For further development the contribution of others is highly appreciated.

Known bugs and missing functions are:

* Image + Pixelmap + Caption elements have some scaling problems.
* Reading XML text from markdown is missing Document styles.
* Better management of text baselines on pages and throughout documents.
* More useful views (representations of Documents) need to be developed and tested.
<<<<<<< HEAD
* Not all examples currently work properly.
* Windows, GNU+Linux and Android users are not yet supported, but PageBot could be ported to <http://xxyxyz.org/flat>

## Documentation

Full documentation is available at <https://typenetwork.github.io/PageBot>

Functions overview:
=======
* Not all scripts in the Examples currently work properly, due to late changes in the PageBot core.

## Functions
An overview of PageBot functions reads like this:
>>>>>>> 1965295f

* Various types of Element objects can be placed on a page or inside other Element objects.
* Grids can be defined through style measurements and views.
* Page templates (or templates for any other element combination) can be defined and applied.
* Automatic layout conditions for elements, like even distribution across or floating down parent elements.
* Specialized views on a Document, such as plain pages, spreads and other layout of page groups, optional with crop-marks, registration-mark, color-strips, file name, etc. The result of all views can be placed on pages as illustration.
* Graphics - using all Drawbot drawing tools.
* All image filtering supplied by Drawbot ImageObject.
* Access and modify images on pixel-level.
* Cascading styles, where Element values inherit from parent Elements, similar to CSS behavior.   
* Text flows are using the OSX FormattedString for all typographic parameters.
* Random Text generator for headlines and articles.
* Read text from markdown (.md) and XML files.
* Support large amount of text processing functions:
   * centered, left, right and justified
   * Text to fit a box and elastic box to fit text
   * Tabular setting
   * Text Flow from one element to another. 
   * Variable Font UI access and instance creation, all of Python library "fonttools" available.
   * Access to all font metrics.
   * Outline Font access modification.
   * Space, groups and kerning access and modifcation.
   * OT layout and feature access and modification.
* 3D Positioning of points, for future usage.
* Motion Graphics, export as animated .gif and .mov files, keyframing timeline, 
* Export to PDF, PNG, JPG, SVG, (animated) GIF, MOV, XML, through programmable views.

## Sub-functions
* Building online documents, pre-compiles all used images into formats that can be displayed by browsers, such as PNG, JPG or SVG.
* Creating automatic table of contents, image reference, quote reference, etc. from composed documents.

## License

All PageBot source code is available as open source under the MIT license. 
However, some other separate works are aggregated in this repository for convenience, and available under their own licenses. 
See LICENSE files for details. 

## Future developments

* Element classes supporting various types of graphs, info-graphics, maps, PageBot document layout, Variable Font axes layout, font metrics.
* Views for thumbnail page overview, combined booklet-sheets for print, site-maps, etc.
* Add export of text to MarkDown .md files.
* Add export to online documents, such as HTML/CSS/JS for specific designs of web pages, such as Kirby.
* Export to WordPress® PHP sites.
* Export to Ruby®/Sketchup® data files.
* Add export to Angular® files.
* Export to InDesign® and Illustrator®, as close as possible translating PageBot elements to the native file format of these applications.
* Time line, definition and editing, length and fps.
* Integrate the PageBot manual builder with other export functions of the library.
* Add more unit-tests to guarantee the integrity of the library and output consistency.
* Automatic support of ornament frames, in connection to the Element borders and the layout of exiting (TN) border fonts.

## Types of publications to develop

* TypeNetwork stationary and publications as scripted templates
* Specimens for TN library
* Recreation of legacy type specimens as PageBot templates
* Magazines
* Newspapers
* Newsletters
* Books
* Parametric corporate identities, including their styleguides, stationary and business card templates.
* Parametric advertizements (connecting to existing ad-systems)
* Online documents, such as single page websites
* Wayfindng templates for signs and maps
* T-Shirt templates
* Templates with embedded information for graphic- and typographic education.<|MERGE_RESOLUTION|>--- conflicted
+++ resolved
@@ -2,26 +2,21 @@
 
 ## What is PageBot?
 
-<<<<<<< HEAD
-PageBot enables designers to create high quality typographic documents using scripted page layout programs. 
-It is available both as Python library inside [DrawBot](https://www.drawbot.com) and as a collection of stand-alone desktop applications. 
+PageBot is a page layout program, that enables designers to create high quality documents using code. 
+It is available both as Python library inside [DrawBot](https://www.drawbot.com) and as part of a collection of stand-alone desktop applications that can be created from it. 
 
-PageBot is an initiative of [Type Network](https:/typenetwork.com)
-=======
-As short description PageBot is a scripted page layout program, available as Python library inside <a href="http:/drawbot.com">@DrawBotApp</a> and as a collection of stand-alone desktop applications that can be created from it.
+Initiated by [Type Network](https:/typenetwork.com), our aim is to create a system for scriptable applications generating high quality typographic documents that support high quality fonts.
 
-PageBot is an initiative of <a href="http:/typenetwork.com">Type Network</a> to create a system for scriptable applications generating high quality typographic documents, supporting high quality fonts.
+PageBot is available under MIT Open Source license from [github.com/TypeNetwork/PageBot](https://github.com/TypeNetwork/PageBot)
 
-PageBot is available under MIT Open Source license from <a href="https://github.com/TypeNetwork/PageBot">github.com/TypeNetwork/PageBot</a>.
-
-An automatic generated manual is at <a href="https://typenetwork.github.io/PageBot/">typenetwork.github.io/PageBot</a>.
->>>>>>> 1965295f
+A manual, generated automatically with PageBot, is at [typenetwork.github.io/PageBot](https://typenetwork.github.io/PageBot)
 
 ## Current status
 
-Although released as Open Source under MIT license, PageBot is still in testing alpha phase. 
-More examples need to be created to fully test all functions. 
-For further development the contribution of others is highly appreciated.
+Although publicly available as Open Source under an MIT license, PageBot is still in a testing/alpha phase.
+More examples need to be created to fully test all functions.
+
+For further development, the contribution of others is highly appreciated.
 
 Known bugs and missing functions are:
 
@@ -29,21 +24,12 @@
 * Reading XML text from markdown is missing Document styles.
 * Better management of text baselines on pages and throughout documents.
 * More useful views (representations of Documents) need to be developed and tested.
-<<<<<<< HEAD
-* Not all examples currently work properly.
-* Windows, GNU+Linux and Android users are not yet supported, but PageBot could be ported to <http://xxyxyz.org/flat>
+* Currently, not all scripts in the Examples directory work properly, due to late changes in the PageBot core.
+* Windows, GNU+Linux and Android users are not yet supported (see [issue #40](https://github.com/TypeNetwork/PageBot/issues/40).)
 
-## Documentation
+## Functionality
 
-Full documentation is available at <https://typenetwork.github.io/PageBot>
-
-Functions overview:
-=======
-* Not all scripts in the Examples currently work properly, due to late changes in the PageBot core.
-
-## Functions
 An overview of PageBot functions reads like this:
->>>>>>> 1965295f
 
 * Various types of Element objects can be placed on a page or inside other Element objects.
 * Grids can be defined through style measurements and views.
@@ -54,15 +40,15 @@
 * All image filtering supplied by Drawbot ImageObject.
 * Access and modify images on pixel-level.
 * Cascading styles, where Element values inherit from parent Elements, similar to CSS behavior.   
-* Text flows are using the OSX FormattedString for all typographic parameters.
+* Text flows are using the macOS FormattedString for all typographic parameters.
 * Random Text generator for headlines and articles.
-* Read text from markdown (.md) and XML files.
+* Read text from MarkDown and XML (.MD .XML)
 * Support large amount of text processing functions:
    * centered, left, right and justified
    * Text to fit a box and elastic box to fit text
    * Tabular setting
    * Text Flow from one element to another. 
-   * Variable Font UI access and instance creation, all of Python library "fonttools" available.
+   * Variable Font UI access and instance creation, as the whole "fonttools" Python library is available.
    * Access to all font metrics.
    * Outline Font access modification.
    * Space, groups and kerning access and modifcation.
@@ -70,14 +56,13 @@
 * 3D Positioning of points, for future usage.
 * Motion Graphics, export as animated .gif and .mov files, keyframing timeline, 
 * Export to PDF, PNG, JPG, SVG, (animated) GIF, MOV, XML, through programmable views.
-
-## Sub-functions
-* Building online documents, pre-compiles all used images into formats that can be displayed by browsers, such as PNG, JPG or SVG.
-* Creating automatic table of contents, image reference, quote reference, etc. from composed documents.
+* Build web sites, pre-compiling all images used into the formats that can be displayed by browsers (.PNG .JPG .SVG)
+* Automatic table of contents, image references, quote references, etc. from composed documents.
 
 ## License
 
 All PageBot source code is available as open source under the MIT license. 
+
 However, some other separate works are aggregated in this repository for convenience, and available under their own licenses. 
 See LICENSE files for details. 
 
