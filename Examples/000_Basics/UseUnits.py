--- conflicted
+++ resolved
@@ -19,39 +19,21 @@
 # FIXME: visible example.
 def useUnits():
     """
-<<<<<<< HEAD
-    >>> mm(2), pt(mm(2)) # Showing the unit as instance and as rendered value
-    (2mm, 5.67pt)
-    >>> px(5), pt(5)
-    (5px, 5pt)
-    >>> px(5), pt(5)
-    (5px, 5pt)
-    >>> fr(8, base=400), pt(fr(8, base=400)) # Fractional units, used in CSS-grid.
-    (8fr, 50pt)
-    >>> em(12, base=10), pt(em(12, base=10))
-    (12em, 120pt)
-    >>> perc(12.5, base=400), pt(perc(12.5, base=400))
-    (12.5%, 50pt)
-    >>> u = col(1/4, base=mm(200), g=mm(4))
-    >>> u, pt(u)
-    (0.25col, 141.73pt)
-=======
     >>> mm(2), mm(2).rv # Showing the unit as instance and as rendered value
     (2mm, 2)
     >>> px(5), px(5).rv
     (5px, 5)
     >>> px(5), pt(5).rv
     (5px, 5)
-    >>> fr(8, base=400), fr(8, base=400).rv # Fractional units, used in CSS-grid. 
-    (8fr, 50pt)
+    >>> fr(8, base=400), fr(8, base=400).rv # Fractional units, used in CSS-grid.
+    (8fr, 50)
     >>> em(12, base=10), em(12, base=10).rv
-    (12em, 120pt)
+    (12em, 120)
     >>> perc(12.5, base=400), perc(12.5, base=400).rv
-    (12.5%, 50pt)
+    (12.5%, 50)
     >>> u = col(1/4, base=mm(200), g=mm(4))
     >>> u, u.rv
-    (0.25col, 164pt)
->>>>>>> b6cd1eca
+    (0.25col, 47mm)
     """
 
 if __name__ == '__main__':
