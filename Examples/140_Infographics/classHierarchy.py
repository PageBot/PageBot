# -----------------------------------------------------------------------------
#     Copyright (c) 2016+ Buro Petr van Blokland + Claudia Mens
#     www.pagebot.io
#
#     P A G E B O T
#
#     Licensed under MIT conditions
#
#     Supporting DrawBot, www.drawbot.com
#     Supporting Flat, xxyxyz.org/flat
# -----------------------------------------------------------------------------
#
#     classHierarchy.py
#
#     TODO: make OO
#     TODO: graphics elements
#     TODO: element alignments

import sys, inspect
from pagebot.contexts.platform import getContext
from pagebot.constants import A3
from pagebot.toolbox.units import *
from pagebot.toolbox.color import Color, blackColor, blueColor, greenColor

context = getContext()


X0 = 100
Y0 = 100

# Landscape A3.
<<<<<<< HEAD
WIDTH = 1189
HEIGHT = 842
=======

HEIGHT, WIDTH = A3
>>>>>>> a253f025

HBOX = 50
WBOX = 180
GAP = 20
HGAP = 100
P = 15
TEXTSIZE = pt(14)
OFFSET = 9

def drawClassHierarchy(obj, colorRange, i):
    
    previous = None
    y = Y0
    x = X0
    
    for c in list(obj.__mro__)[::-1]:
        current = c.__name__
        if current == 'object':
            continue

        if i >= len(colorRange):
            i = 0
            
        drawClass(current, x, y, colorRange[i])
        
        if previous is not None:
            drawConnection(current, previous)

        previous = current
        y += HGAP
        i += 1
    return i

def drawConnection(current, previous):
    if sorted([current, previous]) in connections:
        return
        
    pos0 = drawnclasses[current]
    p0x, p0y = pos0
    pos1 = drawnclasses[previous]
    p1x, p1y = pos1
    context.stroke(blueColor)
    
    # Determines box entry / exit points.
    if p0y > p1y:
        #print('%s > %s' % (current, previous))
        p0x += WBOX / 2
        p1x += WBOX / 2
        p1y += HBOX
    elif p0y < p1y:
        # Never happens?
        p0x + WBOX / 2
        p1x + WBOX / 2
        p0y += HBOX
    elif p0y == p1y:
        p0y += HBOX / 2
        p1y += HBOX / 2
        if p1x > p0x:
            p0x += WBOX
        elif p1x < p0x:
            p1x += WBOX
    
    # TODO: draw only once for any location.
    context.circle(p0x, p0y, 3)
    context.circle(p1x, p1y, 3)
    
    # Straight line.    
    #context.line((p0x, p0y), (p1x, p1y))

    # Curve.

    path = context.newPath()
    context.moveTo((p0x, p0y))

    cp0x = p0x - OFFSET
    cp0y = p0y - (p0y - p1y) / 3
    context.stroke(greenColor)
    #context.fill(None)
    #context.circle(cp0x, cp0y, 3)

    cp1x = p1x + OFFSET
    cp1y = p1y + (p0y - p1y) / 3
    context.stroke(greenColor)
    #context.fill(None)
    #context.circle(cp1x, cp1y, 3)
    context.fill(None)
    context.stroke((1, 0, 1, 0.5))
    context.curveTo((cp0x, cp0y), (cp1x, cp1y), (p1x, p1y))
    drawPath(path)
    
    #cp1x = p1x
    #path.moveTo((p0x, p0y))
    connections.append(sorted([current, previous]))
    #print(connections)

def drawClass(name, x, y, color):
    if name in drawnclasses:
        return
        
    pos = (x, y)
    
    while pos in positions:
        px, py = pos
        newx = px + GAP + WBOX
        if newx >= WIDTH - WBOX - GAP:
            newx = X0
            py += HGAP# / 2
        pos = (newx, py)
        
    context.fill(blackColor)
    context.fontSize(TEXTSIZE)

    boxx, boxy = pos
    textx = boxx + P
    texty = boxy + P
    context.stroke(None)
    #color = Color(0.6, 1, 0.6)
    context.fill(color)
    context.rect(pt(boxx), pt(boxy), pt (WBOX), pt(HBOX))
    context.fill(blackColor)
    context.text(name, (pt(textx), pt(texty)))
    drawnclasses[name] = pos
    positions.append(pos)
    
def getColorRange(l):
    colorRange = []
    for i in range(l):
        v = i * 1.0 / l
        c = Color(0.7, 0.7, v)
        colorRange.append(c)
    return colorRange

def drawClasses(inspected):
    classes = []
    
    for _, obj in inspected:
        if inspect.isclass(obj):
            classes.append(obj)

    l = len(classes)
    colorRange = getColorRange(l)
    
    i = 0
    
    for o in classes:
        i = drawClassHierarchy(o, colorRange, i)

#size('A1')

def title(name):
    context.fill(0)
    context.stroke(None)
    context.fontSize(42)
    context.text(name, (100, HEIGHT - 100))

import pagebot.contexts.drawbotcontext
import pagebot.contexts.flatcontext

context.newPage(WIDTH, HEIGHT)
title('PageBot Contexts')

connections = []
drawnclasses = {}
positions = []
classes = []    
classes.extend(inspect.getmembers(sys.modules['pagebot.contexts.drawbotcontext']))
classes.extend(inspect.getmembers(sys.modules['pagebot.contexts.flatcontext']))
drawClasses(classes)

context.newPage(WIDTH, HEIGHT)
title('PageBot Units')

connections = []
drawnclasses = {}
positions = []
classes = []    
classes.extend(inspect.getmembers(sys.modules['pagebot.toolbox.units']))
drawClasses(classes)

from pagebot.document import *
from pagebot.elements import *
from pagebot.elements.views import *

context.newPage(WIDTH, HEIGHT)
title('PageBot Elements')

connections = []
drawnclasses = {}
positions = []
classes = []
classes.extend(inspect.getmembers(sys.modules['pagebot.elements']))
classes.extend(inspect.getmembers(sys.modules['pagebot.elements.views']))
classes.extend(inspect.getmembers(sys.modules['pagebot.document']))
drawClasses(classes)<|MERGE_RESOLUTION|>--- conflicted
+++ resolved
@@ -29,13 +29,7 @@
 Y0 = 100
 
 # Landscape A3.
-<<<<<<< HEAD
-WIDTH = 1189
-HEIGHT = 842
-=======
-
 HEIGHT, WIDTH = A3
->>>>>>> a253f025
 
 HBOX = 50
 WBOX = 180
@@ -46,11 +40,11 @@
 OFFSET = 9
 
 def drawClassHierarchy(obj, colorRange, i):
-    
+
     previous = None
     y = Y0
     x = X0
-    
+
     for c in list(obj.__mro__)[::-1]:
         current = c.__name__
         if current == 'object':
@@ -58,9 +52,9 @@
 
         if i >= len(colorRange):
             i = 0
-            
+
         drawClass(current, x, y, colorRange[i])
-        
+
         if previous is not None:
             drawConnection(current, previous)
 
@@ -72,13 +66,13 @@
 def drawConnection(current, previous):
     if sorted([current, previous]) in connections:
         return
-        
+
     pos0 = drawnclasses[current]
     p0x, p0y = pos0
     pos1 = drawnclasses[previous]
     p1x, p1y = pos1
     context.stroke(blueColor)
-    
+
     # Determines box entry / exit points.
     if p0y > p1y:
         #print('%s > %s' % (current, previous))
@@ -97,12 +91,12 @@
             p0x += WBOX
         elif p1x < p0x:
             p1x += WBOX
-    
+
     # TODO: draw only once for any location.
     context.circle(p0x, p0y, 3)
     context.circle(p1x, p1y, 3)
-    
-    # Straight line.    
+
+    # Straight line.
     #context.line((p0x, p0y), (p1x, p1y))
 
     # Curve.
@@ -125,7 +119,7 @@
     context.stroke((1, 0, 1, 0.5))
     context.curveTo((cp0x, cp0y), (cp1x, cp1y), (p1x, p1y))
     drawPath(path)
-    
+
     #cp1x = p1x
     #path.moveTo((p0x, p0y))
     connections.append(sorted([current, previous]))
@@ -134,9 +128,9 @@
 def drawClass(name, x, y, color):
     if name in drawnclasses:
         return
-        
+
     pos = (x, y)
-    
+
     while pos in positions:
         px, py = pos
         newx = px + GAP + WBOX
@@ -144,7 +138,7 @@
             newx = X0
             py += HGAP# / 2
         pos = (newx, py)
-        
+
     context.fill(blackColor)
     context.fontSize(TEXTSIZE)
 
@@ -159,7 +153,7 @@
     context.text(name, (pt(textx), pt(texty)))
     drawnclasses[name] = pos
     positions.append(pos)
-    
+
 def getColorRange(l):
     colorRange = []
     for i in range(l):
@@ -170,16 +164,16 @@
 
 def drawClasses(inspected):
     classes = []
-    
+
     for _, obj in inspected:
         if inspect.isclass(obj):
             classes.append(obj)
 
     l = len(classes)
     colorRange = getColorRange(l)
-    
+
     i = 0
-    
+
     for o in classes:
         i = drawClassHierarchy(o, colorRange, i)
 
@@ -200,7 +194,7 @@
 connections = []
 drawnclasses = {}
 positions = []
-classes = []    
+classes = []
 classes.extend(inspect.getmembers(sys.modules['pagebot.contexts.drawbotcontext']))
 classes.extend(inspect.getmembers(sys.modules['pagebot.contexts.flatcontext']))
 drawClasses(classes)
@@ -211,7 +205,7 @@
 connections = []
 drawnclasses = {}
 positions = []
-classes = []    
+classes = []
 classes.extend(inspect.getmembers(sys.modules['pagebot.toolbox.units']))
 drawClasses(classes)
 
