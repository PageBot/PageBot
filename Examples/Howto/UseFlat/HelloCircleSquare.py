--- conflicted
+++ resolved
@@ -41,12 +41,8 @@
 R = 20 # Diameter of circle or square
 M = 20 # Page margin
 
-<<<<<<< HEAD
-context.newDocument(w=W, h=H)
-=======
 context.newDocument(w=W, h=H, title=TITLE, pageCount=3)
 
->>>>>>> 247f099a
 for p in range(PAGES):
     context.newPage(W, H)
     for n in range(RECTS):
