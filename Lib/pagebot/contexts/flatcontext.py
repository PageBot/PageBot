# -*- coding: UTF-8 -*-
# -----------------------------------------------------------------------------
#
#     P A G E B O T
#
#     Copyright (c) 2016+ Buro Petr van Blokland + Claudia Mens & Font Bureau
#     www.pagebot.io
#     Licensed under MIT conditions
#
#     Supporting DrawBot, www.drawbot.com
#     Supporting Flat, xxyxyz.org/flat
# -----------------------------------------------------------------------------
#
#     flatcontext.py
#
#     xxyxyz.org/flat
#
#import imageio
from pagebot.toolbox.units import pt, Pt, units, ru
from pagebot.toolbox.color import Color, noColor, color, blackColor
from pagebot.contexts.basecontext import BaseContext
from pagebot.contexts.builders.flatbuilder import flatBuilder, BezierPath
from pagebot.contexts.strings.flatstring import FlatString
from pagebot.constants import *

def iround(value):
    return min(255, max(0, int(round(value*255.0))))

class FlatContext(BaseContext):
    """A FlatContext instance combines the specific functions of the Flat
    library, and offers a PageBot “standard” API, so it can be swapped with the
    DrawBotContext. This way it also hides e.g. the type of BabelString
    instance needed, and the type of HTML/CSS file structure to be created.

    * xxyxyz.org/flat
    * xxyxyz.org/flat

    Text behavior:
    st = strike(font)
        st.size(size, leading=0.0, units=Pt.UNIT)
        st.color(color)
        st.width(string)

        sp = st.span(string)
        par = st.paragraph(string)
        tx = st.text(string)

    placed = page.place()
    outl = outlines(string)

    par = paragraph(spans)

    placed = placetext()
        placed.position(x, y)
        placed.frame(x, y, w, h)
        placed.overflow()
        placed.lines()

    """

    # In case of specific builder addressing, callers can check here.
    isFlat = True

    # Used by the generic BaseContext.newString( )
    STRING_CLASS = FlatString
    EXPORT_TYPES = (FILETYPE_PDF, FILETYPE_SVG, FILETYPE_PNG, FILETYPE_JPG)

    def __init__(self):
        """Constructor of Flat context.

        >>> context = FlatContext()
        >>> context.isFlat
        True
        >>> context.newDocument(pt(100), pt(100))
        >>> context.doc.__class__.__name__
        'document'
        """
        # Keep status of last color, to make difference between fill and stroke colors.
        self.name = self.__class__.__name__
        self._fill = blackColor
        self._stroke = noColor
        self._strokeWidth = noColor
        self._textFill = blackColor
        self._textStroke = noColor
        self._textStrokeWidth = noColor
        self._font = DEFAULT_FONT_PATH # Optional setting of the current font and fontSize
        self._fontSize = DEFAULT_FONT_SIZE
        self._frameDuration = 0
        self._ox = pt(0) # Origin set by self.translate()
        self._oy = pt(0)
        self._rotate = 0

        self._gState = [] # Stack of graphic states.
        self.save() # Save current set of values on gState stack.

        self.b = flatBuilder # Builder for this canvas, e.g. equivalent of bare drawbot.fill( )

        self.doc = None
        self.pages = []
        self.page = None # Current open page
        self.style = None # Current open style
        self.shape = None # Current open shape
        self.flatString = None
        self.unit = pt # Default is point document. Changed by w.
        self.fileType = DEFAULT_FILETYPE

        self._path = None # Collect path commnands here before drawing the path.

    #   V A R I A B L E

    def Variable(self, variableUI, globalVariables):
        # TODO: Make this work in Flat-way. Getting parameters from command line?
        pass

    #   D O C U M E N T

<<<<<<< HEAD
<<<<<<< HEAD
    def newDocument(self, w, h):
        u"""Create a new self.doc Flat canvas to draw on.
=======
    def newDocument(self, w, h, units='pt'):
=======
    def newDocument(self, w, h, title=None, pageCount=None, units='pt'):
>>>>>>> 247f099a
        """Create a new self.doc Flat canvas to draw on.
>>>>>>> master

        >>> context = FlatContext()
        >>> context.isFlat
        True
        >>> context.newDocument(pt(100), pt(100))
        >>> int(context.doc.width), int(context.doc.height)
        (100, 100)
        """
<<<<<<< HEAD
<<<<<<< HEAD
        assert w.UNIT == h.UNIT
        self.unit = w.UNIT
        self.doc = self.b.document(w.r, h.r, w.UNIT)
        self.newPage(w, h)
=======
=======
        self.title = title
        self.pageCount = pageCount
>>>>>>> 247f099a
        self.doc = self.b.document(w, h, units)
>>>>>>> master

    def saveDocument(self, path, multiPage=True):
        """Save the current document to file(s)

        >>> import os
        >>> from pagebot import getRootPath
        >>> from pagebot.toolbox.color import Color
        >>> exportPath = getRootPath() + '/_export' # _export/* Files are ignored in git
        >>> if not os.path.exists(exportPath): os.makedirs(exportPath)
        >>> context = FlatContext()
        >>> w = h = pt(100)
        >>> x = y = pt(0)
        >>> c = blackColor
        >>> context.fileType = FILETYPE_JPG
        >>> context.newDocument(w, h)
        >>> context.newPage(w, h)
        >>> context.fill(c)
        >>> context.rect(x, y, w-20, h-20)
        >>> context.saveDocument(exportPath + '/MyTextDocument_F.%s' % FILETYPE_JPG) # Flat is too scrict with color-format match
        >>> context.fileType = FILETYPE_PDF
        >>> context.newDocument(w, h)
        >>> context.newPage(w, h)
        >>> context.fill(c)
        >>> context.rect(x, y, w-20, h-20)
        >>> context.saveDocument(exportPath + '/MyTextDocument_F.%s' % FILETYPE_PDF) # Flat is too scrict with color-format match
        >>> context.fileType = FILETYPE_PNG
        >>> context.newDocument(w, h)
        >>> context.newPage(w, h)
        >>> context.fill(c)
        >>> context.rect(x, y, w-20, h-20)
        >>> context.saveDocument(exportPath + '/MyTextDocument_F.%s' % FILETYPE_PNG)
        >>> context.saveDocument(exportPath + '/MyTextDocument_F.gif')
        [FlatContext] Gif not yet implemented for "MyTextDocument_F.gif"
        """
        self.checkExportPath(path) # In case path starts with "_export", make sure that the directories exist.
        
        RGB = 'rgb'
        RGBA = 'rgba'

        if self.fileType == FILETYPE_PNG:
            if len(self.pages) == 1 or not multiPage:
                self.pages[0].image(kind='rgba').png(path)
            else:
                for n, p in enumerate(self.pages):
                    pagePath = path.replace('.'+FILETYPE_PNG, '%03d.%s' % (n, FILETYPE_PNG))
                    p.image(kind=RGB).png(pagePath)
        elif self.fileType == FILETYPE_JPG:
            if len(self.pages) == 1 or not multiPage:
                self.pages[0].image(kind=RGB).jpeg(path)
            else:
                for n, p in enumerate(self.pages):
                    pagePath = path.replace('.'+FILETYPE_PNG, '%03d.%s' % (n, FILETYPE_PNG))
                    p.image(kind=RGB).jpeg(pagePath)
        elif self.fileType == FILETYPE_SVG:
            if len(self.pages) == 1 or not multiPage:
                self.pages[0].svg(path)
            else:
                for n, p in enumerate(self.pages):
                    pagePath = path.replace('.'+FILETYPE_SVG, '%03d.%s' % (n, FILETYPE_SVG))
                    p.svg(pagePath)
        elif self.fileType == FILETYPE_PDF:
            self.doc.pdf(path)
        elif self.fileType == FILETYPE_GIF:
            print('[FlatContext] Gif not yet implemented for "%s"' % path.split('/')[-1])
        else:
            raise NotImplementedError('[FlatContext] File format "%s" is not implemented' % path.split('/')[-1])

    saveImage = saveDocument # Compatible API with DrawBot

<<<<<<< HEAD
    def newPage(self, w, h):
        u"""Other page sizes than default in self.doc, are ignored in Flat.
=======
    def newPage(self, w, h, units='pt'):
        """Other page sizes than default in self.doc, are ignored in Flat.
>>>>>>> master

        >>> context = FlatContext()
        >>> w = h = pt(100)
        >>> context.newDocument(w, h)
        >>> context.newPage(w, h)
        """
        if self.doc is None:
            self.newDocument(w, h)
        self.page = self.doc.addpage()
        self.page.size(w.r, h.r)
        self.pages.append(self.page)

    def newDrawing(self):
        """Clear output canvas, start new export file.

        >>> context = FlatContext()
        >>> w = h = pt(100)
        >>> context.newDocument(w, h)
        """
        # FIXME: needs a width and height, so different from DrawBot?
        #context = FlatContext()
        #context.newDrawing(w, h)
        pass

    #   C A N V A S

    def saveGraphicState(self):
        """Save the current graphic state.

        >>> from pagebot.fonttoolbox.objects.font import findFont
        >>> context = FlatContext()
        >>> context._font.endswith('Roboto-Regular.ttf')
        True
        >>> context.save()
        >>> boldFont = findFont('Roboto-Bold')
        >>> context.font(boldFont) # Set by Font instance
        >>> context._font.endswith('Roboto-Bold.ttf')
        True
        >>> context.restore() # Restore to original graphic state values
        >>> context._font.endswith('Roboto-Regular.ttf')
        True
        """
        gState = dict(
            font=self._font,
            fontSize=self._fontSize,
            fill=self._fill,
            stroke=self._stroke,
            strokeWidth=self._strokeWidth,
            ox=self._ox,
            oy=self._oy,
            rotate=self._rotate,
        )
        self._gState.append(gState)

    save = saveGraphicState

    def restoreGraphicState(self):
        gState = self._gState.pop()
        self._font = gState['font']
        self._fontSize = gState['fontSize']
        self._fill = gState['fill']
        self._stroke = gState['stroke']
        self._strokeWidth = gState['strokeWidth']
        self._ox = gState['ox']
        self._oy = gState['oy']
        self._rotate = gState['rotate']

    restore = restoreGraphicState

    def translate(self, ox, soy):
        """Shift the origin of the canvas by (ox, oy).
        TODO: To be implenented."""
        pass

    #   F O N T S

    def listOpenTypeFeatures(self, fontName):
        """Answer the list of opentype features available in the named font.
        TODO: To be implemented."""
        #return self.b.listOpenTypeFeatures(fontName)
        return []

    #   F R A M E S
    def frameDuration(self, secondsPerFrame):
        """Set the frame duretion for animated gifs to a number of seconds per frame."""
        self._frameDuration = secondsPerFrame

    #   T E X T

    def newBulletString(self, bullet, e=None, style=None):
        return self.newString(bullet, e=e, style=style)

    def text(self, bs, p):
        """Place the babelstring instance at position p. The position can be any 2D or 3D points tuple.
        Currently the z-axis is ignored. The FlatContext version of the BabelString is supposed to contain
        Flat.text. Note that in the Flat model, the positions is an attribute of the string, so
        strings cannot be reused to show on multiple positions.

        >>> context = FlatContext()
        >>> style = dict(font='Roboto-Regular', fontSize=12)
        >>> bs = context.newString('ABC', style=style)
        >>> bs.__class__.__name__
        'FlatString'
        >>> #context.text(bs, (100, 100))

        """
        assert isinstance(bs, FlatString)
        placedText = self.page.place(bs.s)
        placedText.position(p[0], p[1])

    def font(self, font, fontSize=None):
        """Set the current font, in case it is not defined in a formatted string.
        font can be a Font instance, or a full font file path, or an abbreveation that can be found
        by family or by findFont.

        >>> from pagebot.fonttoolbox.objects.font import findFont
        >>> font = findFont('Roboto-Regular')
        >>> context = FlatContext()
        >>> context.font(font.path)
        >>> context._font.endswith('/Roboto-Regular.ttf')
        True
        >>> context.font('OtherFont', pt(12)) # Font does not exists, font path is set to DEFAULT_FONT_PATH
        >>> context._font == DEFAULT_FONT_PATH
        True
        >>> context._fontSize
        12pt
        """
        from pagebot.fonttoolbox.fontpaths import getFontPathOfFont

        self._font = getFontPathOfFont(font) # Convert name or path to font path.
        if fontSize is not None:
            self._fontSize = fontSize

    def fontSize(self, fontSize):
        """Set the current fontSize, in case it is not defined in a formatted string

        >>> fontSize = pt(12)
        >>> context = FlatContext()
        >>> context.fontSize(fontSize)
        >>> context._fontSize
        12pt
        """
        self._fontSize = fontSize

    def textBox(self, bs, rect):
        x, y, w, h = rect
        placedText = self.page.place(bs.s)
        placedText.position(x.r, y.r)

    def textSize(self, bs, w=None, h=None):
<<<<<<< HEAD
        u"""Answer the size tuple (w, h) of the current text. Answer pt(0, 0) if there is no text defined.
=======
        """Answer the size tuple (w, h) of the current text. Answer (0, 0) if there is no text defined.
>>>>>>> master
        Answer the height of the string if the width w is given.

        >>> w = h = pt(500)
        >>> x = y = pt(0)
        >>> context = FlatContext()
        >>> context.newDocument(w, h)
        >>> context.newPage(w, h)
        >>> style = dict(font='Roboto-Regular', fontSize=pt(12))
        >>> bs = context.newString('ABC ' * 100, style=style)
        >>> t = context.page.place(bs.s)
        >>> t = t.frame(x.r, y.r, w.r, h.r)
        >>> t.overflow()
        False
        >>> bs = context.newString('ABC ' * 100000, style=style)
        >>> t = context.page.place(bs.s)
        >>> t = t.frame(x.r, y.r, w.r, h.r)
        >>> t.overflow()
        True
        >>> lines = t.lines()
        >>> len(lines)
        35
        """
        # FIXME! This is a totally wrong boilerplate for now!

        #t = placedtext(bs.s)
        if not bs.s:
            return (pt(0), pt(0))
        elif w is None:
            return (pt(100), pt(100))
        else:
            return (w, w/len(bs))

    def textOverflow(self, bs, bounds, align=LEFT):
        """Answer the overflowing of from the box (0, 0, w, h) as new FlatString
        in the current context."""
        return FlatString(self.b.textOverflow(bs.s, bounds, align), self)

    def textBoxBaseLines(self, txt, box):
        raise NotImplementedError()

    #   I M A G E

    def imagePixelColor(self, path, p):
        return self.b.imagePixelColor(path, p)

    def imageSize(self, path):
        """Answer the (w, h) image size of the image file at path.

        >>> from pagebot import getResourcesPath
        >>> imagePath = getResourcesPath() + '/images/peppertom_lowres_398x530.png'
        >>> context = FlatContext()
        >>> context.imageSize(imagePath)
        (398pt, 530pt)
        """
        img = self.b.image.open(path)
        # Answer units of the same time as the document.w was defined.
        return units(img.width, maker=self.unit), units(img.height, maker=self.unit)

    def image(self, path, p, alpha=1, pageNumber=None, w=None, h=None):
<<<<<<< HEAD
        u"""Draw the image. If w or h is defined, then scale the image to fit.
        The returned (w, h) are of type unit that document.w was defined."""
=======
        """Draw the image. If w or h is defined, then scale the image to fit."""
>>>>>>> master
        if w is None or h is None:
            w, h = self.imageSize(path)

        x, y, = p[0], p[1]
        self.save()
        img = self.b.image(path)
        img.resize(width=w.r, height=h.r)
        placed = self.page.place(img)
        placed.position(x.r, y.r)
        self.restore()

    #   D R A W I N G

    def _getValidColor(self, c):
        u"""Answer the color tuple that is valid for self.fileType, otherwise Flat gives an error."""
        # TODO: Make better match for all file types, transparance and spot color
        if self.fileType in (FILETYPE_JPG, FILETYPE_PNG):
            return c.rgb
        return c.rgb

    def _getShape(self):
        if self._fill is noColor and self._stroke is noColor:
            return None
        shape = self.b.shape()
        if self._fill is None:
            shape.nofill()
        elif self._fill != noColor:
            shape.fill(self._getValidColor(self._fill))
        if self._stroke is None:
            shape.nostroke()
        elif self._stroke != noColor:
            shape.stroke(self._getValidColor(self._stroke)).width(self._strokeWidth)
        return shape

    def ensure_page(self):
        if not self.doc:
            self.newDocument(pt(0), pt(0))
        if not self.pages:
            self.newPage(self.doc.w, self.doc.h)

    def rect(self, x, y, w, h):
        shape = self._getShape()
        if shape is not None:
            self.ensure_page()
            self.page.place(shape.rectangle(x.r, y.r, w.r, h.r))

    def oval(self, x, y, w, h):
<<<<<<< HEAD
        u"""Draw an oval in rectangle, where (x, y) is the bottom left origin and (w, h) is the size.
        This default DrawBot behavior, different from default Flat, where the (x, y) is the middle
=======
        """Draw an oval in rectangle, where (x,y) is the bottom left origin and (w,h) is the size.
        This default DrawBot behavior, different from default Flat, where the (x,y) is the middle
>>>>>>> master
        if the oval. Compensate for the difference."""
        shape = self._getShape()
        if shape is not None:
            self.ensure_page()
            self.page.place(shape.ellipse((x-w/2).r, (y-h/2).r, w.r, h.r))

    def circle(self, x, y, r):
        """Draw an circle in square, with radius r and (x,y) as middle."""
        shape = self._getShape()
        if shape is not None:
            self.ensure_page()
            self.page.place(shape.circle(x.r, y.r, r.r))

    def line(self, p0, p1):
        shape = self._getShape()
        if shape is not None:
            self.ensure_page()
            self.page.place(shape.line(p0[0].r, p0[1].r, p1[0].r, p1[1].r))

    def newPath(self):
        """Create a new path list, o collect the path commands."""
        self._path = BezierPath(self.b) # Collect path commands here.
        return self._path

    def drawPath(self, path=None, p=(0,0), sx=1, sy=None):
        shape = self._getShape()
        if shape is not None:
            self.ensure_page()
            self.page.place(shape.path(self._path.commands))

    def moveTo(self, p):
        assert self._path is not None
        self._path.moveTo(ru(p))

    def lineTo(self, p):
        assert self._path is not None
        self._path.lineTo(ru(p))

    def quadTo(self, bcp, p):
        assert self._path is not None
        self._path.quadTo(ru(bcp), ru(p))

    def curveTo(self, bcp1, bcp2, p):
        assert self._path is not None
        self._path.curveTo(ru(bcp1), ru(bcp1), ru(bcp2), ru(p))

    def closePath(self):
        assert self._path is not None
        self._path.closePath()

    def bezierPathByFlatteningPath(self, path):
        """TODO: Make Flat version of the NSBezier flatten path function."""
        return None #path.getNSBezierPath().bezierPathByFlatteningPath()

    #   S H A D O W  &  G R A D I E N T

    def setShadow(self, eShadow):
        """Set the DrawBot graphics state for shadow if all parameters are set."""
        pass # Not implemented?

    def setGradient(self, gradient, origin, w, h):
        pass # Not implemented?

    def lineDash(self, *lineDash):
        pass # Not implemented?

    #   C O L O R

<<<<<<< HEAD
    def setTextFillColor(self, c):
        self.fill(c)

    def setFillColor(self, c, builder=None):
        u"""Set the color for global or the color of the formatted string.
=======
    def setFillColor(self, c, cmyk=False, spot=False, overprint=False):
        """Set the color for global or the color of the formatted string.
<<<<<<< HEAD
>>>>>>> master
        See: http://xxyxyz.org/flat, color.py."""
        assert isinstance(c, Color)
        self._fill = c
=======
        See: xxyxyz.org/flat, color.py."""
        b = self.b
        success = False
        if c is NO_COLOR:
            self._fill = NO_COLOR # Ignore drawing
            success = True # Color is undefined, do nothing.
        elif c is None:
            self._fill = None # No fill
            success = True
        elif isinstance(c, (float, int)): # Grayscale
            self._fill = b.gray(iround(c))
            success = True
        elif isinstance(c, (list, tuple)):
            if len(c) == 2 and isinstance(c[0], str) and isinstance(c[1], (list,tuple)) and len(c[1]) == 4:
                name, (cyan, magenta, yellow, k) = c
                self._fill = b.spot(name, (iround(cyan), iround(magenta), iround(yellow)))
                success = True
            # Not supported in PDF, leave out for general compatibility?
            #elif len(c) == 2:
            #    gray, a = c
            #    self._fill = b.ga(gray, a)
            #    success = True
            elif cmyk:
                cyan, magenta, yellow, k = c
                self._fill = b.cmyk(iround(cyan), iround(magenta), iround(yellow), iround(k))
                success = True
            elif len(c) == 4: # rgb and opaque
                red, green, blue, a = c
                self._fill = b.rgba(iround(red), iround(green), iround(blue), iround(a))
                success = True
            elif len(c) == 3:
                red, green, blue = c
                self._fill = b.rgb(iround(red), iround(green), iround(blue))
                success = True
        if not success:
            raise ValueError('FlatContext.setFillColor: Error in color format "%s"' % repr(c))
>>>>>>> 247f099a

    fill = setFillColor # DrawBot compatible API

<<<<<<< HEAD
    def setTextStrokeColor(self, c, w=None):
        self.stroke(c, w)

    def setStrokeColor(self, c, w=None, b=None):
        u"""Set global stroke color or the color of the formatted string."""
        assert isinstance(c, Color)
        self._stroke = c
=======
    def setStrokeColor(self, c, w=1, cmyk=False, b=None):
        """Set global stroke color or the color of the formatted string."""
        # TODO: Make this work in Flat
        b = self.b
        success = False
        if c is NO_COLOR:
            self._stroke = NO_COLOR # Ignore drawing
            success = True # Color is undefined, do nothing.
        elif c is None:
            self._stroke = None # no stroke
            success = True
        elif isinstance(c, (float, int)): # Grayscale
            self._stroke = b.gray(iround(c))
            success = True
        elif isinstance(c, (list, tuple)):
            if len(c) == 2 and isinstance(c[0], str) and isinstance(c[1], (list,tuple)) and len(c[1]) == 4:
                name, (cyan, magenta, yellow, k) = c
                self._stroke = b.spot(name, (iround(cyan), iround(magenta), iround(yellow)))
                success = True
            # Not supported in PDF, leave out for general compatibility?
            #elif len(c) == 2:
            #    gray, a = c
            #    self._stroke = b.ga(gray, a)
            #    success = True
            elif cmyk:
                cyan, magenta, yellow, k = c
                self._stroke = b.cmyk(iround(cyan), iround(magenta), iround(yellow), iround(k))
                success = True
            elif len(c) == 4: # rgb and opaque
                red, green, blue, a = c
                self._stroke = b.rgba(iround(red), iround(green), iround(blue), iround(a))
                success = True
            elif len(c) == 3:
                red, green, blue = c
                self._stroke = b.rgb(iround(red), iround(green), iround(blue))
                success = True
        if not success:
            raise ValueError('FlatContext.setStrokeColor: Error in color format "%s"' % c)
>>>>>>> master
        if w is not None:
            self._strokeWidth = w

    stroke = setStrokeColor # DrawBot compatible API

    def strokeWidth(self, w):
        self._strokeWidth = w

    def translate(self, dx, dy):
        """Translate the origin by (dx, dy)."""
        self._ox += dx
        self._oy += dy

    def rotate(self, angle):
        """Rotate by angle."""
        self._rotate = angle

    #   E X P O R T

    def create_gif(self, filenames, duration):
        """
        #TODO: Not implement yet.
        images = []
        for filename in filenames:
            images.append(imageio.imread(filename))
        output_file = 'Gif-%s.gif' % datetime.now().strftime('%Y-%M-%d-%H-%M-%S')
        imageio.mimsave(output_file, images, duration=duration)
        """

if __name__ == '__main__':
    import doctest
    import sys
    sys.exit(doctest.testmod()[0])<|MERGE_RESOLUTION|>--- conflicted
+++ resolved
@@ -114,17 +114,8 @@
 
     #   D O C U M E N T
 
-<<<<<<< HEAD
-<<<<<<< HEAD
-    def newDocument(self, w, h):
-        u"""Create a new self.doc Flat canvas to draw on.
-=======
-    def newDocument(self, w, h, units='pt'):
-=======
     def newDocument(self, w, h, title=None, pageCount=None, units='pt'):
->>>>>>> 247f099a
         """Create a new self.doc Flat canvas to draw on.
->>>>>>> master
 
         >>> context = FlatContext()
         >>> context.isFlat
@@ -133,19 +124,12 @@
         >>> int(context.doc.width), int(context.doc.height)
         (100, 100)
         """
-<<<<<<< HEAD
-<<<<<<< HEAD
         assert w.UNIT == h.UNIT
         self.unit = w.UNIT
+        self.title = title
+        self.pageCount = pageCount
         self.doc = self.b.document(w.r, h.r, w.UNIT)
         self.newPage(w, h)
-=======
-=======
-        self.title = title
-        self.pageCount = pageCount
->>>>>>> 247f099a
-        self.doc = self.b.document(w, h, units)
->>>>>>> master
 
     def saveDocument(self, path, multiPage=True):
         """Save the current document to file(s)
@@ -181,7 +165,7 @@
         [FlatContext] Gif not yet implemented for "MyTextDocument_F.gif"
         """
         self.checkExportPath(path) # In case path starts with "_export", make sure that the directories exist.
-        
+
         RGB = 'rgb'
         RGBA = 'rgba'
 
@@ -215,13 +199,8 @@
 
     saveImage = saveDocument # Compatible API with DrawBot
 
-<<<<<<< HEAD
-    def newPage(self, w, h):
-        u"""Other page sizes than default in self.doc, are ignored in Flat.
-=======
     def newPage(self, w, h, units='pt'):
         """Other page sizes than default in self.doc, are ignored in Flat.
->>>>>>> master
 
         >>> context = FlatContext()
         >>> w = h = pt(100)
@@ -372,12 +351,9 @@
         placedText.position(x.r, y.r)
 
     def textSize(self, bs, w=None, h=None):
-<<<<<<< HEAD
-        u"""Answer the size tuple (w, h) of the current text. Answer pt(0, 0) if there is no text defined.
-=======
-        """Answer the size tuple (w, h) of the current text. Answer (0, 0) if there is no text defined.
->>>>>>> master
-        Answer the height of the string if the width w is given.
+        """Answer the size tuple (w, h) of the current text. Answer (0, 0) if
+        there is no text defined.  Answer the height of the string if the width
+        w is given.
 
         >>> w = h = pt(500)
         >>> x = y = pt(0)
@@ -436,12 +412,7 @@
         return units(img.width, maker=self.unit), units(img.height, maker=self.unit)
 
     def image(self, path, p, alpha=1, pageNumber=None, w=None, h=None):
-<<<<<<< HEAD
-        u"""Draw the image. If w or h is defined, then scale the image to fit.
-        The returned (w, h) are of type unit that document.w was defined."""
-=======
         """Draw the image. If w or h is defined, then scale the image to fit."""
->>>>>>> master
         if w is None or h is None:
             w, h = self.imageSize(path)
 
@@ -489,14 +460,10 @@
             self.page.place(shape.rectangle(x.r, y.r, w.r, h.r))
 
     def oval(self, x, y, w, h):
-<<<<<<< HEAD
-        u"""Draw an oval in rectangle, where (x, y) is the bottom left origin and (w, h) is the size.
-        This default DrawBot behavior, different from default Flat, where the (x, y) is the middle
-=======
-        """Draw an oval in rectangle, where (x,y) is the bottom left origin and (w,h) is the size.
-        This default DrawBot behavior, different from default Flat, where the (x,y) is the middle
->>>>>>> master
-        if the oval. Compensate for the difference."""
+        """Draw an oval in rectangle, where (x,y) is the bottom left origin and
+        (w,h) is the size.  This default DrawBot behavior, different from
+        default Flat, where the (x,y) is the middle if the oval. Compensate for
+        the difference."""
         shape = self._getShape()
         if shape is not None:
             self.ensure_page()
@@ -564,24 +531,20 @@
 
     #   C O L O R
 
-<<<<<<< HEAD
     def setTextFillColor(self, c):
         self.fill(c)
 
-    def setFillColor(self, c, builder=None):
+    #def setFillColor(self, c, builder=None):
+    def setFillColor(self, c, cmyk=False, spot=False, overprint=False):
         u"""Set the color for global or the color of the formatted string.
-=======
-    def setFillColor(self, c, cmyk=False, spot=False, overprint=False):
-        """Set the color for global or the color of the formatted string.
-<<<<<<< HEAD
->>>>>>> master
         See: http://xxyxyz.org/flat, color.py."""
         assert isinstance(c, Color)
         self._fill = c
-=======
-        See: xxyxyz.org/flat, color.py."""
+
+        '''
         b = self.b
         success = False
+
         if c is NO_COLOR:
             self._fill = NO_COLOR # Ignore drawing
             success = True # Color is undefined, do nothing.
@@ -615,11 +578,10 @@
                 success = True
         if not success:
             raise ValueError('FlatContext.setFillColor: Error in color format "%s"' % repr(c))
->>>>>>> 247f099a
+        '''
 
     fill = setFillColor # DrawBot compatible API
 
-<<<<<<< HEAD
     def setTextStrokeColor(self, c, w=None):
         self.stroke(c, w)
 
@@ -627,46 +589,48 @@
         u"""Set global stroke color or the color of the formatted string."""
         assert isinstance(c, Color)
         self._stroke = c
-=======
-    def setStrokeColor(self, c, w=1, cmyk=False, b=None):
-        """Set global stroke color or the color of the formatted string."""
-        # TODO: Make this work in Flat
-        b = self.b
-        success = False
-        if c is NO_COLOR:
-            self._stroke = NO_COLOR # Ignore drawing
-            success = True # Color is undefined, do nothing.
-        elif c is None:
-            self._stroke = None # no stroke
-            success = True
-        elif isinstance(c, (float, int)): # Grayscale
-            self._stroke = b.gray(iround(c))
-            success = True
-        elif isinstance(c, (list, tuple)):
-            if len(c) == 2 and isinstance(c[0], str) and isinstance(c[1], (list,tuple)) and len(c[1]) == 4:
-                name, (cyan, magenta, yellow, k) = c
-                self._stroke = b.spot(name, (iround(cyan), iround(magenta), iround(yellow)))
+
+        '''
+        def setStrokeColor(self, c, w=1, cmyk=False, b=None):
+            """Set global stroke color or the color of the formatted string."""
+            # TODO: Make this work in Flat
+            b = self.b
+            success = False
+            if c is NO_COLOR:
+                self._stroke = NO_COLOR # Ignore drawing
+                success = True # Color is undefined, do nothing.
+            elif c is None:
+                self._stroke = None # no stroke
                 success = True
-            # Not supported in PDF, leave out for general compatibility?
-            #elif len(c) == 2:
-            #    gray, a = c
-            #    self._stroke = b.ga(gray, a)
-            #    success = True
-            elif cmyk:
-                cyan, magenta, yellow, k = c
-                self._stroke = b.cmyk(iround(cyan), iround(magenta), iround(yellow), iround(k))
+            elif isinstance(c, (float, int)): # Grayscale
+                self._stroke = b.gray(iround(c))
                 success = True
-            elif len(c) == 4: # rgb and opaque
-                red, green, blue, a = c
-                self._stroke = b.rgba(iround(red), iround(green), iround(blue), iround(a))
-                success = True
-            elif len(c) == 3:
-                red, green, blue = c
-                self._stroke = b.rgb(iround(red), iround(green), iround(blue))
-                success = True
-        if not success:
-            raise ValueError('FlatContext.setStrokeColor: Error in color format "%s"' % c)
->>>>>>> master
+            elif isinstance(c, (list, tuple)):
+                if len(c) == 2 and isinstance(c[0], str) and isinstance(c[1], (list,tuple)) and len(c[1]) == 4:
+                    name, (cyan, magenta, yellow, k) = c
+                    self._stroke = b.spot(name, (iround(cyan), iround(magenta), iround(yellow)))
+                    success = True
+                # Not supported in PDF, leave out for general compatibility?
+                #elif len(c) == 2:
+                #    gray, a = c
+                #    self._stroke = b.ga(gray, a)
+                #    success = True
+                elif cmyk:
+                    cyan, magenta, yellow, k = c
+                    self._stroke = b.cmyk(iround(cyan), iround(magenta), iround(yellow), iround(k))
+                    success = True
+                elif len(c) == 4: # rgb and opaque
+                    red, green, blue, a = c
+                    self._stroke = b.rgba(iround(red), iround(green), iround(blue), iround(a))
+                    success = True
+                elif len(c) == 3:
+                    red, green, blue = c
+                    self._stroke = b.rgb(iround(red), iround(green), iround(blue))
+                    success = True
+            if not success:
+                raise ValueError('FlatContext.setStrokeColor: Error in color format "%s"' % c)
+        '''
+
         if w is not None:
             self._strokeWidth = w
 
