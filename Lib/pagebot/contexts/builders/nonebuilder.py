--- conflicted
+++ resolved
@@ -100,18 +100,14 @@
     def line(self, p1, p2):
         pass
 
-<<<<<<< HEAD
-    def fill(self, *fill):
-=======
     def fill(self, r, g=None, b=None, a=None, alpha=None): # Covering API inconsistencies in DrawBot
->>>>>>> 1cd03a0c
         pass
 
     setFillColor = setStrokeColor = stroke = fill
 
     def cmykFill(self, c, m=None, y=None, k=None, a=None, alpha=None): # Covering API inconsistencies in DrawBot
         pass
-    
+
     cmykStroke = cmykFill
 
     def strokeWidth(self, w):
