--- conflicted
+++ resolved
@@ -24,10 +24,7 @@
         FILETYPE_JPG, FILETYPE_SVG, FILETYPE_PNG, FILETYPE_GIF, LEFT,
         DEFAULT_FILETYPE, RGB, XXXL)
 from pagebot.contexts.basecontext.basecontext import BaseContext
-<<<<<<< HEAD
-=======
 from pagebot.contexts.basecontext.babelstring import BabelString, BabelLineInfo
->>>>>>> eb0025d8
 from pagebot.contexts.flatcontext.flatbuilder import flatBuilder
 from pagebot.contexts.flatcontext.flatbezierpath import FlatBezierPath
 from pagebot.filepaths import ROOT_FONT_PATHS
