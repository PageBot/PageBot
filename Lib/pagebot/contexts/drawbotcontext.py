--- conflicted
+++ resolved
@@ -588,7 +588,6 @@
                     break
         return fontNames
 
-<<<<<<< HEAD
     def installFont(self, fontOrName):
         if hasattr(fontOrName, 'path'):
             fontOrName = fontOrName.path
@@ -599,14 +598,6 @@
             fontOrName = fontOrName.path
         return self.b.uninstallFont(fontOrName)
         
-=======
-    def installFont(self, font):
-        return self.b.installFont(font.path)
-
-    def unInstallFont(self, font):
-        return self.b.uninstallFont(font.path)
-
->>>>>>> d646baf1
     #   G L Y P H
 
     def drawGlyph(self, glyph, x, y, fill=noColor, stroke=noColor, strokeWidth=0, fontSize=None, xAlign=CENTER):
