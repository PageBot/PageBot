--- conflicted
+++ resolved
@@ -643,17 +643,7 @@
         >>> context.stroke(noColor)
         >>> #context.stroke(123)
         """
-<<<<<<< HEAD
         assert isinstance(c, Color), ('DrawBotContext.stroke: %s should be of type Color' % c)
-=======
-        if not isinstance(c, Color):
-            print('Error in DrawBotContext.stroke(): c should be of type Color')
-            raise AssertionError
-
-        if builder is None: # Builder can be optional DrawBot FormattedString
-            builder = self.b
-
->>>>>>> 4d9fd3c1
         if c is inheritColor: # Keep color setting as it is.
             pass
         if c is noColor:
