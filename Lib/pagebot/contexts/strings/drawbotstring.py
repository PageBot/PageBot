#!/usr/bin/env python
# -*- coding: UTF-8 -*-
# -----------------------------------------------------------------------------
#
#     P A G E B O T
#
#     Copyright (c) 2016+ Buro Petr van Blokland + Claudia Mens & Font Bureau
#     www.pagebot.io
#     Licensed under MIT conditions
#
#     Supporting DrawBot, www.drawbot.com
#     Supporting Flat, xxyxyz.org/flat
# -----------------------------------------------------------------------------
#
#     drawbotstring.py
#
import re
from copy import copy
try:
    #import AppKit
    import CoreText
    import Quartz
    from drawBot import BezierPath
except (ImportError, AttributeError):
    BezierPath = None

#from pagebot.contexts.basecontext import BaseContext # TODO: Solve this
from pagebot.contexts.strings.babelstring import BabelString
from pagebot.style import css, LEFT, DEFAULT_FONT_SIZE, DEFAULT_FONT_PATH
from pagebot.toolbox.future import chr
from pagebot.fonttoolbox.objects.font import Font, getFont, getInstance
from pagebot.toolbox.color import Color, color, noColor, inheritColor, blackColor
from pagebot.toolbox.units import pt, isUnit

def pixelBounds(fs):
    """Answer the pixel-bounds rectangle of the text, if formatted by the option (w, h).
    Note that @by can be a negative value, if there is text (e.g. overshoot) below the baseline.
    @bh is the amount of pixels above the baseline.
    For the total height of the pixel-map, calculate @ph - @py.
    For the total width of the pixel-map, calculate @pw - @px."""
    if not fs:
        return pt(0, 0, 0, 0)
    p = BezierPath()
    p.text(fs, (0, 0))
    # OSX answers bw and bh as difference with bx and by. That is not really intuitive, as the
    # the total (width, height) then always needs to be calculated by the caller.
    # So, instead, the width and height answered is the complete bounding box, and the (x, y)
    # is the position of the bounding box, compared to the (0, 0) of the string origin.
    bx, by, bw, bh = p.bounds()
    return pt(bx, by, bw - bx, bh - by)

class NoneDrawBotString(BabelString):
    """Used for testing DrawBotString doctest in non-DrawBot Environment."""
    BABEL_STRING_TYPE = 'fs'

    def __init__(self, s, context, style=None):
        self.context = context # Store context, in case we need more of its functions.
        self.s = s
        self.fontSize = DEFAULT_FONT_SIZE
        self.font = DEFAULT_FONT_PATH
        self.style = style

    @classmethod
    def newString(cls, s, context, e=None, style=None, w=None, h=None, pixelFit=True,
            fontSize=None, font=None, tagName=None):
        return cls(s, context=context, style=style)

    def textSize(self, w=None, h=None):
        """Answer the (w, h) size for a given width, with the current text, measured from bottom em-size
        to top-emsize (including ascender+ and descender+) and the string width (including margins)."""
        return w or 100, h or 100

    def fill(self, r, g=None, b=None, a=None, alpha=None):
        pass

    setFillColor = fill

    def cmykFill(self, c, m=None, y=None, k=None, a=None, alpha=None):
        pass

    cmykStroke = cmykFill
    
    def stroke(self, r, g=None, b=None, a=None, alpha=None):
        pass

    setStrokeColor = stroke

    def setStrokeWidth(self, w):
        pass

    strokeWidth = setStrokeWidth

class DrawBotString(BabelString):

    BABEL_STRING_TYPE = 'fs'

    """DrawBotString is a wrapper around the standard DrawBot FormattedString."""
    def __init__(self, s, context, style=None):
        """Constructor of the DrawBotString, wrapper around DrawBot.FormattedString.
        Optionally store the (latest) style that was used to produce the
        formatted string.

        >>> from pagebot.contexts.drawbotcontext import DrawBotContext
        >>> context = DrawBotContext()
        >>> context.isDrawBot
        True
        """

        """
        TODO: Get this docTest to work.
        >>> bs = DrawBotString('ABC', context)
        >>> bs
        ABC
        """
        self.context = context # Store context, in case we need more of its functions.
        self.s = s # Store the DrawBot FormattedString, as property to make sure it is a FormattedString,
        # otherwise create it.
        # In case defined, store current status here as property and set the current FormattedString
        # for future additions. Also the answered metrics will not be based on these values.
        self.style = style or {}
        self.fittingFontSize = pt(0) # Set to fitting font size, in case the size iterated to find width.

    def _get_s(self):
        """Answer the embedded FormattedString by property, to enforce checking
        type of the string."""
        return self._s
    def _set_s(self, s):
        """ Check on the type of s. Three types are supported here: plain strings,
        DrawBot FormattedString and the class of self."""
        assert isinstance(s, (DrawBotString, str)) or s.__class__.__name__ == 'FormattedString'
        if isinstance(s, str):
            s = self.context.b.FormattedString(s)
        elif isinstance(s, DrawBotString):
            s = s.s
        self._s = s
    s = property(_get_s, _set_s)

    def _get_font(self):
        """Answer the current state of fontName."""
        return self.style.get('font')
    def _set_font(self, fontName):
        if fontName is not None:
            self.context.font(fontName)
        self.style['font'] = fontName
    font = property(_get_font, _set_font)

    def _get_fontSize(self):
        """Answer the current state of the fontSize."""
        return self.style.get('fontSize')
    def _set_fontSize(self, fontSize):
        if fontSize is not None:
            assert isUnit(fontSize)
            self.context.fontSize(fontSize)
        self.style['fontSize'] = fontSize
    fontSize = property(_get_fontSize, _set_fontSize)

    def asText(self):
        return u'%s' % self.s #  Convert to text

    def textSize(self, w=None, h=None):
        """Answer the (w, h) size for a given width, with the current text, measured from bottom em-size
        to top-emsize (including ascender+ and descender+) and the string width (including margins)."""
        # TODO: Add in case w is defined.
        return self.context.textSize(self, w=w, h=h)

    def bounds(self):
        """Answer the pixel-bounds rectangle of the text, if formatted by the option (w, h).
        Note that @by can be a negative value, if there is text (e.g. overshoot) below the baseline.
        @bh is the amount of pixels above the baseline.
        For the total height of the pixel-map, calculate @ph - @py.
        For the total width of the pixel-map, calculate @pw - @px."""
        return pixelBounds(self.s)

    def fontContainsCharacters(self, characters):
        """Return a bool if the current font contains the provided characters.
        Characters is a string containing one or more characters."""
        return self.s.fontContainsCharacters(characters)

    def fontFilePath(self):
        """Return the path to the file of the current font."""
        return self.s.fontFilePath()

    def listFontGlyphNames(self):
        """Return a list of glyph names supported by the current font."""
        return self.s.listFontGlyphNames()

    def ascender(self):
        """Returns the current font ascender, based on the current font and fontSize."""
        return self.s.fontAscender()
    fontAscender = ascender # Compatibility with DrawBot API

    def descender(self):
        """Returns the current font descender, based on the current font and fontSize."""
        return self.s.fontDescender()
    fontDescender = descender # Compatibility with DrawBot API

    def xHeight(self):
        """Returns the current font x-height, based on the current font and fontSize."""
        return self.s.fontXHeight()
    fontXHeight = xHeight # Compatibility with DrawBot API

    def capHeight(self):
        """Returns the current font cap height, based on the current font and fontSize."""
        return self.s.fontCapHeight()
    fontCapHeight = capHeight # Compatibility with DrawBot API

    def leading(self):
        """Returns the current font leading, based on the current font and fontSize."""
        return self.s.fontLeading()
    fontLeading = leading # Compatibility with DrawBot API

    def lineHeight(self):
        """Returns the current line height, based on the current font and fontSize.
        If a lineHeight is set, this value will be returned."""
        return self.s.fontLineHeight()
    fontLineHeight = lineHeight # Compatibility with DrawBot API

    def appendGlyph(self, *glyphNames):
        """Append a glyph by his glyph name using the current font. Multiple glyph names are possible."""
        self.s.appendGlyph(glyphNames)

    MARKER_PATTERN = '==%s@%s=='
    FIND_FS_MARKERS = re.compile('\=\=([a-zA-Z0-9_\:\.]*)\@([^=]*)\=\=')

    def appendMarker(self, markerId, arg):
        """Append a formatted string with markerId that can be used as non-display marker.
        This way the Composer can find the position of markers in text boxes, after
        FS-slicing has been done. Note there is always a very small "white-space"
        added to the string, so there is a potential difference in width that matters.
        For that reason markers should not be changed after slicing (which would theoretically
        alter the flow of the FormattedString in an box) and the markerId and amount/length
        of args should be kept as small as possible.
        Note that there is a potential problem of slicing through the argument string at
        the end of a textBox. That is another reason to keep the length of the arguments short.
        And not to use any spaces, etc. inside the markerId.
        Possible slicing through line-endings is not a problem, as the raw string ignores them.

        """
        marker = self.MARKER_PATTERN % (markerId, arg or '')
        fs = self.context.b.FormattedString(marker, fill=None, stroke=None, fontSize=0.0000000000001)
        self.append(fs)

    def findMarkers(self, reCompiled=None):
        """Answer a dictionary of markers with their arguments in self.s."""
        if reCompiled is None:
            reCompiled= self.FIND_FS_MARKERS
        return reCompiled.findall(u'%s' % self.s)

    def textOverflow(self, w, h, align=LEFT):
        return self.context.textOverflow(self, (0, 0, w, h), align)

    @classmethod
    def _newFitWidthString(cls, fs, context, fontSize, w, pixelFit):
        assert isUnit(fontSize) and isUnit(w)
        if pixelFit:
            tx, _, tw, _ = pixelBounds(fs)
        else:
            tx, tw = 0, context.b.textSize(fs)[0]
        dx = (tw-tx).r # Render the units, to compare for zero division
        if dx:
            return w * fontSize.r / dx
        return None # Zero division, cannot calculate

    @classmethod
    def _newFitHeightString(cls, fs, context, fontSize, h, pixelFit):
        assert isUnit(fontSize) and isUnit(h)
        if pixelFit:
            _, ty, _, th = pixelBounds(fs)
        else:
            ty, th = 0, context.b.textSize(fs)[1]
        dy = (th-ty).r # Render the units, to compare for zero division
        if dy:
            return h * fontSize.r / dy
        return None # Zero division, cannot calculate

    FITTING_TOLERANCE = 3

    @classmethod
    def fitString(cls, t, context, e=None, style=None, w=None, h=None, useXTRA=True, pixelFit=True):
        """Answer the DrawBotString instance from valid attributes in style. Set all values after testing
        their existence, so they can inherit from previous style formats in the string.
        If the target width w and height are defined, and if there is a [wdth] or [XTRA] axis in the
        current Variable Font, then values are iterated to make the best location/instance for the
        rectangle fit.
        In case the fontSize is set and the width w is set, then just use the [wdth] or [XTRA] to
        make a horizontal fit, keeping the size. If the axes run to extreme, the string is return
        without changing width.
        In case the a font path was supplied, then try to get a Font instance for that path, as we
        need to test it for existing axes as Variable Font.

        >>> from pagebot.contexts.drawbotcontext import DrawBotContext
        >>> context = DrawBotContext()
        >>> from pagebot.fonttoolbox.objects.font import findFont
        >>> #font = findFont('RobotoDelta-VF')
        >>> font = findFont('Fit-Variable_1')
        >>> style = dict(font=font, textFill=blackColor, textStroke=noColor)

        >>> 'wdth' in font.axes.keys() or 'XTRA' in font.axes.keys() # One of them is there
        True

        """

        """
        FIXME: Fitting does not work anymore.
        >>> s = DrawBotString.newString('Hello', context, style=style, w=pt(300))
        >>> s.bounds() # Rounded width
        (297, 195)
        >>> s = DrawBotString.fitString('Hello', context, style=style, w=pt(400), h=pt(220))
        >>> int(round(s.bounds()[2]-s.bounds()[0])) # Rounded pixel width
        399
        >>> int(round(s.bounds()[3]-s.bounds()[1])) # Rounded pixel height
        220
        >>> #s.bounds()

        """
        assert w is None or isUnit(w)
        assert h is None or isUnit(h)

        style = copy(style)
        location = copy(css('', e, style, {})) # In case the used already supplied a VF location, use it.
        font = css('font', e, style)
        if isinstance(font, str): # Assuming it's a path, get the Font instance.
            font = getFont(font) # Make sure we gave a real Font instance.
        style['font'] = font
        # Get the flag if fit locations should be rounded (less cached instance) or accurate.
        roundVariableFitLocation = style.get('roundVariableFitLocation', True)
        # In case font is not a variable font, or not [wdth] or [XTRA] present, then using normal
        # string fit is the best we can do.
        if not 'wdth' in font.axes and not 'XTRA' in font.axes:
            return cls.newString(t, context, e=e, style=style, w=w, h=h, pixelFit=pixelFit)

        # Decide which axis to use for width adjustments and get the axis values.
        if not useXTRA or not 'XTRA' in font.axes: # Try to force usage of [XTRA] if it exists, otherwise use[wdth]
            axisTag = 'wdth'
        else:
            axisTag = 'XTRA'
        minValue, defaultValue, maxValue = font.axes[axisTag]
        #print(0, minValue, defaultValue, maxValue )
        if h is not None: # Fitting in heigt, calculate/iterate for the fitting font size.
            bs = cls.newString(t, context, e=e, style=style, h=h, pixelFit=pixelFit)
            style['fontSize'] = bs.fittingFontSize
        else: # Assuming there is a fontSize set, we'll use that as vertical requirement
            bs = cls.newString(t, context, e=e, style=style, pixelFit=pixelFit)

        # Now we have a formatted string with a given fontSize, guess to fit on the width.
        tx, _, tw, _ = bs.bounds() # Get pixel bounds of the string
        tw = tw - tx # Pixel width of the current string.
        #print(0, tw, w, h)
        prevW = None # Testing if something changed, for extreme of axes.
        axisValue = defaultValue

        for n in range(100): # Limit the maximum amount of iterations as safeguard
            if tw > w: # Too wide, try iterate smaller in ratio of wdth/XTRA axis values
                #print(1, tw, w)
                maxValue = axisValue # Clip wide range to current
                # Guess the new axisvalue from the ratio of tw/w
                axisValue = (axisValue - minValue)/2 + minValue
                if roundVariableFitLocation:
                    axisValue = int(round(axisValue))
                #print(2, axisValue, minValue, defaultValue, maxValue)
                loc = copy(location)
                loc[axisTag] = axisValue
                loc['opsz'] = style['fontSize'].r
                #print(3, loc, font.axes.keys())
                style['font'] = getInstance(font, loc)
                bs = cls.newString(t, context, e=e, style=style, pixelFit=pixelFit)
                tx, ty, tw, th = bs.bounds() # Get pixel bounds of the string
                tw = tw - tx # Total width for the current
                #print(5, tw, w, th-ty, h)
                if prevW == tw: # Did not change, probably not able to get more condensed
                    break
                prevW = tw

            elif tw < w - cls.FITTING_TOLERANCE: # Too condensed, try to make wider.
                #print(11, tw, w)
                minValue = axisValue # Clip narrow range to current
                axisValue = (maxValue - axisValue)/2 + axisValue
                if roundVariableFitLocation:
                    axisValue = int(round(axisValue))
                loc = copy(location)
                loc[axisTag] = axisValue
                loc['opsz'] = style['fontSize'].r
                style['font'] = getInstance(font, loc)
                bs = cls.newString(t, context, e=e, style=style, pixelFit=pixelFit)
                tx, ty, tw, th = bs.bounds() # Get pixel bounds of the string
                tw = tw - tx # Total width for the current
                #print(15, tw, w, th-ty, h)
                if prevW == tw: # Did not change, probably not able to get more condensed
                    break
                prevW = tw

            else: # We found a fitting VF-location within tolerance. Back out.
                break
        #print('Number of iterations', n)
        return bs

    @classmethod
    def newString(cls, t, context, e=None, style=None, w=None, h=None, pixelFit=True):
        """Answers a DrawBotString instance from valid attributes in *style*.
        Set all values after testing their existence, so they can inherit from
        previous style formats in the string.

        If target width *w* or height *h* is defined, then *fontSize* is scaled
        to make the string fit *w* or *h*.  In that case the pixelFit flag
        defines if the current width or height comes from the pixel image of em
        size.

        >>> from pagebot.contexts.drawbotcontext import DrawBotContext
        >>> from pagebot.fonttoolbox.objects.font import findFont
        >>> font = findFont('Roboto-Black')
        >>> context = DrawBotContext()
        """

        """
        TODO: Get more docTests to work
        >>> bs = context.newString('ABC', style=dict(font=font.path, fontSize=pt(22)))
        >>> bs
        ABC
        >>> bs = context.newString('ABC', style=dict(font=font.path), w=pt(100))
        >>> int(round(bs.fontSize))
        51
        >>> bs = context.newString('ABC', style=dict(font=font), w=pt(100)) # Use the font instance instead of path.
        >>> int(round(bs.fontSize))
        51
        """
        # Get the drawBotBuilder, no need to check, we already must be in context here.
        if t is None:
            t = ''
        elif isinstance(t, str):
            t = str(t)

        b = context.b
        b.hyphenation(css('hyphenation', e, style)) # TODO: Should be text attribute, not global

        fs = b.FormattedString('') # Make an empty OSX-DrawBot FormattedString
        sFont = css('font', e, style)

        if sFont is not None:
            if hasattr(sFont, 'path'): # If the Font instance was supplied, then use it's path.
                sFont = sFont.path
            fs.font(sFont)

        # If there is a target (pixel) width or height defined, ignore the
        # requested fontSize and try the width or height first for fontSize =
        # 100. The resulting width or height is then used as base value to
        # calculate the needed point size.
        # Forced fontSize, then this overwrites the style['fontSize'] if it is
        # there.  TODO: add calculation of rFontSize (relative float based on
        # root-fontSize) here too.
        if w is not None or h is not None:
            uFontSize = pt(100)
        else:
            # May be scaled to fit w or h if target is defined.
            uFontSize = pt(css('fontSize', e, style, DEFAULT_FONT_SIZE))

        if uFontSize is not None:
<<<<<<< HEAD
            assert isUnit(uFontSize), ('DrawBotString.newString: uFontSize %s must of type Unit' % uFontSize)
            fs.fontSize(uFontSize.pt) # For some reason fontSize must be set after leading.
=======
            fs.fontSize(uFontSize.r) # For some reason fontSize must be set after leading.

>>>>>>> 4d9fd3c1
        uLeading = css('leading', e, style)

        if uLeading is not None:
<<<<<<< HEAD
            assert isUnit(uLeading), ('DrawBotString.newString: uLeading %s must of type Unit' % uLeading)
            fs.lineHeight(uLeading.pt)
=======
            fs.lineHeight(uLeading.r)

>>>>>>> 4d9fd3c1
        sFallbackFont = css('fallbackFont', e, style)

        if sFallbackFont is not None:
            if isinstance(sFallbackFont, Font):
                sFallbackFont = sFallbackFont.path
            fs.fallbackFont(sFallbackFont)

        # Color values for text fill
        # Color: Fill the text with this color instance
        # noColor: Set the value to None, no fill will be drawn
        # inheritColor: Don't set color, inherit the current setting for fill
        cFill = css('textFill', e, style, blackColor) # Default is blackColor, not noColor
<<<<<<< HEAD
        if cFill is not inheritColor: 
            assert isinstance(cFill, Color), ('DrawBotString.newString] Fill color "%s" is not Color in style %s' % (cFill, style))
=======

        if cFill is not inheritColor:
>>>>>>> 4d9fd3c1
            if cFill is noColor: # None is value to disable fill drawing.
                context.setTextFillColor(fs, noColor)
            else:
                context.setTextFillColor(fs, cFill)

        # Color values for text stroke
        # Color: Stroke the text with this color instance
        # noColor: Set the value to None, no stroke will be drawn
        # inheritColor: Don't set color, inherit the current setting for stroke
        cStroke = css('textStroke', e, style, noColor)
<<<<<<< HEAD
        strokeWidth = css('textStrokeWidth', e, style)
        if strokeWidth is not None:
            assert isUnit(strokeWidth), ('DrawBotString.newString: uStrokeWidth %s must of type Unit' % strokeWidth)
            strokeWidth = strokeWidth.pt
=======
        uStrokeWidth = css('textStrokeWidth', e, style)

        if uStrokeWidth is not None:
            uStrokeWidth = uStrokeWidth.r

>>>>>>> 4d9fd3c1
        if cStroke is not inheritColor:
            assert isinstance(cStroke, Color), ('DrawBotString.newString] Stroke color "%s" is not Color in style %s' % (cStroke, style))
            if cStroke is noColor: # None is value to disable stroke drawing
                context.setTextStrokeColor(fs, noColor)
            else:
<<<<<<< HEAD
                context.setTextStrokeColor(fs, cStroke, w=strokeWidth)
        
=======
                assert isinstance(cStroke, Color), ('DrawBotString.newString] Stroke color "%s" is not Color in style %s' % (cStroke, style))
                context.setTextStrokeColor(fs, cStroke, w=uStrokeWidth)

>>>>>>> 4d9fd3c1
        textAlign = css('xTextAlign', e, style) # Warning: xAlign is used for element alignment, not text.
        if textAlign is not None: # yTextAlign must be solved by parent container element.
            fs.align(textAlign)
        
        sUnderline = css('underline', e, style)
        if sUnderline in ('single', None): # Only these values work in FormattedString
            fs.underline(sUnderline)
        
        uParagraphTopSpacing = css('paragraphTopSpacing', e, style)
        if uParagraphTopSpacing is not None:
            assert isUnit(uParagraphTopSpacing), ('DrawBotString.newString: uParagraphTopSpacing %s must of type Unit' % uParagraphTopSpacing)
            fs.paragraphTopSpacing(uParagraphTopSpacing.pt)
        
        uParagraphBottomSpacing = css('paragraphBottomSpacing', e, style)
        if uParagraphBottomSpacing:
            assert isUnit(uParagraphBottomSpacing), ('DrawBotString.newString: uParagraphBottomSpacing %s must of type Unit' % uParagraphBottomSpacing)
            fs.paragraphBottomSpacing(uParagraphBottomSpacing.pt)
        
        uTracking = css('tracking', e, style)
        if uTracking is not None:
            assert isUnit(uTracking), ('DrawBotString.newString: uTracking %s must of type Unit' % uTracking)
            fs.tracking(uTracking.pt)
        
        uBaselineShift = css('baselineShift', e, style)
        if uBaselineShift is not None:
            assert isUnit(uBaselineShift), ('DrawBotString.newString: uBaselineShift %s must of type Unit' % uBaselineShift)
            fs.baselineShift(uBaselineShift.r)
        
        openTypeFeatures = css('openTypeFeatures', e, style)
        if openTypeFeatures is not None:
            fs.openTypeFeatures(**openTypeFeatures)
        
        tabs = css('tabs', e, style)
        if tabs is not None:
            fs.tabs(*tabs)
        
        uFirstLineIndent = css('firstLineIndent', e, style)
        # TODO: Use this value instead, if current tag is different from previous tag. How to get this info?
        # sFirstParagraphIndent = style.get('firstParagraphIndent')
        # rFirstParagraphIndent = style.get('rFirstParagraphIndent')
        # TODO: Use this value instead, if currently on top of a new string.
        if uFirstLineIndent is not None:
            assert isUnit(uStrokeWidth), ('DrawBotString.newString: uFirstLineIndent %s must of type Unit' % uFirstLineIndent)
            fs.firstLineIndent(uFirstLineIndent.pt)
        
        uIndent = css('indent', e, style)
        if uIndent is not None:
            assert isUnit(uIndent), ('DrawBotString.newString: uIndent %s must of type Unit' % uIndent)
            fs.indent(uIndent.pt)
        
        uTailIndent = css('tailldIndent', e, style)
        if uTailIndent is not None:
            assert isUnit(uTailIndent), ('DrawBotString.newString: uTailIndent %s must of type Unit' % uTailIndent)
            fs.tailIndent(uTailIndent.r)
        
        sLanguage = css('language', e, style)
        if sLanguage is not None:
            fs.language(sLanguage)

        sUpperCase = css('uppercase', e, style)
        sLowercase = css('lowercase', e, style)
        sCapitalized = css('capitalized', e, style)

        if sUpperCase:
            s = s.upper()
        elif sLowercase:
            s = s.lower()
        elif sCapitalized:
            s = s.capitalize()

        if style is None:
            style = dict(fontSize=uFontSize)

        newT = fs # + t # Format plain string t onto new formatted fs.

        isFitting = True
        if w is not None: # There is a target width defined, calculate again with the fontSize ratio correction.
            # We use the enclosing pixel bounds instead of the context.textSide(newt) here, because it is much
            # more consistent for tracked text. context.textSize will add space to the right of the string.
            style = copy(style)
            fittingFontSize = cls._newFitWidthString(newT, context, uFontSize, w, pixelFit)
            if fittingFontSize is not None: # Chedked on zero division
                style['fontSize'] = fittingFontSize
                newS = cls.newString(t, context, style=style)
                # Test the width we got by linear interpolation. Scale back if still too large.
                # Iterate until it really fits.
                while newS.textSize()[0] > w and style['fontSize']:
                    style['fontSize'] -= 0.1 # Incremental decrease the size until it fits
                    newS = cls.newString(t, context, style=style)
            else:
                newS = cls(newT, context, style) # Cannot fit, answer untouched.
                isFitting = False
        elif h is not None: # There is a target height defined, calculate again with the fontSize ratio correction.
            # We use the enclosing pixel bounds instead of the context.textSide(newt) here, because it is much
            # more consistent for tracked text. context.textSize will add space to the right of the string.
            style = copy(style)
            fittingFontSize = cls._newFitHeightString(newT, context, uFontSize, h, pixelFit)
            if fittingFontSize is not None:
                style['fontSize'] = fittingFontSize
                newS = cls.newString(t, context, style=style)
                didFit = True
            else:
                newS = cls(newT, context, style) # Cannot fit, answer untouched.
                isFitting = False
        else:
            newS = cls(newT, context, style)
        # Store any aajust fitting parameters in the string, in case the caller wants to know.
        newS.fittingFontSize = style.get('fontSize')
        newS.fittingFont = style.get('font') # In case we are sampling with a Variable Font.
        newS.fittingLocation = style.get('location')
        newS.isFitting = isFitting

        return newS

class FoundPattern(object):
    def __init__(self, s, x, ix, y=None, w=None, h=None, line=None, run=None):
        self.s = s # Actual found string
        self.x = x
        self.ix = ix
        self.y = y
        self.w = w
        self.h = h
        self.line = line # TextLine instance that this was found in
        self.run = run # List of  of this strin,g

    def __repr__(self):
        return '[Found "%s" @ %d,%d]' % (self.s, self.x, self.y)

class TextRun(object):
    def __init__(self, ctRun, runIndex):
        self.runIndex = runIndex # Index of the run in the TextLine
        self._ctRun = ctRun
        self._style = None # Property cash for constructed style from run parameters.
        self.glyphCount = gc = CoreText.CTRunGetGlyphCount(ctRun)
        # Reverse the style from
        attrs = CoreText.CTRunGetAttributes(ctRun)
        self.nsFont = attrs['NSFont']
        #self.fontDescriptor = f.fontDescriptor()
        self.fill = attrs['NSColor']
        self.nsParagraphStyle = attrs['NSParagraphStyle']
        self.attrs = attrs # Save, in case the caller want to query run parameters.

        self.iStart, self.iEnd = CoreText.CTRunGetStringRange(ctRun)
        self.string = u''
        # Hack for now to find the string in repr-string if self._ctLine.
        # TODO: Make a better conversion here, not relying on the format of the repr-string.
        for index, part in enumerate(str(ctRun).split('"')[1].split('\\u')):
            if index == 0:
                self.string += part
            elif len(part) >= 4:
                self.string += chr(int(part[0:4], 16))
                self.string += part[4:]

        #print(gc, len(CoreText.CTRunGetStringIndicesPtr(ctRun)), CoreText.CTRunGetStringIndicesPtr(ctRun), ctRun)
        try:
            self.stringIndices = CoreText.CTRunGetStringIndicesPtr(ctRun)[0:gc]
        except TypeError:
            self.stringIndices = [0]
        #CoreText.CTRunGetStringIndices(ctRun._ctRun, CoreText.CFRange(0, 5), None)[4]
        self.advances = CoreText.CTRunGetAdvances(ctRun, CoreText.CFRange(0, 5), None)
        #self.positions = CoreText.CTRunGetPositionsPtr(ctRun)[0:gc]
        #CoreText.CTRunGetPositions(ctRun, CoreText.CFRange(0, 5), None)[4]
        #self.glyphFontIndices = CoreText.CTRunGetGlyphsPtr(ctRun)[0:gc]
        #print(CoreText.CTRunGetGlyphs(ctRun, CoreText.CFRange(0, 5), None)[0:5])
        self.status = CoreText.CTRunGetStatus(ctRun)

        # get all positions
        self.positions = CoreText.CTRunGetPositions(ctRun, (0, gc), None)
        # get all glyphs
        self.glyphs = CoreText.CTRunGetGlyphs(ctRun, (0, gc), None)

    def __len__(self):
        return self.glyphCount

    def __repr__(self):
        return '[TextRun #%d "%s"]' % (self.runIndex, self.string)

    def __getitem__(self, index):
        return self.string[index]

    def _get_style(self):
        """Answer the constructed style dictionary, with names that fit the standard
        PageBot style."""
        if self._style is None:
            self._style = dict(
                textFill=self.fill,
                pl=self.headIndent,
                pr=self.tailIndent,
                fontSize=self.fontSize,
                font=self.displayName,
                leading=self.leading + self.fontSize, # ??
            )
        return self._style
    style = property(_get_style)

    # Font stuff

    def _get_displayName(self):
        return self.nsFont.displayName()
    displayName = property(_get_displayName)

    def _get_familyName(self):
        return self.nsFont.familyName()
    familyName = property(_get_familyName)

    def _get_fontName(self):
        return self.nsFont.fontName()
    fontName = font = property(_get_fontName)

    def _get_isVertical(self):
        return self.nsFont.isVertical()
    isVertical = property(_get_isVertical)

    def _get_isFixedPitch(self):
        return self.nsFont.isFixedPitch()
    isFixedPitch = property(_get_isFixedPitch)

    def _get_boundingRectForFont(self):
        (x, y), (w, h) = self.nsFont.boundingRectForFont()
        return x, y, w, h
    boundingRectForFont = property(_get_boundingRectForFont)

    def _get_renderingMode(self):
        return self.nsFont.renderingMode()
    renderingMode = property(_get_renderingMode)

    #   Font metrics, based on self.nsFont. This can be different from
    #   self.fontAswcencender and self.fontDescender, etc. which are
    #   based on the current setting in the FormattedString

    def _get_ascender(self):
        return self.nsFont.ascender()
    ascender = property(_get_ascender)

    def _get_descender(self):
        return self.nsFont.descender()
    descender = property(_get_descender)

    def _get_capHeight(self):
        return self.nsFont.capHeight()
    capHeight = property(_get_capHeight)

    def _get_xHeight(self):
        return self.nsFont.xHeight()
    xHeight = property(_get_xHeight)

    def _get_italicAngle(self):
        return self.nsFont.italicAngle()
    italicAngle = property(_get_italicAngle)

    def _get_fontSize(self):
        return self.nsFont.pointSize()
    fontSize = property(_get_fontSize)

    def _get_leading(self):
        return self.nsFont.leading()
    leading = property(_get_leading)

    def _get_fontMatrix(self):
        return self.nsFont.matrix()
    fontMatrix = property(_get_fontMatrix)

    def _get_textTransform(self):
        return self.nsFont.textTransform()
    textTransform = property(_get_textTransform)

    def _get_underlinePosition(self):
        return self.nsFont.underlinePosition()
    underlinePosition = property(_get_underlinePosition)

    def _get_underlineThickness(self):
        return self.nsFont.underlineThickness()
    underlineThickness = property(_get_underlineThickness)

    #   Paragraph attributes

    def _get_matrix(self):
        return CoreText.CTRunGetTextMatrix(self._ctRun)
    matrix = property(_get_matrix)

    def _get_alignment(self):
        return self.nsParagraphStyle.alignment()
    alignment = property(_get_alignment)

    def _get_lineSpacing(self):
        return self.nsParagraphStyle.lineSpacing()
    lineSpacing = property(_get_lineSpacing)

    def _get_paragraphSpacing(self):
        return self.nsParagraphStyle.paragraphSpacing()
    paragraphSpacing = property(_get_paragraphSpacing)

    def _get_paragraphSpacingBefore(self):
        return self.nsParagraphStyle.paragraphSpacingBefore()
    paragraphSpacingBefore = property(_get_paragraphSpacingBefore)

    def _get_headIndent(self):
        return self.nsParagraphStyle.headIndent()
    headIndent = property(_get_headIndent)

    def _get_tailIndent(self):
        return self.nsParagraphStyle.tailIndent()
    tailIndent = property(_get_tailIndent)

    def _get_firstLineHeadIndent(self):
        return self.nsParagraphStyle.firstLineHeadIndent()
    firstLineHeadIndent = property(_get_firstLineHeadIndent)

    def _get_lineHeightMultiple(self):
        return self.nsParagraphStyle.lineHeightMultiple()
    lineHeightMultiple = property(_get_lineHeightMultiple)

    def _get_maximumLineHeight(self):
        return self.nsParagraphStyle.maximumLineHeight()
    maximumLineHeight = property(_get_maximumLineHeight)

    def _get_minimumLineHeight(self):
        return self.nsParagraphStyle.minimumLineHeight()
    minimumLineHeight = property(_get_minimumLineHeight)


class TextLine(object):
    def __init__(self, ctLine, p, lineIndex):
        self._ctLine = ctLine
        self.x, self.y = p # Relative position from top of TextBox
        self.lineIndex = lineIndex # Vertical line index in TextBox.
        self.glyphCount = CoreText.CTLineGetGlyphCount(ctLine)

        self.string = ''
        self.runs = []
        #print(ctLine)
        for runIndex, ctRun in enumerate(CoreText.CTLineGetGlyphRuns(ctLine)):
            textRun = TextRun(ctRun, runIndex)
            self.runs.append(textRun)
            self.string += textRun.string

    def __repr__(self):
        return '[TextLine #%d Glyphs:%d Runs:%d]' % (self.lineIndex, self.glyphCount, len(self.runs))

    def __len__(self):
        return self.glyphCount

    def __getitem__(self, index):
        return self.runs[index]

    def getIndexForPosition(self, xy):
        x, y = xy
        return CoreText.CTLineGetStringIndexForPosition(self._ctLine, CoreText.CGPoint(x, y))[0]

    def getOffsetForStringIndex(self, i):
        """Answer the z position that is closest to glyph string index i. If i is out of bounds,
        then answer the closest x position (left and right side of the string)."""
        return CoreText.CTLineGetOffsetForStringIndex(self._ctLine, i, None)[0]

    def _get_stringIndex(self):
        return CoreText.CTLineGetStringRange(self._ctLine).location
    stringIndex = property(_get_stringIndex)

    def getGlyphIndex2Run(self, glyphIndex):
        for run in self.runs:
            if run.iStart >= glyphIndex:
                return run
        return None

    #def _get_alignment(self):
    #    return CoreText.CTTextAlignment(self._ctLine)
    #alignment = property(_get_alignment)

    def _get_imageBounds(self):
        """Property that answers the bounding box (actual black shape) of the text line."""
        (x, y), (w, h) = CoreText.CTLineGetImageBounds(self._ctLine, None)
        return x, y, w, h
    imageBounds = property(_get_imageBounds)

    def _get_bounds(self):
        """Property that returns the EM bounding box of the line."""
        return CoreText.CTLineGetTypographicBounds(self._ctLine, None, None, None)
    bounds = property(_get_bounds)

    def _get_trailingWhiteSpace(self):
        return CoreText.CTLineGetTrailingWhitespaceWidth(self._ctLine)
    trailingWhiteSpace = property(_get_trailingWhiteSpace)

    def findPattern(self, pattern):
        founds = []
        if isinstance(pattern, str):
            pattern = re.compile(pattern)
            #pattern = re.compile('([a-ZA-Z0-9\.\-\_]*])
        for iStart, iEnd in [(m.start(0), m.end(0)) for m in re.finditer(pattern, self.string)]:
            xStart = self.getOffsetForStringIndex(iStart)
            xEnd = self.getOffsetForStringIndex(iEnd)
            #print('xStart, xEnd', xStart, xEnd)
            run = self.getGlyphIndex2Run(xStart)
            #print('iStart, xStart', iStart, xStart, iEnd, xEnd, run)
            founds.append(FoundPattern(self.string[iStart:iEnd], xStart, iStart, line=self, run=run))
        return founds

def getBaseLines(txt, box):
    """Answer a list of (x,y) positions of all line starts in the box. This function may become part
    of standard DrawBot in the near future."""
    x, y, w, h = box
    attrString = txt.getNSObject()
    setter = CoreText.CTFramesetterCreateWithAttributedString(attrString)
    path = Quartz.CGPathCreateMutable()
    Quartz.CGPathAddRect(path, None, Quartz.CGRectMake(*box))
    box = CoreText.CTFramesetterCreateFrame(setter, (0, 0), path, None)
    ctLines = CoreText.CTFrameGetLines(box)
    origins = CoreText.CTFrameGetLineOrigins(box, (0, len(ctLines)), None)
    return [(x + o.x, y + o.y) for o in origins]

'''
def getTextPositionSearch(bs, w, h, search, xTextAlign=LEFT, hyphenation=True):
    """
    """
    bc = BaseContext()
    path = CoreText.CGPathCreateMutable()
    CoreText.CGPathAddRect(path, None, CoreText.CGRectMake(0, 0, w, h))

    attrString = bc.attributedString(bs, align=xTextAlign)
    if hyphenation and bc._state.hyphenation:
        attrString = bc.hyphenateAttributedString(attrString, w)

    txt = attrString.string()
    searchRE = re.compile(search)
    locations = []
    for found in searchRE.finditer(txt):
        locations.append((found.start(), found.end()))

    setter = CoreText.CTFramesetterCreateWithAttributedString(attrString)
    box = CoreText.CTFramesetterCreateFrame(setter, (0, 0), path, None)

    ctLines = CoreText.CTFrameGetLines(box)
    origins = CoreText.CTFrameGetLineOrigins(box, (0, len(ctLines)), None)

    rectangles = []
    for startLocation, endLocation in locations:
        minx = miny = maxx = maxy = None
        for i, (originX, originY) in enumerate(origins):
            ctLine = ctLines[i]
            bounds = CoreText.CTLineGetImageBounds(ctLine, None)
            if bounds.size.width == 0:
                continue
            _, ascent, descent, leading = CoreText.CTLineGetTypographicBounds(ctLine, None, None, None)
            height = ascent + descent
            lineRange = CoreText.CTLineGetStringRange(ctLine)
            miny = maxy = originY
            if AppKit.NSLocationInRange(startLocation, lineRange):
                minx, _ = CoreText.CTLineGetOffsetForStringIndex(ctLine, startLocation, None)

            if AppKit.NSLocationInRange(endLocation, lineRange):
                maxx, _ = CoreText.CTLineGetOffsetForStringIndex(ctLine, endLocation, None)
                rectangles.append((ctLine, (minx, miny - descent, maxx - minx, height)))

            if minx and maxx is None:
                rectangles.append((ctLine, (minx, miny - descent, bounds.size.width - minx, height)))
                minx = 0

    return rectangles
'''
    #   F I N D

def findPattern(textLines, pattern):
    """Answer the point locations where this pattern occures in the Formatted String."""
    foundPatterns = [] # List of FoundPattern instances.
    for lineIndex, textLine in enumerate(textLines):
        for foundPattern in textLine.findPattern(pattern):
            foundPattern.y = textLine.y
            foundPattern.z = 0
            foundPatterns.append(foundPattern)
    return foundPatterns


if __name__ == '__main__':
    import doctest
    import sys
    sys.exit(doctest.testmod()[0])<|MERGE_RESOLUTION|>--- conflicted
+++ resolved
@@ -454,23 +454,13 @@
             uFontSize = pt(css('fontSize', e, style, DEFAULT_FONT_SIZE))
 
         if uFontSize is not None:
-<<<<<<< HEAD
             assert isUnit(uFontSize), ('DrawBotString.newString: uFontSize %s must of type Unit' % uFontSize)
             fs.fontSize(uFontSize.pt) # For some reason fontSize must be set after leading.
-=======
-            fs.fontSize(uFontSize.r) # For some reason fontSize must be set after leading.
-
->>>>>>> 4d9fd3c1
         uLeading = css('leading', e, style)
 
         if uLeading is not None:
-<<<<<<< HEAD
             assert isUnit(uLeading), ('DrawBotString.newString: uLeading %s must of type Unit' % uLeading)
             fs.lineHeight(uLeading.pt)
-=======
-            fs.lineHeight(uLeading.r)
-
->>>>>>> 4d9fd3c1
         sFallbackFont = css('fallbackFont', e, style)
 
         if sFallbackFont is not None:
@@ -483,13 +473,8 @@
         # noColor: Set the value to None, no fill will be drawn
         # inheritColor: Don't set color, inherit the current setting for fill
         cFill = css('textFill', e, style, blackColor) # Default is blackColor, not noColor
-<<<<<<< HEAD
         if cFill is not inheritColor: 
             assert isinstance(cFill, Color), ('DrawBotString.newString] Fill color "%s" is not Color in style %s' % (cFill, style))
-=======
-
-        if cFill is not inheritColor:
->>>>>>> 4d9fd3c1
             if cFill is noColor: # None is value to disable fill drawing.
                 context.setTextFillColor(fs, noColor)
             else:
@@ -500,31 +485,16 @@
         # noColor: Set the value to None, no stroke will be drawn
         # inheritColor: Don't set color, inherit the current setting for stroke
         cStroke = css('textStroke', e, style, noColor)
-<<<<<<< HEAD
         strokeWidth = css('textStrokeWidth', e, style)
         if strokeWidth is not None:
             assert isUnit(strokeWidth), ('DrawBotString.newString: uStrokeWidth %s must of type Unit' % strokeWidth)
             strokeWidth = strokeWidth.pt
-=======
-        uStrokeWidth = css('textStrokeWidth', e, style)
-
-        if uStrokeWidth is not None:
-            uStrokeWidth = uStrokeWidth.r
-
->>>>>>> 4d9fd3c1
         if cStroke is not inheritColor:
             assert isinstance(cStroke, Color), ('DrawBotString.newString] Stroke color "%s" is not Color in style %s' % (cStroke, style))
             if cStroke is noColor: # None is value to disable stroke drawing
                 context.setTextStrokeColor(fs, noColor)
             else:
-<<<<<<< HEAD
                 context.setTextStrokeColor(fs, cStroke, w=strokeWidth)
-        
-=======
-                assert isinstance(cStroke, Color), ('DrawBotString.newString] Stroke color "%s" is not Color in style %s' % (cStroke, style))
-                context.setTextStrokeColor(fs, cStroke, w=uStrokeWidth)
-
->>>>>>> 4d9fd3c1
         textAlign = css('xTextAlign', e, style) # Warning: xAlign is used for element alignment, not text.
         if textAlign is not None: # yTextAlign must be solved by parent container element.
             fs.align(textAlign)
