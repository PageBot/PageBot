--- conflicted
+++ resolved
@@ -576,14 +576,9 @@
 
     def __getitem__(self, index):
         return self.runs[index]
-<<<<<<< HEAD
         
     def getIndexForPosition(self, xy):
         x, y = xy
-=======
-
-    def getIndexForPosition(self, (x, y)):
->>>>>>> f1263beb
         return CoreText.CTLineGetStringIndexForPosition(self._ctLine, CoreText.CGPoint(x, y))[0]
 
     def getOffsetForStringIndex(self, i):
