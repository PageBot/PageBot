#!/usr/bin/env python3
# -*- coding: UTF-8 -*-
# -----------------------------------------------------------------------------
#
#     P A G E B O T
#
#     Copyright (c) 2016+ Buro Petr van Blokland + Claudia Mens
#     www.pagebot.io
#     Licensed under MIT conditions
#
#     Supporting DrawBot, www.drawbot.com
#     Supporting Flat, xxyxyz.org/flat
# -----------------------------------------------------------------------------
#
#     basecontext.py
#

import os
from math import radians, sin, cos
import xml.etree.ElementTree as ET
import PIL

from pagebot.constants import (DISPLAY_BLOCK, DEFAULT_FRAME_DURATION,
        DEFAULT_FONT_SIZE, DEFAULT_LANGUAGE, DEFAULT_WIDTH, FILETYPE_SVG,
        FILETYPE_PDF, DEFAULT_FONT, XXXL)
from pagebot.contexts.basecontext.abstractcontext import AbstractContext
<<<<<<< HEAD
from pagebot.contexts.basecontext.babelstring import BabelString
=======
from pagebot.contexts.basecontext.babelstring import BabelString, BabelLineInfo
>>>>>>> 8b4befe9
from pagebot.errors import PageBotFileFormatError
from pagebot.fonttoolbox.objects.font import findFont
from pagebot.toolbox.color import (color, noColor, Color, inheritColor,
        blackColor)
from pagebot.toolbox.transformer import path2Extension
from pagebot.toolbox.units import upt, pt, point2D, Angle, Pt
from pagebot.style import makeStyle

try:
    from PyPDF2 import PdfFileReader
except ImportError:
    pass

class BaseContext(AbstractContext):
    """Base API for all contexts. Extends the DrawBot interface.
    """
    # Tells Typesetter that by default tags should not be included in output.
    useTags = False

    STRING_CLASS = BabelString
    EXPORT_TYPES = None

    def __init__(self):
        # Holds current open Bézier path.
        self._bezierpath = None

        self._fill = blackColor
        self._stroke = noColor
        self._strokeWidth = 0
        self._textFill = blackColor
        self._textStroke = noColor
        self._textStrokeWidth = 0
        font = findFont(DEFAULT_FONT)
        self._font = font.path
        self._fontSize = DEFAULT_FONT_SIZE
        self._frameDuration = 0
        self._fonts = {}

        # Origin set by self.translate()
        self._ox = pt(0)
        self._oy = pt(0)
        self._sx = 1
        self._sy = 1
        #self._sz = 1
        self._rotationCenter = (0, 0)
        self._rotate = 0
        self._hyphenation = True
        self._language = DEFAULT_LANGUAGE
        self._openTypeFeatures = None # FIXME: what type?

        # Stack of graphic states.
        self._gState = []

        #self.page = None
        self._pages = []
        self.style = None # Current style dictionary
        self.units = Pt.UNIT

    def __repr__(self):
        return '<%s>' % self.name

    def _get_pages(self):
        return self._pages
    pages = property(_get_pages)

    def _get_bezierpath(self):
        """Answers the open drawing self._bezierpath. Creates one if it does
        not exist.

        >>> from pagebot import getContext
        >>> context = getContext
        >>> context
        <DrawBotContext>
        >>> path = context.bezierpath
        >>> path is not None
        True
        >>> path
        <BezierPath>
        >>> #len(path.points)
        #0
        >>> path.moveTo((0, 0))
        >>> path.lineTo((100, 100))
        >>> #len(context.bezierpath.points)
        >>> #len(path.points)
        #2
        """
        if self._bezierpath is None:
            self._bezierpath = self.newPath()
        return self._bezierpath

    bezierpath = property(_get_bezierpath)

    '''
    FIXME: Conflict with def language().

    def _get_language(self):
        return self._language
    def _set_language(self, language):
        self._language = language or DEFAULT_LANGUAGE

    language = property(_get_language, _set_language)
    '''

    # Magic variables.

    def width(self):
        return self.b.width()

    def height(self):
        return self.b.height()

    def sizes(self, paperSize=None):
        return self.b.sizes(paperSize=paperSize)

    def pageCount(self):
        return self.b.pageCount()

    # Public callbacks.

    def size(self, width, height=None):
        return self.b.size(width, height=height)

    def setSize(self, w=None, h=None):
        # TODO: also add to abstract.
        pass

    def newPage(self, w=None, h=None, doc=None, **kwargs):
        """Creates a new drawbot page.

        >>> from pagebot.toolbox.units import px
        >>> from pagebot import getContext
        >>> context = getContext
        >>> context.newPage(pt(100), pt(100))
        >>> context.newPage(100, 100)
        """
        if doc is not None:
            w = w or doc.w
            h = h or doc.h
        wpt, hpt = upt(w, h)
        self.b.newPage(wpt, hpt)

    def saveImage(self, path, *args, **options):
        return self.b.saveImage(path, *args, **options)

    def scaleImage(self, path, w, h, index=None, showImageLoresMarker=False,
            exportExtension=None, force=False):
        """
        TODO: Should scale an image at `path` and save it to another file with Pillow.
        """
        # FIXME: scale with PIL
        #from pagebot import getContext
        #return getContext().scaleImage(path, w, h, index=index,
        #    showImageLoresMarker=showImageLoresMarker, exportExtension=exportExtension,
        #    force=force)


    def printImage(self, pdf=None):
        return self.b.printImage(pdf=pdf)

    def pdfImage(self):
        return self.b.pdfImage()

    def clear(self):
        pass

    # Graphics state.

    def save(self):
        self.b.save()

    saveGraphicState = save

    def restore(self):
        self.b.restore()

    restoreGraphicState = restore

    def savedState(self):
        return self.b.savedState()

    # Basic shapes.

    def rect(self, x, y, w, h):
        """Draws a rectangle in the canvas.
        TODO: draw as path?

        >>> from pagebot import getContext
        >>> context = getContext
        >>> context.newPage(420, 420)
        >>> context.rect(pt(0), pt(0), pt(100), pt(100))
        >>> context.rect(0, 0, 100, 100)
        """
        xpt, ypt, wpt, hpt = upt(x, y, w, h)
        # Render units to points for DrawBot.
        self.b.rect(xpt, ypt, wpt, hpt)

    def oval(self, x, y, w, h):
        """Draw an oval in rectangle where (x, y) is the bottom-left and size
        (w, h).
        TODO: draw as path?

        >>> from pagebot import getContext
        >>> context = getContext
        >>> context.newPage(420, 420)
        >>> context.oval(pt(0), pt(0), pt(100), pt(100))
        >>> context.oval(0, 0, 100, 100)
        """
        xpt, ypt, wpt, hpt = upt(x, y, w, h)
        self.b.oval(xpt, ypt, wpt, hpt) # Render units to points for DrawBot.

    def circle(self, x, y, r):
        """Circle draws a DrawBot oval with (x, y) as middle point and radius r.
        TODO: draw as path?

        >>> from pagebot import getContext
        >>> context = getContext
        >>> context.newPage(420, 420)
        >>> context.circle(pt(100), pt(200), pt(50))
        >>> context.circle(100, 200, 50)
        """
        xpt, ypt, rpt = upt(x, y, r)
        self.b.oval(xpt-rpt, ypt-rpt, 2*rpt, 2*rpt) # Render units to points for DrawBot.

    def roundedRect(self, x, y, w, h, offset=25):
        return self.b.roundedRect(x, y, w, h, offset=offset)

    def bluntCornerRect(self, x, y, w, h, offset=5):
        return self.b.bluntCornerRect(x, y, w, h, offset=offset)

    # Path.

    def newPath(self):
        """Makes a new Bezierpath to draw in and answers it. This will not
        initialize self._bezierpath, which is accessed by the property
        self.bezierpath.  This method is using a BezierPath class path for
        drawing. For a more rich environment use BezierPath(context) instead.

        NOTE: PageBot function.

        >>> from pagebot import getContext
        >>> context = getContext
        >>> context.newPage(420, 420)
        >>> context.newPath()
        <BezierPath>
        """
        raise NotImplementedError
        #self._bezierpath = BaseBezierPath(self.b)
        #return self._bezierpath

    def moveTo(self, p):
        """Move to point `p` in the open path. Create a new self._bezierpath if none
        is open.

        >>> from pagebot.toolbox.units import pt
        >>> from pagebot import getContext
        >>> context = getContext
        >>> context.newPage(420, 420)
        >>> context.moveTo(pt(100, 100))
        >>> context.moveTo((100, 100))
        >>> # Drawing on a separate path
        >>> path = context.newPath()
        >>> path.moveTo(pt(100, 100))
        >>> path.curveTo(pt(100, 200), pt(200, 200), pt(200, 100))
        >>> path.closePath()
        >>> context.drawPath(path)

        """
        ppt = upt(point2D(p))
        self.bezierpath.moveTo(ppt) # Render units point tuple to tuple of values

    def lineTo(self, p):
        """Line to point p in the open path. Create a new self._bezierpath if none
        is open.

        >>> from pagebot import getContext
        >>> context = getContext
        >>> context.newPage(420, 420)
        >>> # Create a new self._bezierpath by property self.bezierpath
        >>> context.moveTo(pt(100, 100))
        >>> context.lineTo(pt(100, 200))
        >>> context.closePath()
        >>> # Drawing on a separate path
        >>> path = context.newPath()
        >>> path.moveTo(pt(100, 100))
        >>> path.lineTo(pt(100, 200))
        >>> path.closePath()
        >>> context.drawPath(path)
        """
        ppt = upt(point2D(p))
        self.bezierpath.lineTo(ppt) # Render units point tuple to tuple of values


    # FIXME: should get n points, add curveToOne(bcp1, bcp2, p).
    #def curveTo(self, *points):
    def curveTo(self, bcp1, bcp2, p):
        """Curve to point p i nthe open path. Create a new path if none is
        open.

        >>> from pagebot import getContext
        >>> context = getContext
        >>> hasattr(context, 'newPath')
        True
        >>> context.newPage(420, 420)
        >>> # Create a new self._bezierpath by property self.bezierpath
        >>> context.moveTo(pt(100, 100))
        >>> context.curveTo(pt(100, 200), pt(200, 200), pt(200, 100))
        >>> context.closePath()
        >>> # Drawing on a separate path
        >>> path = context.newPath()
        >>> path.moveTo(pt(100, 100))
        >>> path.curveTo(pt(100, 200), pt(200, 200), pt(200, 100))
        >>> path.closePath()
        >>> context.drawPath(path)
        """
        b1pt = upt(point2D(bcp1))
        b2pt = upt(point2D(bcp2))
        ppt = upt(point2D(p))
        self.bezierpath.curveTo(b1pt, b2pt, ppt)

    def qCurveTo(self, *points):
        # TODO: call on self.bezierpath.
        return self.b.qCurveTo(*points)

    '''
    def quadTo(self, bcp, p):
        # TODO: Convert to Bezier with 0.6 rule
        # What's difference with qCurveTo()?
        return self.b.quadTo(bcp, p)
    '''


    def arc(self, center, radius, startAngle, endAngle, clockwise):
        # TODO: call on self.bezierpath.
        return self.b.arc(center, radius, startAngle, endAngle, clockwise)

    def arcTo(self, xy1, xy2, radius):
        # TODO: call on self.bezierpath.
        return self.b.arcTo(xy1, xy2, radius)

    def closePath(self):
        """Closes the open path if it exists, otherwise ignore it.
        PageBot function.

        >>> from pagebot import getContext
        >>> context = getContext
        >>> context.newPage(420, 420)
        >>> # Creates. a new self._bezierpath by property self.bezierpath.
        >>> context.moveTo(pt(100, 100))
        >>> context.curveTo(pt(100, 200), pt(200, 200), pt(200, 100))
        >>> context.closePath()
        >>> # Drawing on a separate path.
        >>> path = context.newPath()
        >>> path.moveTo(pt(100, 100))
        >>> path.curveTo(pt(100, 200), pt(200, 200), pt(200, 100))
        >>> path.closePath()
        >>> context.drawPath(path)
        """
        if self._bezierpath is not None: # Only if there is an open path.
            self._bezierpath.closePath()

    def drawPath(self, path=None, p=None, sx=1, sy=None, fill=None,
            stroke=None, strokeWidth=None):
        """Draws the BezierPath. Scaled image is drawn on (x, y), in that
        order. Use self._bezierpath if path is omitted. PageBot function.

        >>> from pagebot import getContext
        >>> context = getContext
        >>> path = context.newPath()
        >>> path.points
        ()
        >>> context.newPage(420, 420)
        >>> # Property self.bezierpath creates a self._bezierpath BezierPath.
        >>> len(context.bezierpath.points)
        0
        >>> context.moveTo((10, 10)) # moveTo and lineTo are drawing on context._bezierpath
        >>> context.lineTo((110, 10))
        >>> context.lineTo((110, 110))
        >>> context.lineTo((10, 110))
        >>> context.closePath()
        >>> #len(context.bezierpath.points) #5
        >>> #len(context.bezierpath.points) #5
        >>> context.fill((1, 0, 0))
        >>> context.drawPath(p=(0, 0)) # Draw self._bezierpath with various offsets
        >>> context.drawPath(p=(200, 200))
        >>> context.drawPath(p=(0, 200))
        >>> context.drawPath(p=(200, 0))
        >>> context.saveImage('_export/DrawBotContext1.pdf')
        >>> # Drawing directly on a path, created by context
        >>> path = context.newPath() # Leaves current self._bezierpath untouched
        >>> len(path.points)
        0
        >>> path.moveTo((10, 10)) # Drawing on context._bezierpath
        >>> path.lineTo((110, 10))
        >>> path.lineTo((110, 110))
        >>> path.lineTo((10, 110))
        >>> path.lineTo((10, 10))
        >>> path.closePath()
        >>> len(path)
        1
        >>> contour = path.contours[0]
        >>> len(contour)
        5
        """

        """
        FIXME: oval gives different results.
        >>> context = getContext
        >>> path = context.newPath()
        >>> path.oval(160-50, 160-50, 100, 100) # path.oval draws directly on the path
        >>> #len(path.points) #6
        >>> context.fill((0, 0.5, 1))
        >>> context.drawPath(path, p=(0, 0)) # Draw self._bezierpath with various offsets
        >>> context.drawPath(path, p=(200, 200))
        >>> context.drawPath(path, p=(0, 200))
        >>> context.drawPath(path, p=(200, 0))
        >>> context.saveImage('_export/DrawBotContext2.pdf')
        >>> # Oval and rect don't draw on self._bezierpath (yet).
        >>> context.oval(160-50, 160-50, 100, 100)
        >>> context.bezierpath.points
        ((110.0, 260.0), (160.0, 310.0), (210.0, 260.0), (160.0, 210.0), (110.0, 260.0))
        """
        if path is None:
            path = self.bezierpath

        # If it's a BezierPath, get the core BezierPath.
        if hasattr(path, 'bp'):
            bezierPath = path.bp
            # If not forced as attribute, then try to get from the
            # BezierPath.style.
            if fill is None:
                fill = path.style.get('fill')
            if stroke is None:
                stroke = path.style.get('stroke')
            if strokeWidth is None:
                stroke = path.style.get('strokeWidth')
        else:
            # Otherwise we assume it is a context core BezierPath instance.
            bezierPath = path

        self.save()

        if sy is None:
            sy = sx

        if p is None:
            xpt = ypt = 0
        else:
            xpt, ypt = point2D(upt(p))

        self.scale(sx, sy)
        self.translate(xpt/sx, ypt/sy)
        # Set fill and stroke if they are defined by attribute or by path.style
        # Otherwise ignore and use the setting as defined already in the
        # graphic state.
        if fill is not None:
            self.fill(color(fill))
        if stroke is not None and strokeWidth:
            self.stroke(color(stroke), upt(strokeWidth))
        self.b.drawPath(bezierPath)
        self.restore()

    def clipPath(self, clipPath=None):
        """Sets the clipPath of the DrawBot builder in a new saved graphics
        state. Clip paths cannot be restored, so they should be inside a
        context.save() and context.restore().

        TODO: add unit tests.
        """
        self.b.clipPath(clipPath)

    def line(self, p1, p2):
        """Draw a line from p1 to p2. This method is using the core BezierPath
        as path to draw on. For a more rich ennvironment use
        BezierPath(context).

        >>> from pagebot import getContext
        >>> context = getContext
        >>> context.newPage(420, 420)
        >>> context.line(pt(100, 100), pt(200, 200))
        >>> context.line((100, 100), (200, 200))
        """
        p1pt = upt(point2D(p1))
        p2pt = upt(point2D(p2))
        self.b.line(p1pt, p2pt) # Render tuple of units point

    def polygon(self, *points, **kwargs):
        return self.b.polygon(*points, **kwargs)

    # Color

    def colorSpace(self, colorSpace):
        return self.b.colorSpace(colorSpace)

    def listColorSpaces(self):
        return self.b.listColorSpaces()

    def blendMode(self, operation):
        return self.b.blendMode(operation)

    def fill(self, c):
        """Sets the global fill color.

        >>> from pagebot.toolbox.color import color
        >>> from pagebot import getContext
        >>> context = getContext
        >>> context.newPage(420, 420)
        >>> context.fill(color(0.5)) # Same as setFillColor
        >>> context.fill(color('red'))
        >>> context.fill(inheritColor)
        >>> context.fill(noColor)
        >>> context.fill(0.5)
        """
        if c is None:
            c = noColor
        elif isinstance(c, (tuple, list)):
            c = color(*c)
        elif isinstance(c, (int, float)):
            c = color(c)

        msg = 'BaseContext.fill: %s should be of type Color'
        assert isinstance(c, Color), (msg % c)

        if c is inheritColor:
            # Keep color setting as it is.
            pass
        elif c is noColor:
            self.b.fill(None) # Set color to no-color
        elif c.isCmyk:
            # DrawBot.fill has slight API differences compared to
            # FormattedString fill().
            c_, m_, y_, k_ = c.cmyk
            self.b.cmykFill(c_, m_, y_, k_, alpha=c.a)
        else:
            # DrawBot.fill has slight API differences compared to
            # FormattedString fill(). Convert to RGB, whatever the color type.
            r, g, b = c.rgb
            self.b.fill(r, g, b, alpha=c.a)

    setFillColor = fill

    def stroke(self, c, w=None):
        """Set the color for global or the color of the formatted string.

        >>> from pagebot.toolbox.color import color
        >>> from pagebot import getContext
        >>> context = getContext()
        >>> context.newPage(420, 420)
        >>> context.stroke(color(0.5)) # Same as setStrokeColor
        >>> context.stroke(color('red'))
        >>> context.stroke(inheritColor)
        >>> context.stroke(noColor)
        >>> context.stroke(0.5)
        """
        if c is None:
            c = noColor
        elif isinstance(c, (tuple, list)):
            c = color(*c)
        elif isinstance(c, (int, float)):
            c = color(c)

        msg = 'BaseContext.stroke: %s should be of type Color'
        assert isinstance(c, Color), (msg % c)

        if c is inheritColor:
            # Keep color setting as it is.
            pass

        if c is noColor:
            self.b.stroke(None) # Set color to no-color
        elif c.isCmyk:
            # DrawBot.stroke has slight API differences compared to
            # FormattedString stroke().
            cc, cm, cy, ck = c.cmyk
            self.b.cmykStroke(cc, cm, cy, ck, alpha=c.a)
        else:
            # DrawBot.stroke has slight API differences compared to
            # FormattedString stroke(). Convert to RGB, whatever the color type.
            r, g, b = c.rgb
            self.b.stroke(r, g, b, alpha=c.a)

        if w is not None:
            self.strokeWidth(w)

    setStrokeColor = stroke

    def shadow(self, eShadow, e=None):
        """Set the graphics state for shadow if parameters are set."""
        if eShadow is not None and eShadow.offset is not None:
            if eShadow.color.isCmyk:
                self.b.shadow(upt(eShadow.offset), # Convert units to values
                              blur=upt(eShadow.blur),
                              color=color(eShadow.color).cmyk)
            else:
                self.b.shadow(upt(eShadow.offset),
                              blur=upt(eShadow.blur),
                              color=color(eShadow.color).rgb)

    setShadow = shadow

    def resetShadow(self):
        pass

    def gradient(self, gradient, origin, w, h):
        """Define the gradient call to match the size of element e., Gradient
        position is from the origin of the page, so we need the current origin
        of e."""
        b = self.b
        start = origin[0] + gradient.start[0] * w, origin[1] + gradient.start[1] * h
        end = origin[0] + gradient.end[0] * w, origin[1] + gradient.end[1] * h

        if gradient.linear:
            if (gradient.colors[0]).isCmyk:
                colors = [color(c).cmyk for c in gradient.colors]
                b.cmykLinearGradient(startPoint=upt(start), endPoint=upt(end),
                    colors=colors, locations=gradient.locations)
            else:
                colors = [color(c).rgb for c in gradient.colors]
                b.linearGradient(startPoint=upt(start), endPoint=upt(end),
                    colors=colors, locations=gradient.locations)
        else: # Gradient must be radial.
            if color(gradient.colors[0]).isCmyk:
                colors = [color(c).cmyk for c in gradient.colors]
                b.cmykRadialGradient(startPoint=upt(start), endPoint=upt(end),
                    colors=colors, locations=gradient.locations,
                    startRadius=gradient.startRadius, endRadius=gradient.endRadius)
            else:
                colors = [color(c).rgb for c in gradient.colors]
                b.radialGradient(startPoint=upt(start), endPoint=upt(end),
                    colors=colors, locations=gradient.locations,
                    startRadius=gradient.startRadius, endRadius=gradient.endRadius)

    setGradient = gradient

    def linearGradient(self, startPoint=None, endPoint=None, colors=None,
            locations=None):
        return self.b.linearGradient(startPoint=startPoint, endPoint=endPoint,
                color=colors, locations=locations)

    def radialGradient(self, startPoint=None, endPoint=None, colors=None,
            locations=None, startRadius=0, endRadius=100):
        return self.b.radialGradient(startPoint=startPoint, endPoint=endPoint,
                colors=colors, locations=locations, startRadius=startRadius,
                endRadius=endRadius)

    cmykFill = fill
    cmykStroke = stroke
    cmykShadow = shadow
    cmykLinearGradient = linearGradient
    cmykRadialGradient = radialGradient

    # Path drawing behavior.

    def strokeWidth(self, w):
        """Sets the current stroke width."""

    setStrokeWidth = strokeWidth

    def miterLimit(self, value):
        pass

    def lineJoin(self, value):
        pass

    def lineCap(self, value):
        """Possible values are butt, square and round."""

    def lineDash(self, value):
        """LineDash is None or a list of dash lengths."""

    # Transform.

    def transform(self, matrix, center=(0, 0)):
        """Transform canvas over matrix t, e.g. (1, 0, 0, 1, dx, dy) to shift
        over vector (dx, dy)"""
        self.b.transform(matrix, center=center)

    def translate(self, x=0, y=0):
        """Translate the origin to this point."""
        xpt, ypt = point2D(upt(x, y))
        self.b.translate(xpt, ypt)

    def rotate(self, angle, center=None):
        """Rotate the canvas by angle. If angle is not a units.Angle instance,
        then convert.

        >>> from pagebot import getContext
        >>> context = getContext
        >>> context.newPage(420, 420)
        >>> context.rotate(40)
        """
        if center is None:
            center = (0, 0)
        else:
            center = point2D(upt(center))
        if isinstance(angle, Angle):
            angle = angle.degrees

        # Otherwise assume the value to be a degrees number.
        self.b.rotate(angle, center=center)

    def scale(self, sx=1, sy=None, center=(0, 0)):
        """Sets the drawing scale."""
        if isinstance(sx, (tuple, list)):
            assert len(sx) in (2, 3)
            sx, sy = sx[0], sx[1] # FIXME: where are sz and s?

        if sy is None:
            sy = sx

        msg = 'DrawBotContext.scale: Values (%s, %s) must all be of numbers'
        assert isinstance(sx, (int, float)) and isinstance(sy, (int, float)), (msg % (sx, sy))
        self.b.scale(sx, sy, center=center)

    def skew(self, angle1, angle2=0, center=(0, 0)):
        return self.b.skew(angle1, angle2=angle2, center=center)

    # Font.

    def font(self, fontName, fontSize=None):
        """Tries to find a PageBot font based on name, else assumes it is a
        system font. Also optionally sets fontSize unit to value."""
        font = findFont(fontName)

        if font:
            self.b.font(font.path)
        else:
            self.b.font(fontName)

        if fontSize is not None:
            self.fontSize(fontSize)

    def fallbackFont(self, fontName):
        return self.b.fallbackFont(fontName)

    def fontSize(self, fontSize):
        """Sets the font size in the context.

        >>> from pagebot.toolbox.units import pt
        >>> from pagebot import getContext
        >>> context = getContext
        >>> context.newPage(420, 420)
        >>> context.fontSize(pt(12))
        """
        fspt = upt(fontSize)
        self._fontSize = fspt
        self.b.fontSize(fspt) # Render fontSize unit to value

    # Babelstring

    def asBabelString(self, s, style=None):
        """Converts  another string based class to BabelString."""
        if isinstance(s, str):
            # Creates a new string with default styles.
            style = makeStyle(style=style)
            bs = self.newString(s, style=style)
            return bs
        else:
            raise PageBotFileFormatError('type is %s' % type(bs))

    # ...

    def lineHeight(self, value):
        return self.b.lineHeight(value)

    def tracking(self, value):
        return self.b.tracking(value)

    def baselineShift(self, value):
        return self.b.baselineShift(value)

    def underline(self, value):
        return self.b.underline(value)

    def hyphenation(self, onOff):
        """DrawBot needs an overall hyphenation flag set on / off, as it is not
        part of the FormattedString style attributes."""
        assert isinstance(onOff, bool)
        self._hyphenation = onOff
        self.b.hyphenation(onOff)

    def tabs(self, *tabs):
        return self.b.tabs(*tabs)

    def language(self, language):
        """DrawBot needs an overall language flag set to code, it is not a
        FormattedString style attribute. For available ISO language codes, see
        pagebot.constants."""
        # TODO: assert language is correct
        self.b.language(language)

    def listLanguages(self):
        return self.b.listLanguages()

    # Features.

    def openTypeFeatures(self, features):
        """Enables OpenType features and returns the current openType features
        settings. If no arguments are given `openTypeFeatures()` will just
        return the current openType features settings.

        NOTE: signature differs from DrawBot:

        ``def openTypeFeatures(self, *args, **features):``
        """
        #raise NotImplementedError

    def listOpenTypeFeatures(self, fontName=None):
        """Answers the list of opentype features available in the named
        font."""
        #raise NotImplementedError

    def fontVariations(self, *args, **axes):
        pass
        #raise NotImplementedError

    def listFontVariations(self, fontName=None):
        pass
        #raise NotImplementedError

    # Text.

    def drawString(self, bs, p):
        """Draws the BabelString at position p.

        >>> from pagebot.contexts import getContext
        >>> from pagebot.toolbox.units import pt, em
        >>> from pagebot.document import Document
        >>> from pagebot.elements import *
        >>> context = getContext
        >>> style = dict(font='PageBot-Regular', fontSize=pt(100), leading=em(1))
        >>> bs = BabelString('Hkpx'+chr(10)+'Hkpx', style, context=context)
        >>> context.drawString(bs, pt(100, 100))
        """
        # TODO: convert plain string to BabelString first.
        if not isinstance(bs, BabelString):
            bs = self.asBabelString(bs)


        if bs._w is None and bs._h is None:
            self.text(bs.cs, point2D(upt(p)))
        else:
            x, y = point2D(upt(p))
            box = (x, y, bs.w or DEFAULT_WIDTH, bs.h or 1000)
            self.textBox(bs.cs, box)

    def drawText(self, bs, box):
        """Draws the text block, in case there is a width or heigh defined."""
        assert isinstance(bs, BabelString),\
            'drawText needs a BabelString: %s' % (bs.__class__.__name__)
        self.textBox(bs.cs, upt(box))

    def textOverflow(self, lines, h, align=None):
        """Answers the part of the text that doesn't fit in the box.

        >>> from pagebot.toolbox.loremipsum import loremipsum
        >>> from pagebot.toolbox.units import pt
        >>> from pagebot import getContext
        >>> context = getContext
        >>> style = dict(font='PageBot-Regular', fontSize=pt(24))
        >>> bs = context.newString(loremipsum(), style, w=pt(400))
        >>> bs.w
        400pt
        >>> lines = bs.lines # Same as context.getTextLines(bs.cs, bs.w)
        >>> len(lines)
        144
        >>> len(context.textOverflow(lines, h=None))
        144
        >>> of = context.textOverflow(lines, h=pt(100))
        >>> of[1]
        <BabelLineInfo x=0pt y=24pt runs=1>
        """
<<<<<<< HEAD
        if h is None:
            return lines
=======
        assert isinstance(bt, BabelString) # Container of BabelLine instances.
        overflow = []
>>>>>>> 8b4befe9

        overflow = []
        if lines:
            originY = lines[0].y

        for line in lines:
            y = line.y - originY
            if y > h:
                break
            line.y -= originY
            overflow.append(line)

        return overflow

    def getBaselines(self, bs, w=None, h=None):
        """Answers the dictionary of baseline positions, relative
        to the firstline. If @h is defined, the clip on the height.

        >>> from pagebot.toolbox.loremipsum import loremipsum
        >>> from pagebot.toolbox.units import pt
        >>> from pagebot import getContext
        >>> context = getContext('DrawBot')
        >>> style = dict(font='PageBot-Regular', fontSize=pt(24))
        >>> bs = context.newString(loremipsum(), style, w=pt(400))
        >>> bs.w
        400pt
        >>> baselines = context.getBaselines(bs, h=pt(100))
        >>> sorted(baselines.keys())
        [0, 24, 48, 72, 96]
        >>> context = getContext('Flat')
        >>> style = dict(font='PageBot-Regular', fontSize=pt(24))
        >>> bs = context.newString(loremipsum(), style, w=pt(400))
        >>> bs.w
        400pt
        >>> baselines = context.getBaselines(bs, h=pt(100))
        >>> sorted(baselines.keys())
        [0, 24, 48, 72, 96]
        """
        if h is None:
            h = XXXL
        baselines = {}
        if w is not None:
            lines = self.getTextLines(bs.cs, w, h=h)
        else:
            lines = bs.lines
        if lines:
            y = lines[0].y
        for lineInfo in lines:
            if lineInfo.y - y > h:
                break
            baselines[upt(lineInfo.y - y)] = lineInfo

        return baselines

    def getTextLines(self, bs, w=None, h=None):
        textLines = []

        for run in bs.runs:
            # Add something to textLines...
            pass

        lineInfo = BabelLineInfo(0, 0, None, self)
        textLines.append(lineInfo)
        return textLines

    def fromBabelString(self, bs):
        """Answers the unchanged Babelstring, which is native in a context
        unless implemented otherwise."""
        return bs

    # String.

    def newString(self, bs=None, style=None, w=None, h=None):
        """Creates a new BabelString instance of self.STRING_CLASS from
        `bs` (converted to plain unicode string), using style as
        typographic parameters or `e` as cascading style source.
        Ignore and just answer `bs` if it is already a self.STRING_CLASS
        instance and no style is forced. PageBot function.

        >>> from pagebot.toolbox.units import pt
        >>> from pagebot.contexts import getContext
        >>> context = getContext
        >>> bs = context.newString('ABCD', dict(fontSize=pt(12)))
        >>> bs, bs.__class__.__name__, bs.context
        ($ABCD$, 'BabelString', <DrawBotContext>)
        """
        style = makeStyle(style=style)

        if not bs:
            bs = ''
        if not isinstance(bs, self.STRING_CLASS):
            # Otherwise convert s into plain string, from whatever it is now.
            # Set the babelString.context as self.
            bs = self.STRING_CLASS(bs, style=style, w=w, h=h, context=self)

        assert isinstance(bs, self.STRING_CLASS)
        return bs

    def newBulletString(self, bullet, e=None, style=None):
        return self.newString(bullet, style=style)

    def newText(self, textStyles, e=None, newLine=False):
        """Answers a BabelString as a combination of all text and styles in
        textStyles, which is should have format:

        [(baseString, style), (baseString, style), ...]

        Add return \n to the string is the newLine attribute is True or if a
        style has

        style.get('display') == DISPLAY_BLOCK

        """
        assert isinstance(textStyles, (tuple, list))
        s = None

        for t, style in textStyles:
            if newLine or (style and style.get('display') == DISPLAY_BLOCK):
                t += '\n'

            bs = self.newString(t, style=style)
            if s is None:
                s = bs
            else:
                s += bs
        return s

    # Images.

    def image(self, path, p, alpha=1, pageNumber=None, w=None, h=None,
            scaleType=None, e=None):
        return self.b.image(path, p, alpha=alpha, pageNumber=pageNumber,
            w=w, h=h, scaleType=scaleType, e=e)

    def numberOfPages(self, path):
        """Answer the number of pages, if the image paths points to a PDF.
        https://www.journaldev.com/33281/pypdf2-python-library-for-pdf-files

        >>> from pagebot.contexts import getContext
        >>> from pagebot.document import Document
        >>> from pagebot.toolbox.transformer import path2Dir
        >>> context = getContext('Flat')
        >>> doc = Document(w=100, h=100, context=context, autoPages=12)
        >>> filePath = '_export/TestPDFPages.pdf'
        >>> doc.export(filePath)
        >>> context.numberOfPages(filePath)
        12
        """
        if path.lower().endswith('.'+FILETYPE_PDF):
            with open(path, 'rb') as f:
                pdf = PdfFileReader(f)
                information = pdf.getDocumentInfo()
                return pdf.getNumPages()
        return None

    def imageSize(self, path, index=0):
        """Answer the images size of path.

        >>> from pagebot.contexts import getContext
        >>> from pagebot.document import Document
        >>> from pagebot.toolbox.transformer import path2Dir
        >>> context = getContext('Flat')
        >>> doc = Document(w=123, h=345, context=context, autoPages=1)
        >>> filePathPng = '_export/TestPngImageSize.png'
        >>> filePathPdf = '_export/TestPdfImageSize.pdf'
        >>> doc.export(filePathPng)
        >>> doc.export(filePathPdf)
        >>> context.imageSize(filePathPng)
        (123pt, 345pt)
        >>> context.imageSize(filePathPdf)
        (123pt, 345pt)
        """
        extension = path2Extension(path)
        if extension == FILETYPE_PDF:
            im = PdfFileReader(open(path, 'rb'))
            r = im.getPage(0).mediaBox # RectangleObject([0, 0, w, h])
            w = float(r.getWidth())
            h = float(r.getHeight())
            return pt(w, h)

        if extension == FILETYPE_SVG:
            svgTree = ET.parse(path)
            # FIXME: Answer the real size from the XML tree
            return pt(1000, 1000)

        # Using Pillow for other image formats
        image = PIL.Image.open(path)
        return pt(image.size)

    def imagePixelColor(self, path, p):
        return self.b.imagePixelColor(path, p)

    # Some drawing macros.

    def marker(self, x, y):
        # TODO: move to elements.
        x = round(x)
        y = round(y)
        s = '(%s, %s)' % (x, y)
        red = (1, 0, 0)
        style = dict(font='Roboto-Regular', fontSize=pt(5), textFill=red)
        bs = self.newString(s, style=style)
        oldStroke = self._stroke
        oldFill = self._fill
        self.text(bs, (x, y))
        self.fill(red)
        self.stroke(None)
        self.circle(x, y, 1)
        self.fill(oldFill)
        self.stroke(oldStroke)

    def bluntCornerRect(self, x, y, w, h, offset=5):
        """Draws a rectangle in the canvas. This method is using the Bézier
        path to draw on.

        TODO: move to elements.

        >>> from pagebot import getContext
        >>> context = getContext
        >>> context.bluntCornerRect(pt(0), pt(0), pt(100), pt(100))
        >>> context.bluntCornerRect(0, 0, 100, 100)
        """

        xPt, yPt, wPt, hPt, offsetPt = upt(x, y, w, h, offset)
        path = self.newPath() #
        path.moveTo((xPt+offsetPt, yPt))
        path.lineTo((xPt+wPt-offsetPt, yPt))
        path.lineTo((xPt+wPt, yPt+offsetPt))
        path.lineTo((xPt+wPt, yPt+hPt-offsetPt))
        path.lineTo((xPt+w-offsetPt, y+hPt))
        path.lineTo((xPt+offsetPt, y+hPt))
        path.lineTo((xPt, yPt+h-offsetPt))
        path.lineTo((xPt, yPt+offsetPt))
        self.closePath()
        self.drawPath(path)

    def roundedRect(self, x, y, w, h, offset=25):
        """Draw a rectangle in the canvas. This method is using the Bézier path
        as path to draw on.

        TODO: move to elements.

        >>> from pagebot import getContext
        >>> context = getContext
        >>> context.roundedRect(pt(0), pt(0), pt(100), pt(100))
        >>> context.roundedRect(0, 0, 100, 100)
        """
        xPt, yPt, wPt, hPt, offsetPt = upt(x, y, w, h, offset)
        path = self.newPath()
        path.moveTo((xPt+offsetPt, yPt))
        path.lineTo((xPt+wPt-offsetPt, yPt))
        path.curveTo((xPt+wPt, yPt), (xPt+wPt, yPt), (xPt+wPt, yPt+offsetPt))
        path.lineTo((xPt+wPt, yPt+hPt-offsetPt))
        path.curveTo((xPt+wPt, yPt+hPt), (xPt+wPt, yPt+hPt), (xPt+wPt-offsetPt, yPt+hPt))
        path.lineTo((xPt+offsetPt, yPt+hPt))
        path.curveTo((xPt, yPt+hPt), (xPt, yPt+hPt), (xPt, yPt+hPt-offsetPt))
        path.lineTo((xPt, yPt+offsetPt))
        path.curveTo((xPt, yPt), (xPt, yPt), (xPt+offsetPt, yPt))
        self.closePath()
        self.drawPath(path)

    # Mov.

    def frameDuration(self, secondsPerFrame, **kwargs):
        """Set the self._frameDuration for animated GIFs to a number of seconds
        per frame. Used when initializing a new page."""
        self.b.frameDuration(secondsPerFrame or DEFAULT_FRAME_DURATION)

    # PDF links.

    def linkDestination(self, name, x=None, y=None):
        return self.b.linkDestination(name, x=x, y=y)

    def linkRect(self, name, xywh):
        return self.b.linkRect(name, xywh)

    # System fonts listing, installation, font properties.

    def installedFonts(self, patterns=None):
        """Should Answer the list of all fonts (name or path) that are
        installed on the OS."""
        raise NotImplementedError

    def installFont(self, fontOrName):
        """Should install the font in the context. fontOrName can be a Font
        instance (in which case the path is used) or a full font path."""
        raise NotImplementedError

    def uninstallFont(self, fontOrName):
        raise NotImplementedError

    def fontContainsCharacters(self, characters):
        raise NotImplementedError

    def fontContainsGlyph(self, glyphName):
        raise NotImplementedError

    def fontFilePath(self):
        raise NotImplementedError

    def listFontGlyphNames(self):
        raise NotImplementedError

    def fontAscender(self):
        raise NotImplementedError

    def fontDescender(self):
        raise NotImplementedError

    def fontXHeight(self):
        raise NotImplementedError

    def fontCapHeight(self):
        raise NotImplementedError

    def fontLeading(self):
        raise NotImplementedError

    def fontLineHeight(self):
        raise NotImplementedError

    #

    def BezierPath(self, path=None, glyphSet=None):
        return self.b.BezierPath(path=path, glyphSet=glyphSet)

    def ImageObject(self, path=None):
        """Answers an ImageObject that knows about image filters.

        >>> from pagebot import getContext
        >>> from pagebot.filepaths import getResourcesPath
        >>> context = getContext()
        >>> path = getResourcesPath() + '/images/peppertom_lowres_398x530.png'
        >>> #imo = context.getImageObject(path)
        """

    getImageObject = ImageObject

    # Glyphs.

    def drawGlyphPath(self, glyph):
        """Converts the cubic commands to a drawable path."""
        path = self.getGlyphPath(glyph)
        self.drawPath(path)

    def getGlyphPath(self, glyph, p=None, path=None):
        """PageBot function."""
        raise NotImplementedError

    def onBlack(self, p, path=None):
        """Answers if the single point (x, y) is on black. For now this only
        works in DrawBotContext."""
        if path is None:
            path = self.bezierpath
        p = point2D(p)
        return path._bezierpath.containsPoint_(p)

    def intersectGlyphWithCircle(self, glyph, m, r, spokes=16):
        mx, my = m
        lines = []
        angle = radians(360/spokes)
        p1 = None
        for n in range(spokes+1):
            p = mx + cos(angle*n)*r, my + sin(angle*n)*r
            if p1 is not None:
                lines.append((p1, p))
            p1 = p
        return self.intersectGlyphWithLines(glyph, lines)

    def intersectGlyphWithLines(self, glyph, lines):
        intersections = set()
        glyphPath = self.getGlyphPath(glyph)
        for line in lines:
            points = self.intersectPathWithLine(glyphPath, line)
            if points is not None:
                intersections = intersections.union(points)
        return intersections

    def intersectGlyphWithLine(self, glyph, line):
        """Answers the sorted set of intersecting points between the straight
        line and the flatteded glyph path."""
        glyphPath = self.getGlyphPath(glyph)
        return self.intersectPathWithLine(glyphPath, line)

    def intersectPathWithLine(self, path, line):
        intersections = set() # As set,  make sure to remove any doubles.

        def det(a, b):
            return a[0] * b[1] - a[1] * b[0]

        contours = self.getFlattenedContours(path)

        if not contours:
            # Could not generate path or flattenedPath. Or there are no
            # contours. Give up.
            return None

        (lx0, ly0), (lx1, ly1) = line
        maxX = round(max(lx0, lx1))
        minX = round(min(lx0, lx1))
        maxY = round(max(ly0, ly1))
        minY = round(min(ly0, ly1))

        for contour in contours:
            for n, _ in enumerate(contour):
                pLine = contour[n], contour[n-1]
                (px0, py0), (px1, py1) = pLine
                if minY > round(max(py0, py1)) or maxY < round(min(py0, py1)) or \
                        minX > round(max(px0, px1)) or maxX < round(min(px0, px1)):
                    continue # Skip if boundings boxes don't overlap.

                xdiff = lx0 - lx1, px0 - px1
                ydiff = ly0 - ly1, py0 - py1

                div = det(xdiff, ydiff)
                if div == 0:
                   continue # No intersection

                # Calculate the intersection
                d = det(*line), det(*pLine)
                ix = det(d, xdiff) / div
                iy = det(d, ydiff) / div

                # Determine is the intersection points is indeed part of the line segment
                if (round(lx0) <= round(ix) <= round(lx1) or round(lx1) <= round(ix) <= round(lx0)) and\
                   (round(ly0) <= round(iy) <= round(ly1) or round(ly1) <= round(iy) <= round(ly0)):
                    intersections.add((ix, iy))

        # Answer the set as sorted list, increasing x, from left to right.
        return sorted(intersections)

    def getFlattenedPath(self, path=None):
        raise NotImplementedError

    def getFlattenedContours(self, path=None):
        raise NotImplementedError

    # File export.

    def checkExportPath(self, path):
        """If the path starts with "_export" make sure it exists, otherwise
        create it. The _export folders are used to export documents locally,
        without saving them to git. The _export name is included in the git
        .gitignore file. PageBot function.

        >>> context = BaseContext()
        >>> context.checkExportPath('_export/myFile.pdf')
        >>> os.path.exists('_export')
        True
        """
        if path.startswith('_export'):
            dirPath = '/'.join(path.split('/')[:-1])

            if not os.path.exists(dirPath):
                os.makedirs(dirPath)

    # User interface.

    def screenSize(self):
        """Answers the current screen size. PageBot function."""

    def Variable(self, variables, workSpace):
        """Offers interactive global value manipulation. Requires access to a
        UI toolkit sush as Cocoa or QT. Can be ignored in most contexts except
        DrawBot for now.  """


if __name__ == '__main__':
    import doctest
    import sys
    sys.exit(doctest.testmod()[0])<|MERGE_RESOLUTION|>--- conflicted
+++ resolved
@@ -24,11 +24,7 @@
         DEFAULT_FONT_SIZE, DEFAULT_LANGUAGE, DEFAULT_WIDTH, FILETYPE_SVG,
         FILETYPE_PDF, DEFAULT_FONT, XXXL)
 from pagebot.contexts.basecontext.abstractcontext import AbstractContext
-<<<<<<< HEAD
 from pagebot.contexts.basecontext.babelstring import BabelString
-=======
-from pagebot.contexts.basecontext.babelstring import BabelString, BabelLineInfo
->>>>>>> 8b4befe9
 from pagebot.errors import PageBotFileFormatError
 from pagebot.fonttoolbox.objects.font import findFont
 from pagebot.toolbox.color import (color, noColor, Color, inheritColor,
@@ -900,13 +896,8 @@
         >>> of[1]
         <BabelLineInfo x=0pt y=24pt runs=1>
         """
-<<<<<<< HEAD
         if h is None:
             return lines
-=======
-        assert isinstance(bt, BabelString) # Container of BabelLine instances.
-        overflow = []
->>>>>>> 8b4befe9
 
         overflow = []
         if lines:
@@ -961,16 +952,8 @@
 
         return baselines
 
-    def getTextLines(self, bs, w=None, h=None):
-        textLines = []
-
-        for run in bs.runs:
-            # Add something to textLines...
-            pass
-
-        lineInfo = BabelLineInfo(0, 0, None, self)
-        textLines.append(lineInfo)
-        return textLines
+    # Must be implemented by inheriting context class
+    # getTextLines(self, bs, w=None, h=None) 
 
     def fromBabelString(self, bs):
         """Answers the unchanged Babelstring, which is native in a context
