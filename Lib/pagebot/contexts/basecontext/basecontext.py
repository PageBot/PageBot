--- conflicted
+++ resolved
@@ -22,11 +22,8 @@
 from pagebot.constants import (DISPLAY_BLOCK, DEFAULT_FRAME_DURATION,
         DEFAULT_FONT_SIZE, DEFAULT_LANGUAGE, FILETYPE_SVG, DEFAULT_FONT_NAME)
 from pagebot.contexts.basecontext.abstractcontext import AbstractContext
-<<<<<<< HEAD
-=======
 from pagebot.contexts.basecontext.babelstring import BabelString
 from pagebot.filepaths import DEFAULT_FONT_NAME
->>>>>>> 2ac5651b
 from pagebot.fonttoolbox.objects.font import findFont
 from pagebot.toolbox.color import (color, noColor, Color, inheritColor,
         blackColor)
@@ -780,7 +777,7 @@
     def asBabelString(self, bs):
         assert isinstance(bs, self.STRING_CLASS)
         return bs
-        
+
     # ...
 
     def lineHeight(self, value):
@@ -892,10 +889,10 @@
     def newString(self, bs=None, style=None, e=None):
         """Creates a new BabelString instance of self.STRING_CLASS from
         `bs` (converted to plain unicode string), using style as
-        typographic parameters or `e` as cascading style source. 
-        Ignore and just answer `bs` if it is already a self.STRING_CLASS 
+        typographic parameters or `e` as cascading style source.
+        Ignore and just answer `bs` if it is already a self.STRING_CLASS
         instance and no style is forced. PageBot function.
-        
+
         >>> from pagebot.toolbox.units import pt
         >>> from pagebot.elements import *
         >>> from pagebot.contexts import getContext
