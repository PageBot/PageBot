--- conflicted
+++ resolved
@@ -19,7 +19,7 @@
 #     implementing context.fromBabelString and context.asBabelString.
 #
 from copy import copy, deepcopy
-import weakref 
+import weakref
 
 from pagebot.constants import DEFAULT_LANGUAGE, DEFAULT_FONT_SIZE, DEFAULT_FONT, LEFT
 from pagebot.fonttoolbox.objects.font import findFont, Font
@@ -48,33 +48,6 @@
         self.style = style
         self.markers = {} # Place to store user defined info, such as a marker in the text.
 
-<<<<<<< HEAD
-import os
-from copy import copy
-from pagebot.constants import (LEFT, DEFAULT_LANGUAGE, DEFAULT_FONT_SIZE,
-        DEFAULT_FALLBACK_FONT_PATH, DEFAULT_LEADING)
-from pagebot.fonttoolbox.fontpaths import getDefaultFontPath
-from pagebot.fonttoolbox.objects.font import Font
-from pagebot.style import css
-from pagebot.toolbox.color import (Color, blackColor, inheritColor, noColor,
-        color)
-from pagebot.toolbox.units import em, pt, RelativeUnit, Unit, upt, isUnit
-from pagebot.fonttoolbox.objects.font import findFont
-
-DEFAULT_COLOR = Color(0, 0, 0)
-
-def getFontPath(style):
-    font = style.get('font')
-
-    if font is not None and not isinstance(font, str):
-        fontPath = font.path
-    else:
-        fontPath = font
-
-    if fontPath is None or not os.path.exists(fontPath):
-        # TODO: get path from base context self._font.
-        fontPath = getDefaultFontPath()
-=======
     def __len__(self):
         return len(self.s)
 
@@ -92,7 +65,6 @@
         if not isinstance(pbr, self.__class__):
             return False
         return self.s == pbr.s and self.style == pbr.style
->>>>>>> 2ac5651b
 
     def __repr__(self):
         r = '<%s' % self.__class__.__name__
@@ -206,7 +178,7 @@
     e = property(_get_e, _set_e)
 
     def appendMarker(self, markerId, arg):
-        """Add a marker to the last run. Code can run through the 
+        """Add a marker to the last run. Code can run through the
         self.runs to mark a run with additional information.
         """
         if self.runs:
@@ -239,7 +211,7 @@
         if context is None:
             e = self.e
             if e:
-                context = e.context 
+                context = e.context
         return context
     def _set_context(self, context):
         if context is not None:
@@ -288,7 +260,7 @@
         """Answers a copy of self with a sliced string or with a single indexed
         character. We can't just slice the concatenated string, as there may be
         overlapping runs and styles.
-        Note that the styles are copied within slice range. No cascading 
+        Note that the styles are copied within slice range. No cascading
         style values are taken from previous runs.
 
         >>> from pagebot.toolbox.units import pt
@@ -327,7 +299,7 @@
             for run in self.runs:
                 style = copy(run.style)
                 l = len(run)
-                if i + l < start: 
+                if i + l < start:
                     i += len(run)
                     continue # Not yet there
                 if i < start:
@@ -363,7 +335,7 @@
         return None
 
     def __repr__(self):
-        """Answer the identifier string with format $ABCD$, to show the 
+        """Answer the identifier string with format $ABCD$, to show the
         difference with the actual string. Abbreviate with ... if the
         concatenated string is longer than 10 characers.
 
@@ -393,7 +365,7 @@
         (15, 2)
         """
         # If styles are matching, then just add.
-        if self.runs and (style is None or self.style == style): 
+        if self.runs and (style is None or self.style == style):
             self.runs[-1].s += str(s)
         else: # With incompatible styles, make a new run.
             self.runs.append(BabelRun(s, style))
@@ -422,7 +394,7 @@
         >>> bs1 = BabelString('ABCD', dict(fontSize=pt(18)))
         >>> bs2 = BabelString('EFGH', dict(fontSize=pt(18)))
         >>> bs3 = bs1 + bs2 # Create new instance, concatenated from both
-        >>> bs1 is not bs2 and bs1 is not bs3 and bs2 is not bs3 
+        >>> bs1 is not bs2 and bs1 is not bs3 and bs2 is not bs3
         True
         """
         bsResult = BabelString()
@@ -449,7 +421,7 @@
         >>> bs2 == bs3
         False
         >>> bs4 = bs1 + bs3
- 
+
         """
         if not isinstance(bs, self.__class__):
             return False
@@ -477,12 +449,14 @@
         for run in self.runs:
             s.append(run.s)
         return ''.join(s)
+
     def _set_s(self, s):
         if self.runs:
             style = self.runs[-1].style # Keep last style if it exists
         else:
             style = None
         self.runs = [BabelRun(s, style)]
+
     s = property(_get_s, _set_s)
 
     #  Attributes, based on current style (not cascading)
@@ -497,7 +471,7 @@
         if self.runs:
             self.runs[-1].style = style
         else: # No runs, create a new one, with style and empty string.
-            self.runs.append(BabelRun(style=style)) 
+            self.runs.append(BabelRun(style=style))
     style = property(_get_style, _set_style)
 
     def _get_language(self):
@@ -512,6 +486,7 @@
         'nl'
         """
         return self.style.get('language', DEFAULT_LANGUAGE)
+
     def _set_language(self, language):
         self.style['language'] = language # Set in current style
     language = property(_get_language, _set_language)
@@ -527,14 +502,16 @@
         'en'
         """
         return (self.style or {}).get('hyphenation', False)
+
     def _set_hyphenation(self, hyphenation):
         (self.style or {})['hyphenation'] = hyphenation
+
     hyphenation = property(_get_hyphenation, _set_hyphenation)
 
     def _get_font(self):
         """Answer the font that is defined in the current style.
         If the font is just a string, then find the font and answer it.
-        Answer the default font, if the font name cannot be found. 
+        Answer the default font, if the font name cannot be found.
 
         >>> bs = BabelString('ABCD', dict(font='PageBot-Regular'))
         >>> bs.font
@@ -567,94 +544,13 @@
         12pt
         """
         return units(self.style.get('fontSize', DEFAULT_FONT_SIZE))
+
     def _set_fontSize(self, fontSize):
         # Set the fontSize in the current style
-        self.style['fontSize'] = units(fontSize) 
+        self.style['fontSize'] = units(fontSize)
+
     fontSize = property(_get_fontSize, _set_fontSize)
 
-<<<<<<< HEAD
-    def getTextLines(self, w, h=None, align=LEFT):
-        raise NotImplementedError
-
-    def _get_lineHeight(self):
-        """Get line height based on font size and leading."""
-        return getLineHeight(self.leading, self.fontSize)
-
-    # Compatibility with DrawBot API.
-    fontLineHeight = lineHeight = property(_get_lineHeight)
-
-    # To be implemented:
-    #def textSize(self, w=None, h=None):
-    #def asText(self):
-    #def bounds(self, language=None, hyphenation=None):
-    #def fill(self, r, g=None, b=None, a=None, alpha=None):
-    #def cmykFill(self, c, m=None, y=None, k=None, a=None, alpha=None):
-    #def stroke(self, r, g=None, b=None, a=None, alpha=None):
-    #def setStrokeWidth(self, w):
-
-    @classmethod
-    def getFontAttributes(cls, css, e, style, attrs):
-        # Font selection.
-        sFont = css('font', e, style)
-
-        # TODO: move font lookup to separate function, reuse for fallback font.
-        # FIXME: Use Font object instead of path?
-        if sFont is not None:
-            # If the Font instance was supplied, then use it's path.
-            if hasattr(sFont, 'path'):
-                attrs['font'] = sFont.path
-            else:
-                # If the name was supplied, look it up and use it's path.
-
-                #print(font)
-                font = findFont(sFont)
-                #print(font)
-
-                # FIXME: lookup is done twice:
-                # PageBot-Regular
-                # <Font PageBot-Regular>
-                #/Users/michiel/VirtualEnvironments/pagebot/lib/python3.8/site-packages/pagebot/resources/testfonts/typetr/PageBot-Regular.ttf
-                # None
-
-
-                if font:
-                    attrs['font'] = font.path
-                else:
-                    # Font not found.
-                    # TODO: add to logger.
-                    #print('Warning: defaulting to %s' % getDefaultFontPath())
-                    attrs['font'] = getDefaultFontPath()
-
-        else:
-            # TODO: add to logger.
-            #print('Warning: defaulting to %s' % getDefaultFontPath())
-            attrs['font'] = getDefaultFontPath()
-
-        sFallbackFont = css('fallbackFont', e, style)
-
-        if isinstance(sFallbackFont, Font):
-            sFallbackFont = sFallbackFont.path
-        elif sFallbackFont is None:
-            sFallbackFont = DEFAULT_FALLBACK_FONT_PATH
-
-        attrs['fallbackFont'] = sFallbackFont
-
-    @classmethod
-    def getStringAttributes(cls, t, e=None, style=None, w=None, h=None):
-        """Adds some defaults to the style.
-
-        If there is a target (pixel) width or height defined, ignore the
-        requested fontSize and try the width or height first for fontSize =
-        100. The resulting width or height is then used as base value to
-        calculate the needed point size.
-
-        Forced fontSize, then this overwrites the style['fontSize'] if it is
-        there.
-
-        TODO: add calculation of rFontSize (relative float based on
-        root-fontSize) here too.
-        TODO: split up into smaller functions.
-=======
     def _get_leading(self):
         """Answer the leading that is defined in the current style.
         Render relative leading units with self.fontSize as base.
@@ -670,12 +566,13 @@
         >>> bs.leading = pt(30)
         >>> bs.leading
         30pt
->>>>>>> 2ac5651b
         """
         return units(self.style.get('leading', 0), base=self.fontSize)
+
     def _set_leading(self, leading):
         # Set the leading in the current style
         self.style['leading'] = units(leading, base=self.fontSize)
+
     leading = property(_get_leading, _set_leading)
 
     def _get_tracking(self):
@@ -695,9 +592,11 @@
         30pt
         """
         return units(self.style.get('tracking', 0), base=self.fontSize)
+
     def _set_tracking(self, tracking):
         # Set the tracking in the current style
         self.style['tracking'] = units(tracking, base=self.fontSize)
+
     tracking = property(_get_tracking, _set_tracking)
 
     def _get_xAlign(self):
@@ -713,8 +612,10 @@
         'right'
         """
         return self.style.get('xAlign', LEFT)
+
     def _set_xAlign(self, xAlign):
         self.style['xAlign'] = xAlign
+
     xAlign = property(_get_xAlign, _set_xAlign)
 
     def _get_baselineShift(self):
@@ -734,6 +635,7 @@
         return units(self.style.get('baselineShift', 0), base=self.fontSize)
     def _set_baselineShift(self, baselineShift):
         self.style['baselineShift'] = units(baselineShift, base=self.fontSize)
+
     baselineShift = property(_get_baselineShift, _set_baselineShift)
 
     def _get_openTypeFeatures(self):
@@ -752,6 +654,7 @@
         return self.style.get('openTypeFeatures', {})
     def _set_openTypeFeatures(self, openTypeFeatures):
         self.style['openTypeFeatures'] = openTypeFeatures
+
     openTypeFeatures = property(_get_openTypeFeatures, _set_openTypeFeatures)
 
     def _get_underline(self):
@@ -766,8 +669,10 @@
         False
         """
         return self.style.get('underline', False)
+
     def _set_underline(self, underline):
         self.style['underline'] = underline
+
     underline = property(_get_underline, _set_underline)
 
     def _get_indent(self):
@@ -785,8 +690,10 @@
         True
         """
         return units(self.style.get('indent', 0), base=self.fontSize)
+
     def _set_indent(self, indent):
         self.style['indent'] = units(indent, base=self.fontSize)
+
     indent = property(_get_indent, _set_indent)
 
     def _get_tailIndent(self):
@@ -804,8 +711,10 @@
         True
         """
         return units(self.style.get('tailIndent', 0), base=self.fontSize)
+
     def _set_tailIndent(self, tailIndent):
         self.style['tailIndent'] = units(tailIndent, base=self.fontSize)
+
     tailIndent = property(_get_tailIndent, _set_tailIndent)
 
     def _get_firstLineIndent(self):
@@ -823,8 +732,10 @@
         True
         """
         return units(self.style.get('firstLineIndent', 0), base=self.fontSize)
+
     def _set_firstLineIndent(self, firstLineIndent):
         self.style['firstLineIndent'] = units(firstLineIndent, base=self.fontSize)
+
     firstLineIndent = property(_get_firstLineIndent, _set_firstLineIndent)
 
 
@@ -843,8 +754,10 @@
         Color(r=0.25, g=0.25, b=0.25)
         """
         return color(self.style.get('textFill', 0))
+
     def _set_textFill(self, textFill):
         self.style['textFill'] = color(textFill)
+
     textFill = property(_get_textFill, _set_textFill)
 
     def _get_textStroke(self):
@@ -862,8 +775,10 @@
         Color(r=0.25, g=0.25, b=0.25)
         """
         return color(self.style.get('textStroke', 0))
+
     def _set_textStroke(self, textStroke):
         self.style['textStroke'] = color(textStroke)
+
     textStroke = property(_get_textStroke, _set_textStroke)
 
     def _get_textStrokeWidth(self):
@@ -880,8 +795,10 @@
         0.5pt
         """
         return units(self.style.get('textStrokeWidth', 0))
+
     def _set_textStrokeWidth(self, textStrokeWidth):
         self.style['textStrokeWidth'] = units(textStrokeWidth)
+
     textStrokeWidth = property(_get_textStrokeWidth, _set_textStrokeWidth)
 
     def _get_capHeight(self):
@@ -903,6 +820,7 @@
         """
         font = self.font
         return self.fontSize * font.info.capHeight / font.info.unitsPerEm
+
     capHeight = property(_get_capHeight)
 
     def _get_xHeight(self):
@@ -924,6 +842,7 @@
         """
         font = self.font
         return self.fontSize * font.info.xHeight / font.info.unitsPerEm
+
     xHeight = property(_get_xHeight)
 
     def _get_ascender(self):
@@ -945,6 +864,7 @@
         """
         font = self.font
         return self.fontSize * font.info.ascender / font.info.unitsPerEm
+
     ascender = property(_get_ascender)
 
     def _get_descender(self):
@@ -966,6 +886,7 @@
         """
         font = self.font
         return self.fontSize * font.info.descender / font.info.unitsPerEm
+
     descender = property(_get_descender)
 
 
