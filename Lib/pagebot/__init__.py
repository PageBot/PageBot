#!/usr/bin/env python3
# -*- coding: UTF-8 -*- # ----------------------------------------------------------------------------- #
#     P A G E B O T
#
#     Copyright (c) 2016+ Buro Petr van Blokland + Claudia Mens
#     www.pagebot.io
#     Licensed under MIT conditions
#
#     Supporting DrawBot, www.drawbot.com
#     Supporting Flat, xxyxyz.org/flat
# -----------------------------------------------------------------------------
#
#     __init__.py
#

from sys import platform
import re
import os.path
from pagebot.constants import DEFAULT_FONT
from pagebot.filepaths import ROOT_PATH
from pagebot.contexts import getContext as getPlatformContext
from pagebot.contexts import getContextMampPath
from pagebot.fonttoolbox.fontpaths import getDefaultFontPath
from pagebot.fonttoolbox.objects.font import findFont

VERSION = '0.9.9'
STATUS = 'alpha'

__doc__ = """PageBot module"""
__version__ = '%s-%s' % (VERSION, STATUS)
<<<<<<< HEAD
contextTypes = ('DrawBot', 'Flat', 'HTML', 'svg')#, 'InDesign', 'idml')
=======

contextTypes = ('DrawBot', 'Flat', 'HTML', 'svg')
>>>>>>> 3797305e

def getRootPath():
    """Answers the root path of the PageBot module for the current platform."""
    return ROOT_PATH

def getDefaultFontPath():
    """Answers the default font path within the PageBot module for the current
    platform."""
    return getDefaultFontPath()

def getContext(contextType=None, resourcesPath=None):
    """Returns a single context."""

    # Sets the default for both supported platforms.
    if contextType is None:
        if platform == 'linux':
            contextType = 'Flat'
        elif platform == 'darwin':
            contextType = 'DrawBot'

    return getPlatformContext(contextType=contextType)

def getContexts(types):
    """Returns multiple contexts, contextTypes should be specified as a
    list."""
    contexts = []

    for contextType in types:
        context = getPlatformContext(contextType=contextType)
        contexts.append(context)

    return contexts

def getAllContexts():
    """Returns all available contexts."""
    contexts = []

    for contextType in contextTypes:
        contexts.append(getPlatformContext(contextType=contextType))
    return contexts

def getFontByName(name):
    return findFont(name)

def getMampPath():
    return getContextMampPath()

'''
In order to let PageBot scripts and applications exchange information without
the need to save data in files, the pbglobals module provides the storage of
non-persistent information. This way, on OSX, applications with Vanilla windows
can be used as UI for scripts that perform as batch process.

Note that the individual scripts need to create unique ID's for attributes.
Also they need to know of each other, in case information is exchanged.

The key is the script or application ID, e.g. their __file__ value.

Access as:

  from pagebot.toolbox.transformer import path2ScriptId
  scriptGlobals = pagebot.getGlobals(path2ScriptId(__file__))

or directly as:

...
'''

pbGlobals = {}

class Globals:
    # Allow adding by attribute and key.
    def __setitem__(self, key, value):
        setattr(self, key, value)

    def __getitem__(self, key):
        return getattr(self, key)

def getGlobals(scriptId):
    """In order to let PageBot scripts and applications exchange information,
    without the need to save as files, the pbglobals module supports the
    storage of non-persistent information. This way, applications with Vanilla
    windows can be used as UI for scripts that perform as batch process.  Note
    that it is up to the responsibilty of individual scripts to create uniqued
    ids for attributes. Also they need to know from each other, in case
    information is exchanged."""
    if not scriptId in pbGlobals:
        pbGlobals[scriptId] = Globals()
    return pbGlobals[scriptId]

if __name__ == '__main__':
    import doctest
    import sys
    sys.exit(doctest.testmod()[0])<|MERGE_RESOLUTION|>--- conflicted
+++ resolved
@@ -28,12 +28,8 @@
 
 __doc__ = """PageBot module"""
 __version__ = '%s-%s' % (VERSION, STATUS)
-<<<<<<< HEAD
-contextTypes = ('DrawBot', 'Flat', 'HTML', 'svg')#, 'InDesign', 'idml')
-=======
 
 contextTypes = ('DrawBot', 'Flat', 'HTML', 'svg')
->>>>>>> 3797305e
 
 def getRootPath():
     """Answers the root path of the PageBot module for the current platform."""
