# -*- coding: UTF-8 -*-
# -----------------------------------------------------------------------------
#
#     P A G E B O T
#
#     Copyright (c) 2016+ Buro Petr van Blokland + Claudia Mens & Font Bureau
#     www.pagebot.io
#     Licensed under MIT conditions
#     Made for usage in DrawBot, www.drawbot.com
# -----------------------------------------------------------------------------
#
#     mampview.py
#
from pagebot.elements.views.view import View
from pagebot.builders import WebBuilder
import os

class MampView(View):
    viewId = 'Mamp'

    # self.build exports in MAMP folder that does not commit in Git. 
    EXPORT_PATH = '/Applications/MAMP/htdocs/'
    MAMP_PAGEBOT_PATH = EXPORT_PATH + 'pagebot/'
    DEFAULT_HTML_FILE = 'index.html'
    DEFAULT_CSS_FILE = 'pagebot.css'
    # If the MAMP server application not installed, a browser is opened on the MAMP website to download it.
    # There is a free demo version can be installed.
    MAMP_SHOP_URL = 'https://www.mamp.info/en/' 

    #   B U I L D  H T M L  /  C S S

<<<<<<< HEAD
    def build(self, name, pageSelection=None, multiPage=True):
        path = self.MAMP_PAGEBOT_PATH + name + '/' 
=======
    def export(self, fileName, pageSelection=None, multiPage=True):
        path = self.MAMP_PAGEBOT_PATH + fileName  
>>>>>>> c62aa1d3
        doc = self.parent
        b = WebBuilder()
        print path
        doc[0].build(self, b)
        if path.endswith('.html'):
            b.writeHtml(path) 
            b.writeCss(os.path.join(os.path.dirname(path), self.DEFAULT_CSS_FILE))
        else:
            if path[-1] != "/":
                path+="/"
            b.writeHtml(path + self.DEFAULT_HTML_FILE)
            b.writeCss(path + self.DEFAULT_CSS_FILE)

    def getUrl(self, name):
        return 'http://localhost:8888/pagebot/%s/%s' % (name, self.DEFAULT_HTML_FILE)

<|MERGE_RESOLUTION|>--- conflicted
+++ resolved
@@ -29,13 +29,8 @@
 
     #   B U I L D  H T M L  /  C S S
 
-<<<<<<< HEAD
     def build(self, name, pageSelection=None, multiPage=True):
         path = self.MAMP_PAGEBOT_PATH + name + '/' 
-=======
-    def export(self, fileName, pageSelection=None, multiPage=True):
-        path = self.MAMP_PAGEBOT_PATH + fileName  
->>>>>>> c62aa1d3
         doc = self.parent
         b = WebBuilder()
         print path
