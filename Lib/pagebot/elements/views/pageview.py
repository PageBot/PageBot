--- conflicted
+++ resolved
@@ -102,13 +102,8 @@
 
         # Make sure that canvas is empty, there may have been another document
         # building in this context.
-<<<<<<< HEAD
-        self.context.newDocument(w, h, self.doc) # Allow the context to create a new document and page canvas.
-        self.context.newDrawing()
-=======
         self.context.newDocument(w, h, doc=self.doc) # Allow the context to create a new document and page canvas.
         self.context.newDrawing(doc=self.doc)
->>>>>>> 99dbc26e
 
         # Get dictionary of pages or spreads
         sortedPages = self.getSortedPages()
