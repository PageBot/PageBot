#!/usr/bin/env python
# -*- coding: UTF-8 -*-
# -----------------------------------------------------------------------------
#
#     P A G E B O T
#
#     Copyright (c) 2016+ Buro Petr van Blokland + Claudia Mens & Font Bureau
#     www.pagebot.io
#     Licensed under MIT conditions
#
#     Supporting usage of DrawBot, www.drawbot.com
#     Supporting usage of Flat, https://github.com/xxyxyz/flat
# -----------------------------------------------------------------------------
#
#     pageview.py
#
from __future__ import division

import os
from datetime import datetime
from math import atan2, radians, degrees, cos, sin

from pagebot.elements.views.baseview import BaseView
from pagebot.style import NO_COLOR, RIGHT
from pagebot.toolbox.transformer import *

class PageView(BaseView):
    u"""A View is just another kind of container, kept by document to make a certain presentation 
    of the page tree. Views use the current Context.b builder for export."""
    viewId = 'Page'

    MIN_PADDING = 20 # Minimum padding needed to show meta info. Otherwise truncated to 0 and not showing meta info.
    EXPORT_PATH = '_export/' # Default path for local document export, that does not commit documents to Github.

    def build(self, path=None, pageSelection=None, multiPage=True):
        u"""Draw the selected pages. pageSelection is an optional set of y-pageNumbers to draw.

        >>> e = PageView(name='MyPageView')
        >>> e.w, e.h, e.name
        (100, 100, 'MyPageView')
        """
        if not path:
            path = self.EXPORT_PATH + self.doc.name + '.pdf' # Default export as PDF.
        # If default _export directory does not exist, then create it.
        if path.startswith(self.EXPORT_PATH) and not os.path.exists(self.EXPORT_PATH):
            os.makedirs(self.EXPORT_PATH)

        context = self.context # Get current context and builder from doc. Can be DrawBot of Flat

        # Find the maximum document page size to this in all pages sizes of the document.
        w, h, _ = self.doc.getMaxPageSizes(pageSelection)

        context.newDocument(w, h) # Allow the context to create a new document and page canvas.
        for pn, pages in self.doc.getSortedPages():
            #if pageSelection is not None and not page.y in pageSelection:
            #    continue
            
            # TODO: Some options here for layout of the combined pages, depending on the spread view option.
            # self.showSpreadPages # Show even/odd pages as spread, as well as pages that share the same pagenumber.
            # self.showSpreadMiddleAsGap # Show the spread with single crop marks. False glues pages togethers as in real spread.

            # Create a new DrawBot viewport page to draw template + page, if not already done.
            # In case the document is oversized, then make all pages the size of the document, so the
            # pages can draw their crop-marks. Otherwise make DrawBot pages of the size of each page.
            # Size depends on the size of the larges pages + optional decument padding.
            page = pages[0] # TODO: make this work for pages that share the same page number
            pw, ph = w, h  # Copy from main (w, h), since they may be altered.
            
            if self.pl > self.MIN_PADDING and \
               self.pt > self.MIN_PADDING and \
               self.pb > self.MIN_PADDING and \
               self.pr > self.MIN_PADDING:
                pw += self.pl + self.pr
                ph += self.pt + self.pb
                if self.originTop:
                    origin = self.pl, self.pt, 0
                else:
                    origin = self.pl, self.pb, 0
            else:
                pw = page.w # No padding defined, follow the size of the page.
                ph = page.h
                origin = (0, 0, 0)

            context.newPage(pw, ph) #  Make page in context, actual page may be smaller if showing cropmarks.
            # View may have defined a background
            fillColor = self.style.get('fill')
            if fillColor is not NO_COLOR:
                context.setFillColor(fillColor)
                context.rect(0, 0, pw, ph)

            if self.drawBefore is not None: # Call if defined
                self.drawBefore(page, self, origin)

            # Use the (docW, docH) as offset, in case cropmarks need to be displayed.
            # Recursively call all elements in the tree to build themselves.
            # Note that is independent from the context. If there is a difference, the elements should 
            # make the switch themselves.
            page.buildChildElements(self, origin)

            self.drawPageMetaInfo(page, origin)
            
            if self.drawAfter is not None: # Call if defined
                self.drawAfter(page, self, origin)

            # Self.infoElements now may have collected elements needed info to be drawn, after all drawing is done.
            # So the info boxes don't get covered by regular page content.
            for e in self.elementsNeedingInfo.values():
                self._drawElementsNeedingInfo()

        u"""Export the document to fileName for all pages in sequential order.
        If pageSelection is defined, it must be a list with page numbers to
        export. This allows the order to be changed and pages to be omitted.
        The fileName can have extensions ['pdf', 'svg', 'png', 'gif'] to direct
        the type of drawing and export that needs to be done.

        The multiPage value is passed on to the DrawBot saveImage call.
        document.export(...) is the most common way to export documents. But in
        special cases, there is not straighforward (or sequential) export of
        pages, e.g. when generating HTML/CSS. In that case use
        MyBuilder(document).export(fileName), the builder is responsible to
        query the document, pages, elements and styles.
        """
        # If rootStyle['frameDuration'] is set and saving as movie or animated gif,
        # then set the global frame duration.
        frameDuration = self.css('frameDuration')

        folder = path2ParentPath(path)

        if not os.path.exists(folder):
            os.mkdir(folder)

        # FIXME:
        #  - "fileName" is undefined
        #  - "frameDuration" is a method or a CSS value ?
        #if frameDuration is not None and (fileName.endswith('.mov') or fileName.endswith('.gif')):
        #    frameDuration(frameDuration)

        context.saveDocument(path, multiPage=multiPage)

    #   D R A W I N G  P A G E  M E T A  I N F O

    def drawPageMetaInfo(self, page, origin):
        u"""Draw the meta info of the page, depending on the settings of the flags.

        >>> from pagebot.contexts import defaultContext as context
        >>> from pagebot.document import Document
        >>> w, h = 300, 400
        >>> doc = Document(w=w, h=h, autoPages=1, padding=30, originTop=False, context=context)
        >>> page = doc[0]
        >>> view = doc.getView()
        >>> view.showGrid = True
        >>> view.drawPageMetaInfo(page, (0, 0)) 
        """
        self.drawPageFrame(page, origin)
        self.drawPagePadding(page, origin)
        self.drawPageNameInfo(page, origin)
        self.drawPageRegistrationMarks(page, origin)
        self.drawPageCropMarks(page, origin)
        self.drawGrid(page, origin)
        self.drawBaselineGrid(page, origin)

    def drawPageFrame(self, page, origin):
        u"""Draw the page frame if the the flag is on and  if there ie padding enough to show other meta info.
        Otherwise the padding is truncated to 0: no use to draw the frame."""
        if self.showPageFrame and \
                self.pl > self.MIN_PADDING and self.pr > self.MIN_PADDING and \
                self.pt > self.MIN_PADDING and self.pb > self.MIN_PADDING:
            context = self.context
            context.setFillColor(None)
            context.setStrokeColor((0, 0, 1), 0.5)
            context.rect(origin[0], origin[1], page.w, page.h)
            #page.drawFrame(origin, self)

    def drawPagePadding(self, page, origin):
        u"""Draw the page frame of its current padding."""
        pt, pr, pb, pl = page.padding
        if self.showPagePadding and (pt or pr or pb or pl):
            context = self.context

            p = pointOffset(page.oPoint, origin)
            p = page._applyScale(self, p)
            px, py, _ = page._applyAlignment(p) # Ignore z-axis for now.

            context.setFillColor(None)
            context.setStrokeColor((0, 0, 1), 0.5)
            if page.originTop:
                context.rect(px+pr, py+page.h-pb, page.w-pl-pr, page.h-pt-pb)
            else:
                context.rect(px+pr, py+pb, page.w-pl-pr, page.h-pt-pb)
            page._restoreScale(self)

    def drawPageNameInfo(self, page, origin):
        u"""Draw additional document information, color markers, page number, date, version, etc.
        outside the page frame, if drawing crop marks."""
        if self.showPageNameInfo:
            context = self.context
            bleed = self.css('bleed')
            cms = self.css('viewCropMarkSize') - bleed
            fontSize = self.css('viewPageNameFontSize')
            dt = datetime.datetime.now()
            d = dt.strftime("%A, %d. %B %Y %I:%M%p")
            s = 'Page %s | %s | %s' % (page.parent.getPageNumber(page), d, page.parent.title or 'Untitled')
            if page.name:
                s += ' | ' + page.name
            bs = context.newString(s, style=dict(font=self.css('viewPageNameFont'), textFill=0, fontSize=fontSize))
            self.context.text(bs, (self.pl + bleed, self.pb + page.h + cms - fontSize*2)) # Draw on top of page.

    #   D R A W I N G  F L O W S

    def drawFlowConnections(self, e, origin, b):
        u"""If rootStyle.showFlowConnections is True, then draw the flow connections
        on the page, using their stroke/width settings of the style."""
        px, py, _ = pointOffset(self.point, origin) # Ignore z-axis for now.

        if self.showFlowConnections:
            for seq in e.getFlows().values():
                # For all the flow sequences found in the page, draw flow arrows at offset (ox, oy)
                # This offset is defined by optional
                tbStart = e.getElement(seq[0].eId)
                startX = tbStart.x
                startY = tbStart.y
                for tbTarget in seq[1:]:
                    tbTarget = e.getElement(tbTarget.eId)
                    targetX = tbTarget.x
                    targetY = tbTarget.y
                    self.drawArrow(e, px+startX, py+startY+tbStart.h, px+startX+tbStart.w, py+startY, -1)
                    self.drawArrow(e, px+startX+tbStart.w, py+startY, px+targetX, py+targetY+tbTarget.h, 1)
                    tbStart = tbTarget
                    startX = targetX
                    startY = targetY
                self.drawArrow(e, px+startX, py+startY+tbStart.h, px+startX+tbStart.w, py+startY, -1)

                if e != e.parent.getLastPage():
                    # Finalize with a line to the start, assuming it is on the next page.
                    tbTarget = e.getElement(seq[0].eId)
                    self.drawArrow(e, px+startX+tbStart.w, py+startY, px+tbTarget.x, py+tbTarget.y+tbTarget.h-e.h, 1)

    def drawArrow(self, e, xs, ys, xt, yt, onText=1, startMarker=False, endMarker=False, fms=None, fmf=None,
            fill=None, stroke=None, strokeWidth=None):
        u"""Draw curved arrow marker between the two points.
        TODO: Add drawing of real arrow-heads, rotated in the right direction."""
        if fms is None:
            fms = self.css('viewFlowMarkerSize')
        if fmf is None:
            fmf or self.css('viewFlowCurvatureFactor')

        if stroke is None:
            if onText == 1:
                stroke = self.css('viewFlowConnectionStroke2', NO_COLOR)
            else:
                stroke = self.css('viewFlowConnectionStroke1', NO_COLOR)
        if strokeWidth is None:
            strokeWidth = self.css('viewFlowConnectionStrokeWidth', 0.5)

        self.setStrokeColor(stroke, strokeWidth)
        if startMarker:
            if fill is None:
                fill = self.css('viewFlowMarkerFill', NO_COLOR)
            self.setFillColor(fill)
            self.context.oval(xs - fms, ys - fms, 2 * fms, 2 * fms)

        xm = (xt + xs)/2
        ym = (yt + ys)/2
        xb1 = xm + onText * (yt - ys) * fmf
        yb1 = ym - onText * (xt - xs) * fmf
        xb2 = xm - onText * (yt - ys) * fmf
        yb2 = ym + onText * (xt - xs) * fmf
        # Arrow head position
        arrowSize = 12
        arrowAngle = 0.4
        angle = atan2(xt-xb2, yt-yb2)
        hookedAngle = radians(degrees(angle)-90)
        ax1 = xt - cos(hookedAngle+arrowAngle) * arrowSize
        ay1 = yt + sin(hookedAngle+arrowAngle) * arrowSize
        ax2 = xt - cos(hookedAngle-arrowAngle) * arrowSize
        ay2 = yt + sin(hookedAngle-arrowAngle) * arrowSize
        
        b = self.b
        b.newPath()
        self.setFillColor(None)
        b.moveTo((xs, ys))
        b.curveTo((xb1, yb1), (xb2, yb2), ((ax1+ax2)/2, (ay1+ay2)/2)) # End in middle of arrow head.
        b.drawPath()

        #  Draw the arrow head.
        b.newPath()
        self.setFillColor(stroke)
        self.setStrokeColor(None)
        b.moveTo((xt, yt))
        b.lineTo((ax1, ay1))
        b.lineTo((ax2, ay2))
        b.closePath()
        b.drawPath()

        if endMarker:
            self.setFillColor(self.css('viewFlowMarkerFill', NO_COLOR))
            b.oval(xt - fms, yt - fms, 2 * fms, 2 * fms)

    #   D R A W I N G  E L E M E N T

    def drawElementFrame(self, e, origin):
        if self.showElementFrame:
            # Get the method for e to draw the frame. Flag not to recursively draw children.
            getattr(e, 'buildFrame_' + self.b.PB_ID)(origin, self, False) 

    def drawElementMetaInfo(self, e, origin):
        self.drawElementInfo(e, origin)
        self.drawElementOrigin(e, origin)

    def drawElementInfo(self, e, origin):
        u"""For debugging this will make the elements show their info. The css flag "showElementOrigin"
        defines if the origin marker of an element is drawn. Collect the (e, origin), so we can later
        draw all info, after the main drawing has been done."""
        if not e.eId in self.elementsNeedingInfo:
            self.elementsNeedingInfo[e.eId] = (e, origin)

    def _drawElementsNeedingInfo(self):
        b = self.b
        context = self.context
        for e, origin in self.elementsNeedingInfo.values():
            p = pointOffset(e.oPoint, origin)
            p = e._applyScale(self, p)
            px, py, _ = e._applyAlignment(p) # Ignore z-axis for now.
            if self.showElementInfo:
                # Draw box with element info.
                bs = context.newString(e.getElementInfoString(), style=dict(font=self.css('viewInfoFont'),
                    fontSize=self.css('viewInfoFontSize'), leading=self.css('viewInfoLeading'), textFill=0.1))
                tw, th = context.textSize(bs)
                Pd = 4 # Padding in box and shadow offset.
                tpx = px - Pd/2 # Make info box outdent the element. Keeping shadow on the element top left corner.
                tpy = py + e.h - th - Pd

                # Tiny shadow
                context.setFillColor((0.3, 0.3, 0.3, 0.5))
                context.setStrokeColor(None)
                b.rect(tpx+Pd/2, tpy, tw+2*Pd, th+1.5*Pd)
                # Frame
                context.setFillColor(self.css('viewInfoFill'))
                context.setStrokeColor(0.3, 0.25)
                b.rect(tpx, tpy, tw+2.5*Pd, th+1.5*Pd)
                b.text(fs, (tpx+Pd, tpy+th))
                e._restoreScale(self)

            if self.showElementDimensions:
                # TODO: Make separate arrow functio and better positions
                # Draw width and height measures
                context.setFillColor(None)
                context.setStrokeColor(0, 0.25) 
                S = self.css('viewInfoOriginMarkerSize', 4)
                x1, y1, x2, y2 = px + e.left, py + e.bottom, e.right, e.top

                # Horizontal measure
                b.line((x1, y1 - 0.5*S), (x1, y1 - 3.5*S))
                b.line((x2, y1 - 0.5*S), (x2, y1 - 3.5*S))
                b.line((x1, y1 - 2*S), (x2, y1 - 2*S))
                # Arrow heads
                b.line((x1, y1 - 2*S), (x1+S, y1 - 1.5*S))
                b.line((x1, y1 - 2*S), (x1+S, y1 - 2.5*S))
                b.line((x2, y1 - 2*S), (x2-S, y1 - 1.5*S))
                b.line((x2, y1 - 2*S), (x2-S, y1 - 2.5*S))

                fs = context.newString(asFormatted(x2 - x1),
                                       style=dict(font=self.css('viewInfoFont'),
                                                  fontSize=self.css('viewInfoFontSize'),
                                                  leading=self.css('viewInfoLeading'),
                                                  textFill=0.1))
                tw, th = b.textSize(fs.s)
                b.text(fs, ((x2 + x1)/2 - tw/2, y1-1.5*S))

                # Vertical measure
                b.line((x2+0.5*S, y1), (x2+3.5*S, y1))
                b.line((x2+0.5*S, y2), (x2+3.5*S, y2))
                b.line((x2+2*S, y1), (x2+2*S, y2))
                # Arrow heads
                b.line((x2+2*S, y2), (x2+2.5*S, y2-S))
                b.line((x2+2*S, y2), (x2+1.5*S, y2-S))
                b.line((x2+2*S, y1), (x2+2.5*S, y1+S))
                b.line((x2+2*S, y1), (x2+1.5*S, y1+S))

                bs = context.newString(asFormatted(y2 - y1), style=dict(font=self.css('viewInfoFont'),
                    fontSize=self.css('viewInfoFontSize'), leading=self.css('viewInfoLeading'), textFill=0.1))
                tw, th = context.textSize(bs)
                b.text(fs, (x2+2*S-tw/2, (y2+y1)/2))

            e._restoreScale(self)

    def drawElementOrigin(self, e, origin):
        context = self.context
        px, py, _ = pointOffset(e.oPoint, origin)
        S = self.css('viewInfoOriginMarkerSize', 4)
        if self.showElementOrigin:
            # Draw origin of the element
            context.setFillColor((0.5,0.5,0.5,0.1)) # Transparant fill, so we can see the marker on dark backgrounds.
            context.setStrokeColor(0, 0.25)
            context.oval(px-S, py-S, 2*S, 2*S)
            context.line((px-S, py), (px+S, py))
            context.line((px, py-S), (px, py+S))

        if self.showElementDimensions:
            bs = context.newString(point2S(e.point3D), style=dict(font=self.css('viewInfoFont'),
                fontSize=self.css('viewInfoFontSize'), leading=self.css('viewInfoLeading'), textFill=0.1))
            w, h = context.textSize(bs)
            context.text(bs, (px - w/2, py + S*1.5))

    def drawMissingElementRect(self, e, origin):
        u"""When designing templates and pages, this will draw a filled rectangle on the element
        bounding box (if self.css('missingElementFill' is defined) and a cross, indicating
        that this element has missing content (as in unused image frames).
        Only draw if self.css('showGrid') is True."""
        context = self.context

        if self.showMissingElementRect:
            p = pointOffset(e.point, origin)
            p = e._applyOrigin(self, p)
            p = e._applyScale(p)
            px, py, _ = e._applyAlignment(p) # Ignore z-axis for now.
<<<<<<< HEAD
            #context.setShadow(b)
=======
            context.saveGraphicState()
            context.setShadow(self.shadow)
>>>>>>> 3945fc8e

            sMissingElementFill = self.css('viewMissingElementFill', NO_COLOR)
            if sMissingElementFill is not NO_COLOR:
                context.setFillColor(sMissingElementFill)
                context.setStrokeColor(None)
                context.rect(px, py, self.w, self.h)
            # Draw crossed rectangle.
            context.setFillColor(None)
            context.setStrokeColor(0, 0.5)
            context.rect(px, py, self.w, self.h)
            context.newPath()
            context.moveTo((px, py))
            context.lineTo((px + self.w, py + self.h))
            context.moveTo((px + self.w, py))
            context.lineTo((px, py + self.h))
            context.drawPath()

            context.restoreGraphicState()
            e._restoreScale()

    #    G R I D

    def drawGrid(self, e, origin):
        u"""Draw grid of lines and/or rectangles if colors are set in the style.
        Normally px and py will be 0, but it's possible to give them a fixed offset."""
        # Drawing the grid as squares.
        if not self.showGrid:
            return
        #if not self.showGridColumns or not self.showGrid:
        #    return
        context = self.context

        p = pointOffset(e.oPoint, origin)
        p = self._applyScale(e, p)
        px, py, _ = e._applyAlignment(p) # Ignore z-axis for now.

        sGridFill = e.css('viewGridFill', NO_COLOR)
        gutterW = e.gw # Gutter width
        gutterH = e.gh # Gutter height
        columnWidth = e.cw # Column width
        columnHeight = e.ch # Column height
        padL = e.pl # Padding left
        padT = e.pt # Padding top
        padR = e.pr # padding right
        padB = e.pb # padding bottom
        padW = e.pw # Padding width
        padH = e.ph # Padding height, space between paddingTop and paddingBottom

        w = e.w
        h = e.h

        if e.isRightPage():
            ox = px + padR
        else:
            ox = px + padL
        oy = py + padB

        if self.showGrid and self.css('viewGridStroke', NO_COLOR) is not NO_COLOR:
            context.fill(None)
            context.stroke(self.css('viewGridStroke', NO_COLOR), self.css('viewGridStrokeWidth'))
            context.newPath()
            for cx, cw in e.getGridColumns():
                context.moveTo((ox+cx, oy))
                context.lineTo((ox+cx, oy + padH))
                context.moveTo((ox+cx + cw, oy))
                context.lineTo((ox+cx + cw, oy + padH))
            for cy, ch in e.getGridRows():
                context.moveTo((ox, oy+cy))
                context.lineTo((ox + padW, oy+cy))
                context.moveTo((ox, oy+cy + ch))
                context.lineTo((ox + padW, oy+cy + ch))
            context.drawPath()
                #text(fs+repr(index), (ox + M * 0.3, oy + M / 4))

        """
        if self.showGridColumns and sGridFill is not NO_COLOR:
            self.setFillColor(sGridFill)
            self.setStrokeColor(None)
            ox = px + padL
            while ox < w - padR - columnWidth:
                oy = h - padT - columnHeight - gutterH
                while oy >= 0:
                    rect(ox, oy + gutterH, columnWidth, columnHeight)
                    oy -= columnHeight + gutterH
                ox += columnWidth + gutterW

        # Drawing the grid as lines.
        if self.showGrid and self.css('viewGridStroke', NO_COLOR) is not NO_COLOR:
            self.setFillColor(None)
            self.setStrokeColor(self.css('viewGridStroke', NO_COLOR), self.css('viewGridStrokeWidth'))
            # TODO: DrawBot align and fill don't work properly now.
            M = 16
            fs = context.newString('',
                                   style=dict(font='Verdana',
                                              xTextAlign=RIGHT,
                                              fontSize=M/2,
                                              stroke=None,
                                              textFill=self.css('viewGridStroke')))
            ox = px + padL
            for cw, gutter in e.getGridX(): # Answer the sequence or relative (column, gutter) measures.
                    b.newPath()
                    b.moveTo((ox, py))
                    b.lineTo((ox, py + h))
                    b.moveTo((ox + columnWidth, py))
                    b.lineTo((ox + columnWidth, py + h))
                    b.drawPath()
                    b.text(fs+repr(index), (ox + M * 0.3, oy + M / 4))
                    index += 1
                    ox += columnWidth + gutterW
            index = 0
            while oy > py:
                b.newPath()
                b.moveTo((px, oy))
                b.lineTo((px + w, oy))
                b.moveTo((px, oy - columnHeight))
                b.lineTo((px+w, oy - columnHeight))
                b.drawPath()
                b.text(fs + repr(index), (px + padL - M / 2, oy - M * 0.6))
                index += 1
                oy -= columnHeight + gutterH
        """

    def drawBaselineGrid(self, e, origin):
        u"""Draw baseline grid if line color is set in the style.
        TODO: Make fixed values part of calculation or part of grid style.
        Normally px and py will be 0, but it's possible to give them a fixed offset."""
        if not self.showBaselineGrid:
            return
        b = self.b
        context = self.context
        p = pointOffset(self.oPoint, origin)
        p = self._applyScale(e, p)
        px, py, _ = self._applyAlignment(p) # Ignore z-axis for now.
        M = 16
        startY = e.css('baselineGridStart')
        if startY is None:
            startY = e.pt # Otherwise use the top padding as start Y.
        oy = e.h - startY#- py
        line = 0
        # Format of line numbers.
        # TODO: DrawBot align and fill don't work properly now.
        bs = context.newString('', self, dict(font=e.css('fallbackFont','Verdana'), xTextAlign=RIGHT,
            fontSize=M/2, stroke=None, textFill=e.css('gridStroke')))
        while oy > e.pb or 0:
            context.setFillColor(None)
            context.setStrokeColor(e.css('baselineGridStroke', NO_COLOR), e.css('gridStrokeWidth'))
            context.b.newPath()
            context.b.moveTo((px + e.pl, py + oy))
            context.b.lineTo((px + e.w - e.pr, py + oy))
            context.b.drawPath()
            context.text(bs + repr(line), (px + e.pl - 2, py + oy - e.pl * 0.6))
            context.text(bs + repr(line), (px + e.w - e.pr - 8, py + oy - e.pr * 0.6))
            line += 1 # Increment line index.
            oy -= e.css('baselineGrid') # Next vertical line position of baseline grid.

    #    M A R K E R S

    def _drawPageRegistrationMark(self, page, origin, cmSize, cmStrokeWidth, vertical):
        u"""Draw registration mark as position x, y."""
        c = page.context
        x, y = origin
        if vertical:
            dx = cmSize/2
            dy = cmSize
        else:
            dx = cmSize
            dy = cmSize/2
        c.fill(None)
        c.stroke((1,1,1,1), cmyk=True, w=cmStrokeWidth)
        c.newPath()
        # Registration circle
        c.circle(x, y, cmSize/4)
        # Registration cross, in length of direction.
        c.moveTo((x - dx, y)) # Horizontal line.
        c.lineTo((x + dx, y))
        c.moveTo((x, y + dy)) # Vertical line.
        c.lineTo((x, y - dy))
        c.drawPath()

    def drawPageRegistrationMarks(self, page, origin):
        u"""Draw standard registration mark, to show registration of CMYK colors.
        https://en.wikipedia.org/wiki/Printing_registration."""
        if self.showPageRegistrationMarks:
            cmSize = min(self.pl/2, self.css('viewCropMarkSize')) # TODO: Make cropmark go closer to page edge and disappear if too small.
            cmStrokeWidth = self.css('viewCropMarkStrokeWidth')
            x, y, _ = point3D(origin)
            w, h = page.w, page.h
            self._drawPageRegistrationMark(page, (x + w/2, y - cmSize), cmSize, cmStrokeWidth, False) # Bottom registration mark
            self._drawPageRegistrationMark(page, (x - cmSize, y + h/2), cmSize, cmStrokeWidth, True) # Left registration mark
            self._drawPageRegistrationMark(page, (x + w + cmSize, y + h/2), cmSize, cmStrokeWidth, True) # Right registration mark
            self._drawPageRegistrationMark(page, (x + w/2, y + h + cmSize), cmSize, cmStrokeWidth, False) # Top registration mark

    def drawPageCropMarks(self, e, origin):
        u"""If the show flag is set, then draw the cropmarks or page frame."""
        if self.showPageCropMarks:
            context = self.context

            x, y, _ = point3D(origin) # Ignore z-axus for now.
            w, h = e.w, e.h
            folds = self.css('folds')
            bleed = self.css('bleed')/2 # 1/2 overlap with image bleed
            cmSize = min(self.css('viewCropMarkSize', 32), self.pl)
            cmStrokeWidth = self.css('viewCropMarkStrokeWidth')

            context.setFillColor(None)
            context.setStrokeColor((1,1,1,1), w=cmStrokeWidth, cmyk=True)
            # Bottom left
            context.line((x - bleed, y), (x - cmSize, y))
            context.line((x, y - bleed), (x, y - cmSize))
            # Bottom right
            context.line((x + w + bleed, y), (x + w + cmSize, y))
            context.line((x + w, y - bleed), (x + w, y - cmSize))
            # Top left
            context.line((x - bleed, y + h), (x - cmSize, y + h))
            context.line((x, y + h + bleed), (x, y + h + cmSize))
            # Top right
            context.line((x + w + bleed, y + h), (x + w + cmSize, y + h))
            context.line((x + w, y + h + bleed), (x + w, y + h + cmSize))
            # Any fold lines to draw?
            if folds is not None:
                for fx, fy in folds:
                    if fx is not None:
                        context.line((x + fx, y - bleed), (x + fx, y - cmSize))
                        context.line((x + fx, y + h + bleed), (x + fx, y + h + cmSize))
                    if fy is not None:
                        context.line((x - bleed, y + fy), (x - cmSize, y + fy))
                        context.line((x + w + bleed, y + fy), (x + w + cmSize, y + fy))

    #   D R A W B O T  S U P P O R T

    # The methods are used, in case the view itself is placed in a layout.

    def build_drawBot(self, view, origin):
        u"""This method is called if the view is used as a placable element inside
        another element, such as a Page or Template. """
        p = pointOffset(self.oPoint, origin)
        p = self._applyScale(view, p)    
        px, py, _ = p = self._applyAlignment(p) # Ignore z-axis for now.

        if self.drawBefore is not None: # Call if defined
            self.drawBefore(view, p)

        self.drawElementFrame(view, p)
        for page in self.elements:
            self.drawPageMetaInfo(page, p)
            page.build(view, p)

        if self.drawAfter is not None: # Call if defined
            self.drawAfter(view, p)

        self._restoreScale(view)
        #view.drawElementMetaInfo(self, origin)

    build_flat = build_drawBot

    def build_html(self, view, origin):
        u"""HTML page view to be implemented. Ignore for now."""
        pass

if __name__ == "__main__":
    import doctest
    doctest.testmod()
<|MERGE_RESOLUTION|>--- conflicted
+++ resolved
@@ -414,12 +414,8 @@
             p = e._applyOrigin(self, p)
             p = e._applyScale(p)
             px, py, _ = e._applyAlignment(p) # Ignore z-axis for now.
-<<<<<<< HEAD
-            #context.setShadow(b)
-=======
             context.saveGraphicState()
-            context.setShadow(self.shadow)
->>>>>>> 3945fc8e
+            #context.setShadow(self.shadow)
 
             sMissingElementFill = self.css('viewMissingElementFill', NO_COLOR)
             if sMissingElementFill is not NO_COLOR:
