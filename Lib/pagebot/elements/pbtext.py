--- conflicted
+++ resolved
@@ -89,22 +89,9 @@
             # Overwite value in self.bs.style
             self.yAlign = yAlign
 
-<<<<<<< HEAD
         # Now there is a self._bs, set it's width and height (can be None)
         self.w = w
         self.h = h
-=======
-        # If self._w is None, behave as Text. Otherwise behave as “Text”.
-        # This change in behavior makes that we don’t have a separate Text class.
-        # If self._h is defined, the overflow is detected.
-        self._w = self._h = None
-        if size is not None:
-            w, h = size
-        if w is not None:
-            self._w = units(w)
-        if h is not None:
-            self._h = units(h)
->>>>>>> 8f665416
 
     def _get_bs(self):
         """Answer the stored formatted BabelString. The value can be None.
