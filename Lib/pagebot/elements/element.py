# -*- coding: UTF-8 -*-
# -----------------------------------------------------------------------------
#
#     P A G E B O T
#
#     Copyright (c) 2016+ Buro Petr van Blokland + Claudia Mens & Font Bureau
#     www.pagebot.io
#     Licensed under MIT conditions
#     
#     Supporting usage of DrawBot, www.drawbot.com
#     Supporting usage of Flat, https://github.com/xxyxyz/flat
# -----------------------------------------------------------------------------
#
#     element.py
#
from __future__ import division

import weakref
import copy

from pagebot.contexts import defaultContext
from pagebot.conditions.score import Score
from pagebot import x2cx, cx2x, y2cy, cy2y, z2cz, cz2z, w2cw, cw2w, h2ch, ch2h, d2cd, cd2d
from pagebot.toolbox.transformer import point3D, pointOffset, uniqueID, point2D
from pagebot.style import makeStyle, ORIGIN_POINT, MIDDLE, CENTER, RIGHT, TOP, BOTTOM, LEFT, FRONT, BACK, NO_COLOR, XALIGNS, YALIGNS, ZALIGNS, \
    MIN_WIDTH, MAX_WIDTH, MIN_HEIGHT, MAX_HEIGHT, MIN_DEPTH, MAX_DEPTH, DEFAULT_WIDTH, DEFAULT_HEIGHT, DEFAULT_DEPTH, XXXL, INTERPOLATING_TIME_KEYS,\
    ONLINE, INLINE, OUTLINE, ORIGIN
from pagebot.toolbox.transformer import asFormatted, uniqueID
from pagebot.toolbox.timemark import TimeMark
from pagebot.contexts.builders import BuildInfo # Container with Builder flags and data/parametets

class Element(object):

    # Initialize the default Element behavior flags.
    # These flags can be overwritten by inheriting classes, or dynamically in instances,
    # e.g. where the settings of TextBox.nextBox and TextBox.nextPage define if a TextBox
    # instance can operate as a flow.
    isText = False
    isTextBox = False
    isFlow = False # Value is True if self.next if defined.
    isPage = False # Set to True by Page-like elements.
    isView = False 
    
    def __init__(self, point=None, x=0, y=0, z=0, w=DEFAULT_WIDTH, h=DEFAULT_HEIGHT, d=DEFAULT_DEPTH, 
            t=0, parent=None, name=None, class_=None, title=None, description=None, language=None,
            style=None, conditions=None, info=None, framePath=None, 
            elements=None, template=None, nextElement=None, prevElement=None, nextPage=None, prevPage=None, 
            padding=None, pt=0, pr=0, pb=0, pl=0, pzf=0, pzb=0, 
            margin=None, mt=0, mr=0, mb=0, ml=0, mzf=0, mzb=0, 
            borders=None, borderTop=None, borderRight=None, borderBottom=None, borderLeft=None, 
            shadow=None, gradient=None, 
            drawBefore=None, drawAfter=None, 
            **kwargs):  
        u"""Basic initialize for every Element constructor. Element always have a location, even if not defined here.
        If values are added to the contructor parameter, instead of part in **kwargs, this forces them to have values,
        not inheriting from one of the parent styles.
        Ignore setting of setting eId as attribute, guaranteed to be unique.
        """  
        assert point is None or isinstance(point, (tuple, list))
        
        self.style = makeStyle(style, **kwargs) # Make default style for t == 0
        # Initialize style values that are not supposed to inherite from parent styles.
        # Always store point in style as separate (x, y, z) values. Missing values are 0
        self.point3D = point or (x, y, z)
        self.w = w
        self.h = h
        self.d = d
        self.padding = padding or (pt, pr, pb, pl, pzf, pzb)
        self.margin = margin or (mt, mr, mb, ml, mzf, mzb)
        # Border info dict have format: 
        # dict(line=ONLINE, dash=None, stroke=0, strokeWidth=borderData)
        # If not borders defined, then drawing will use the stroke and strokeWidth (if defined)
        # for intuitive compatibility with DrawBot.
        self.borders = borders or (borderTop, borderRight, borderBottom, borderLeft)

        # Drawing hooks is same for 3 types of view/builders. Seperation must be done by caller.
        # Optional method to draw before child elements are drawn.
        self.drawBefore = drawBefore 
        # Optional method to draw right after child elements are drawn.
        self.drawAfter = drawAfter

        # Shadow and gradient, if defined
        self.shadow = shadow
        self.gradient = gradient
        self.framePath = framePath # Optiona frame path to draw instead of bounding box element rectangle.

        # Set timer of this element.
        self.timeMarks = [TimeMark(0, self.style), TimeMark(XXXL, self.style)] # Default TimeMarks from t == 0 until infinite of time.
        self._tm0 = self._tm1 = None # Boundary timemarks, where self._tm0.t <= t <= self._tm1.t, with expanded styles.
        self.t = t # Initialize self.style from t = 0
        self.timeKeys = INTERPOLATING_TIME_KEYS # List of names of style entries that can interpolate in time.

        if padding is not None:
            self.padding = padding # Expand by property
        if margin is not None:
            self.margin = margin

        self.name = name # Optional name of an element. Used as base for # id in case of HTML/CSS export.
        self.class_ = class_ # Optional class name. Ignored if None, not to overwrite CSS of parents.
        self.title = title or name # Optional to make difference between title name, style property
        self._eId = uniqueID(self) # Direct set property with guaranteed unique persistent value. 
        self._parent = None # Preset, so it exists for checking when appending parent.
        if parent is not None:
            # Add and set weakref to parent element or None, if it is the root. Caller must add self to its elements separately.
            self.parent = parent # Set referecnes in both directions. Remove any previous parent links
        # Conditional placement stuff
        if not conditions is None and not isinstance(conditions, (list, tuple)): # Allow singles
            conditions = [conditions]
        self.conditions = conditions # Explicitedly stored local in element, not inheriting from ancesters. Can be None.
        self.report = [] # Area for conditions and drawing methods to report errors and warnings.
        # Optional description of this element or its content. Otherwise None. Can be string or BabelString
        self.description = description 
        self.language = language # Optional language code from HTML standard. Otherwise None.
        # Save flow reference names
        self.prevElement = prevElement # Name of the prev flow element
        self.nextElement = nextElement # Name of the next flow element
        self.nextPage = nextPage # Name ot identifier of the next page that nextElement refers to,
        self.prevPage = prevPage # if a flow must run over page boundaries.
        # Copy relevant info from template: w, h, elements, style, conditions, next, prev, nextPage
        # Initialze self.elements, add template elements and values, copy elements if defined.
        self.applyTemplate(template, elements) 
        # Initialize the default Element behavior tags, in case this is a flow.
        self.isFlow = not None in (prevElement, nextElement, nextPage)
        # Instance to hold details flags and data to direct the builder of this element.
        # Reference directory paths for source files, as used by building Html/Css templates and self.build
        self.info = info or BuildInfo()

    def __repr__(self):
        if self.title:
            name = ':'+self.title
        elif self.name:
            name = ':'+self.name
        else: # No naming, show unique self.eId:
            name = ':'+self.eId

        if self.elements:
            elements = ' E(%d)' % len(self.elements)
        else:
            elements = ''
        return '%s%s (%d, %d)%s' % (self.__class__.__name__, name, int(round(self.point[0])), int(round(self.point[1])), elements)

    def __len__(self):
        u"""Answer total amount of elements, placed or not."""
        return len(self.elements) 

    #   T E M P L A T E

    def applyTemplate(self, template, elements=None):
        u"""Copy relevant info from template: w, h, elements, style, conditions when element is created.
        Don't call later."""
        self.template = template # Set template value by property call, copying all template elements and attributes.
        if elements is not None:
            # Add optional list of elements.
            for e in elements or []: 
                self.appendElement(e) # Add cross reference searching for eId of elements.
            
    def _get_template(self):
        return self._template
    def _set_template(self, template):
        self.clearElements()
        self._template = template # Keep in order to clone pages or if additional template info is needed.
        # Copy optional template stuff
        if template is not None:
            # Copy elements from the template and put them in the designated positions.
            self.w = template.w
            self.h = template.h
            self.padding = template.padding
            self.margin = template.margin
            self.prevElement = template.prevElement
            self.nextElement = template.nextElement
            self.nextPage = template.nextPage
            self.info = copy.copy(template.info)
            # Copy style items
            for  name, value in template.style.items():
                self.style[name] = value
            # Copy condition list. Does not have to be deepCopy, condition instances are multi-purpose.
            self.conditions = copy.copy(template.conditions)
            for e in template.elements:
                self.appendElement(e.copy())
    template = property(_get_template, _set_template)

    #   E L E M E N T S
    #   Every element is potentioally a container of other elements.

    def __getitem__(self, eIdOrName):
        u"""Answer the element with eIdOrName. Answer None if the element does not exist."""
        return self.get(eIdOrName)

    def __setitem__(self, eId, e):
        if not e in self.elements:
            self.elements.append(e)
        self._eIds[eId] = e

    def _get_eId(self):
        return self._eId
        # Cannot set self._eId through self.eId property. Set self._eId if necessary.
    eId = property(_get_eId)

    def _get_elements(self):
        return self._elements
    def _set_elements(self, elements):
        self.clearElements()
        for e in elements:
            self.appendElement(e) # Make sure to set all references.
    elements = property(_get_elements, _set_elements)

    def _get_elementIds(self): # Answer the x-ref dictionary with elements by their e.eIds
        return self._eIds
    elementIds = property(_get_elementIds)

    def get(self, eIdOrName, default=None):
        u"""Answer the element by eId or name. Answer the same selection for default, if the element cannot be found.
        Answer None if it does not exist."""
        if eIdOrName in self._eIds:
            return self._eIds[eIdOrName]
        e = self.getElementByName(eIdOrName)
        if e is not None:
            return e
        if default is not None:
            return self.get(default)
        return None

    def getElement(self, eId):
        u"""Answer the page element, if it has a unique element Id. Answer None if the eId does not exist as child."""
        return self._eIds.get(eId)

    def getElementPage(self):
        u"""Recursively answer the page of this element. This can be several layers above self."""
        if self.isPage:
            return self
        return self.parent.getElementPage()

    def getElementByName(self, name):
        u"""Answer the first element in the offspring list that fits the name. Answer None if it cannot be found"""
        if self.name == name:
            return self
        for e in self.elements:
            found = e.getElementByName(name) # Don't search on next page yet.
            if found is not None:
                return found
        return None

    def clearElements(self):
        u"""Properly initializes self._elements and self._eIds. 
        Any existing elements get their parent weakrefs become None and will garbage collect."""
        self._elements = [] 
        self._eIds = {}

    def copy(self):
        u"""Answer a full copy of self, where the "unique" fields are set to default. 
        Also perform a deep copy on all child elements."""
        # This also initializes the child element tree as empty list.
        # Style is supposed to be a deep-copyable dictionary.
        # self._eId is automatically created, guaranteed unique Id for every element.
        # Ignore original **kwargs, as these values are supposed to be in style now.
<<<<<<< HEAD
        # Inheriting classes are responsible to add their own specific values. 
        e = self.__class__(x=self.x, y=self.y, z=self, w=self.w, h=self.h, d=self.d, 
=======
        # Inheriting classes are responsible to add their own specific values.
        e = self.__class__(x=self.x, y=self.y, z=self.z, w=self.w, h=self.h, d=self.d,
>>>>>>> 363cee2d
            t=self.t, parent=None, # No parent yet in a copied element. Keep it dangling.
            name=self.name, class_=self.class_, title=self.title, description=self.description, language=self.language,
            style=copy.deepcopy(self.style), # Style is supposed to be a deep-copyable dictionary.
            conditions=copy.deepcopy(self.conditions), # Conditions may be modified by the element of ascestors.
            info=copy.deepcopy(self.info), # Info may be modified by the element of ascestors.
            framePath=self.framePath, 
            elements=None, # Will be copied separately.
            template=self.template, nextElement=self.nextElement, prevElement=self.prevElement, 
            nextPage=self.nextPage, prevPage=self.prevPage, 
            padding=self.padding, # Copies all padding values at once
            margin=self.margin, # Copues all margin values at once, 
            borders=self.borders, # Copies all borders at once.
            shadow=self.shadow, # Needs to be copied?
            gradient=self.gradient, # Needs to be copied? 
            drawBefore=self.drawBefore, drawAfter=self.drawAfter)  
        # Now do the same for each child element and append it to self.
        for child in self.elements:
            e.appendElement(child.copy()) # Add the element to child list and update self._eId dictionary
        return e

    def setElementByIndex(self, e, index):
        u"""Replace the element, if there is already one at index. Otherwise append it to self.elements
        and answer the index number that it got."""
        if index < len(self.elements):
            self.elements[index] = e
            if self.eId:
                self._eIds[e.eId] = e
            return index
        return self.appendElement(e)

    def appendElement(self, e):
        u"""Add element to the list of child elements. Note that elements can be added multiple times.
        If the element is alread placed in another container, then remove it from its current parent.
        This relation and position is lost. The position e is supposed to be filled already in local position."""
        eParent = e.parent
        if not eParent is None: 
            eParent.removeElement(e) # Remove from current parent, if there is one.
        self._elements.append(e) # Possibly add to self again, will move it to the top of the element stack.
        e.setParent(self) # Set parent of element without calling this method again.
        if e.eId: # Store the element by unique element id, if it is defined.
            self._eIds[e.eId] = e
        return len(self._elements)-1 # Answer the element index for e.

    def removeElement(self, e):
        u"""If the element is placed in self, then remove it. Don't touch the position."""
        assert e.parent is self
        e.setParent(None) # Unlink the parent reference of e
        if e.eId in self._eIds:
            del self._eIds[e.eId]
        if e in self._elements:
            self._elements.remove(e)
        return e # Answer the unlinked elements for convenience of the caller.

    def _get_show(self): # Set flag for drawing or interpreation with conditional.
        return self.css('show')
    def _set_show(self, showFlag):
        self.style['show'] = showFlag # Hiding rest of css for this value.
    show = property(_get_show, _set_show)

    #   C H I L D  E L E M E N T  P O S I T I O N S

    def getElementsAtPoint(self, point):
        u"""Answer the list with elements that fit the point. Note None in the point will match any
        value in the element position. Where None in the element position with not fit any xyz of the point."""
        elements = []
        px, py, pz = point3D(point) 
        for e in self.elements:
            ex, ey, ez = point3D(e.point)
            if (ex == px or px is None) and (ey == py or py is None) and (ez == pz or pz is None):
                elements.append(e)
        return elements

    def getElementsPosition(self):
        u"""Answer the dictionary of elements that have eIds and their positions."""
        elements = {}
        for e in self.elements:
            if e.eId:
                elements[e.eId] = e.point
        return elements

    def getPositions(self):
        u""""Answer the dictionary of positions of elements. 
        Key is the local point of the child element. Value is list of elements."""
        positions = {}
        for e in self.elements:
            point = tuple(e.point) # Point needs to be tuple to be used a key.
            if not point in positions:
                positions[point] = []
            positions[point].append(e)
        return positions

    #   F L O W

    # If the element is part of a flow, then answer the squence.
    
    def NOTNOW_getFlows(self):
        u"""Answer the set of flow element sequences on the page."""
        flows = {} # Key is nextBox of first textBox. Values is list of TextBox instances.
        for e in self.elements:
            if not e.isFlow:
                continue
            # Now we know that this element has a e.nextBox and e.nextPage
            # There should be a flow with that name in our flows yet
            found = False
            for nextId, seq in flows.items():
                if seq[-1].nextElement == e.name: # Glue to the end of the sequence.
                    seq.append(e)
                    found = True
                elif e.nextElement == seq[0].name: # Add at the start of the list.
                    seq.insert(0, e)
                    found = True
            if not found: # New entry
                flows[e.next] = [e]
        return flows

    def NOTNOW_getNextFlowBox(self, tb, makeNew=True):
        u"""Answer the next textBox that tb is pointing to. This can be on the same page or a next
        page, depending how the page (and probably its template) is defined."""
        if tb.nextPage: # Page number or name
            # The flow textBox is pointing to another page. Try to get it, and otherwise create one,
            # if makeNew is set to True.
            page = self.doc.getPage(tb.nextPage)
            if page is None and makeNew:
                page = self.doc.newPage(name=tb.nextPage)
            # Hard check. Otherwise something must be wrong in the template flow definition.
            # or there is more content than we can handle, while not allowing to create new pages.
            assert page is not None
            assert not page is self # Make sure that we got a another page than self.
            # Get the element on the next page that
            tb = page.getElementByName(tb.nextElement)
            # Hard check. Otherwise something must be wrong in the template flow definition.
            assert tb is not None and not len(tb)
        else:
            page = self # Staying on the same page, flowing into another column.
            tb = self.getElementByName(tb.nextElement)
            # Hard check. Make sure that this one is empty, otherwise mistake in template
            assert not len(tb)
        return page, tb

    #   If self.nextElement is defined, then check the condition if there is overflow.

    def isOverflow(self, tolerance):
        return True

    def overflow2Next(self):
        u"""Try to fix if there is overflow. Default behavior is to do nothing. This method
        is redefined by inheriting classed, such as TextBox, that can have overflow of text."""
        return True

    def _get_baselineGrid(self):
        return self.css('baselineGrid')
    def _set_baselineGrid(self, baselineGrid):
        self.style['baselineGrid'] = baselineGrid
    baselineGrid = property(_get_baselineGrid, _set_baselineGrid)

    def _get_baselineGridStart(self):
        return self.css('baselineGridStart')
    def _set_baselineGridStart(self, baselineGridStart):
        self.style['baselineGridStart'] = baselineGridStart
    baselineGridStart = property(_get_baselineGridStart, _set_baselineGridStart)

    # Text conditions, always True for non-text elements.

    def isBaselineOnTop(self, tolerance):
        return True

    def isBaselineOnBottom(self, tolerance):
        return True

    def isBaselineOnTop(self, tolerance):
        return True

    def isAscenderOnTop(self, tolerance):
        return True

    def isCapHeightOnTop(self, tolerance):
        return True

    def isXHeightOnTop(self, tolerance):
        return True

    #   S T Y L E

    # Answer the cascaded style value, looking up the chain of ancestors, until style value is defined.

    def css(self, name, default=None):
        u"""In case we are looking for a plain css value, cascading from the main ancestor styles
        of self, then follow the parent links until document or root, if self does not contain
        the requested value."""
        if name in self.style:
            return self.style[name]
        if self.parent is not None:
            return self.parent.css(name, default)
        return default

    def getNamedStyle(self, styleName):
        u"""In case we are looking for a named style (e.g. used by the Typesetter to build a stack
        of cascading tag style, then query the ancestors for the named style. Default behavior
        of all elements is that they pass the request on to the root, which is nornally the document."""
        if self.parent:
            return self.parent.getNamedStyle(styleName)
        return None

    #   L I B --> Document.lib

    def _get_lib(self):
        u"""Answer the shared document.lib dictionary by property, used for share global entry by elements.
        Elements query their self.parent.lib until the root document is reached."""
        parent = self.parent
        if parent is not None:
            return parent.lib # Either parent element or document.lib.
        return None # Document cannot be found, or there is there is no parent defined in the element.
    lib = property(_get_lib)

    def _get_doc(self):
        u"""Answer the root Document of this element by property, looking upward in the ancestor tree."""
        if self.parent is not None:
            return self.parent.doc
        return None
    doc = property(_get_doc)

    def _get_view(self):
        u"""Answer the self.doc.view, currently set for reference and building this element."""
        doc = self.doc
        if doc is not None:
            return doc.view
        return None
    view = property(_get_view)

    def _get_context(self):
        doc = self.doc
        if doc is not None:
            return doc.context
        return defaultContext
    context = property(_get_context)

    def _get_builder(self):
        return self.context.b
    b = builder = property(_get_builder)

    def newString(self, bs, e=None, style=None, w=None, h=None, fontSize=None, 
            styleName=None, tagName=None):
        u"""Create a new BabelString, using the current type of self.doc.context,
        or pagebot.contexts.defaultContext if not self.doc or self.doc.view defined, 
        if bs is a plain string. Otherwise just answer the BabelString unchanged."""
        return self.context.newString(bs, e=e, style=style, w=w, h=h, fontSize=fontSize, 
            styleName=styleName, tagName=tagName)
        
    # Most common properties

    def setParent(self, parent):
        u"""Set the parent of self as weakref if it is not None. Don't call self.appendElement().
        Calling setParent is not the main way to add an element to a parent, because the original
        parent would not know that the element disappeared. Call self.appendElement(e), which will
        call this method. """
        if parent is not None:
            parent = weakref.ref(parent)
        self._parent = parent # Can be None if self needs to be unlinked from a parent tree. E.g. when moving it.

    def _get_parent(self):
        u"""Answer the parent of the element, if it exists, by weakref reference. Answer None of there
        is not parent defined or if the parent not longer exists."""
        if self._parent is not None:
            return self._parent()
        return None
    def _set_parent(self, parent):
        # Note that the caller must add self to its elements.
        if parent is not None:
            #assert not self in parent.ancestors, '[%s.%s] Cannot set one of the children "%s" as parent.' % (self.__class__.__name__, self.name, parent)
            parent.appendElement(self)
        else:
            self._parent = None
    parent = property(_get_parent, _set_parent)

    def _get_siblings(self):
        u"""Answer all elements that share self.parent, not including self in the list."""
        siblings = []
        for e in self.parent.elements:
            if not e is self:
                siblings.append(e)
        return siblings
    siblings = property(_get_siblings)

    def _get_ancestors(self):
        u"""Answer the list of anscestors of self, including the document root. Self is not included."""
        ancestors = []
        parent = self.parent
        while parent is not None:
            assert not parent in ancestors, '[%s.%s] Illegal loop in parent->ancestors reference.' % (self.__class__.__name__, self.name)
            ancestors.append(parent)
            parent = parent.parent
        return ancestors
    ancestors = property(_get_ancestors)

    def _get_point(self):
        u"""Answer the 2D point tuple of the relative local position of self."""
        return self.x, self.y # Answer as 2D
    def _set_point(self, point):
        self.x = point[0]
        self.y = point[1]
    point = property(_get_point, _set_point)

    def _get_point3D(self):
        u"""Answer the 3D point tuple of the relative local position of self."""
        return self.x, self.y, self.z
    def _set_point3D(self, point):
        self.x, self.y, self.z = point3D(point) # Always store as 3D-point, z = 0 if missing.
    point3D = property(_get_point3D, _set_point3D)

    def _get_oPoint(self): 
        u"""Answer the self.point, where y can be flipped, depending on the self.originTop flag."""
        return self._applyOrigin(self.point)
    oPoint3D = oPoint = property(_get_oPoint)

    # Orientation of elements (and pages)

    def isLeft(self):
        u"""Normal elements don't know the left/right orientation of the page that they are on.
        Pass the request on to the parent, until a page is reachted."""
        return self.parent.isLeft() 
    def isRight(self):
        u"""Normal elements don't know the left/right orientation of the page that they are on.
        Pass the request on to the parent, until a page is reachted."""
        return self.parent.isRight()

    def _get_gridX(self):
        u"""Answer the grid, depending on the left/right orientation of self."""
        if self.isLeft():
            return self.css('gridL') or self.css('gridX')
        if self.isRight():
            return self.css('gridR') or self.css('gridX')
        return self.css('gridX')
    def _set_gridX(self, gridX):
        if self.isLeft():
            self.style['gridL'] = gridX  # Save locally, blocking CSS parent scope for this param.
        elif self.isRight():
            self.style['gridR'] = gridX
        else:
            self.style['gridX'] = gridX
    gridX = property(_get_gridX, _set_gridX)

    def _get_gridY(self):
        u"""Answer the grid, depending on the left/right orientation of self."""
        return self.css('gridY')
    def _set_gridY(self, gridY):
        self.style['gridY'] = gridY  # Save locally, blocking CSS parent scope for this param.
    gridY = property(_get_gridY, _set_gridY)

    def _get_gridZ(self):
        u"""Answer the grid, depending on the left/right orientation of self."""
        return self.css('gridZ')
    def _set_gridZ(self, gridZ):
        self.style['gridZ'] = gridZ  # Save locally, blocking CSS parent scope for this param.
    gridZ = property(_get_gridZ, _set_gridZ)

    def getGridColumns(self):
        u"""Answer the constructed sequence of [(columnX, columnW), ...] in the block of the element.
        Note that this is different from the gridX definition [(wx, gutter), ...]
        If there is one or more None in the grid definition, then try to fit equally on self.cw.
        If gurtter is left None, then the default style gutter is filled there."""
        gridColumns = []
        gridX = self.gridX 
        pw = self.pw # Padded with, available space for columns.
        gw = self.gw
        if gridX is not None: # If there is a non-linear grid sequence defined, use that.
            undefined = 0
            usedWidth = 0
            # Make a first pass to see how many columns (None) need equal division and what total width spare we have.
            for gridValue in gridX:
                if not isinstance(gridValue, (list, tuple)):
                    gridValue = (gridValue, None) # Only single column width defined, force fill in with default gutter
                cw, gutter = gridValue
                if cw is None:
                    undefined += 1
                else:
                    usedWidth += cw
                if gutter is None:
                    gutter = gw
                usedWidth += gutter
            equalWidth = (pw - usedWidth) / (undefined or 1)
            # Now we know the divide width, scane through the grid list again, building x coordinates.
            x = 0
            for gridValue in gridX:
                if not isinstance(gridValue, (list, tuple)):
                    gridValue = (gridValue, None) # Only single column width defined, force fill in with default gutter
                cw, gutter = gridValue
                if cw is None:
                    cw = equalWidth
                if gutter is None:
                    gutter = gw
                gridColumns.append((x, cw))
                x += cw + gutter
        else: # If no grid defined, then run the squence for cw + gutter
            cw = self.cw
            x = 0
            for index in range(int(pw/cw)): # Roughly the amount of columns to expect. Avoid while loop
                if x + cw > pw:
                    break
                gridColumns.append((x, cw))
                x += cw + gw # Next column start position.
        return gridColumns

    def getGridRows(self):
        u"""Answer the constructed sequence of [(columnX, columnW), ...] in the block of the element.
        Note that this is different from the gridX definition [(wx, gutter), ...]
        If there is one or more None in the grid definition, then try to fit equally on self.cw.
        If gurtter is left None, then the default style gutter is filled there."""
        gridRows = []
        gridY = self.gridY 
        ph = self.ph # Padded height, available space for vertical columns.
        gh = self.gh
        if gridY is not None: # If there is a non-linear grid sequence defined, use that.
            undefined = 0
            usedHeight = 0
            # Make a first pass to see how many columns (None) need equal division.
            for gridValue in gridY:
                if not isinstance(gridValue, (list, tuple)):
                    gridValue = (gridValue, None) # Only single column height defined, force fill in with default gutter
                ch, gutter = gridValue
                if ch is None:
                    undefined += 1
                else:
                    usedWidth += ch
                if gutter is None:
                    gutter = gh
                usedHeight += gutter
            usedHeight = (ph - usedHeight) / (undefined or 1)
            # Now we know the divide width, scane through the grid list again, building x coordinates.
            y = 0
            for gridValue in gridY:
                if not isinstance(gridValue, (list, tuple)):
                    gridValue = (gridValue, None) # Only single column height defined, force fill in with default gutter
                ch, gutter = gridValue
                if ch is None:
                    ch = usedHeight
                if gutter is None:
                    gutter = gh
                gridRows.append((y, ch))
                y += ch + gutter
        else: # If no grid defined, then run the squence for ch + gutter
            ch = self.ch
            y = 0
            for index in range(int(ph/ch)): # Roughly the amount of columns to expect. Avoid while loop
                if y + ch > ph:
                    break
                gridRows.append((y, ch))
                y += ch + gh # Next column start position.
        return gridRows

    # No getGrid in Z-direction for now.

    # Plain coordinates

    def _get_x(self):
        u"""Answer the x position of self."""
        return self.style['x'] # Direct from style. Not CSS lookup.
    def _set_x(self, x):
        self.style['x'] = x
    x = property(_get_x, _set_x)
    
    def _get_y(self):
        u"""Answer the y position of self."""
        return self.style['y'] # Direct from style. Not CSS lookup.
    def _set_y(self, y):
        self.style['y'] = y
    y = property(_get_y, _set_y)
    
    def _get_z(self):
        u"""Answer the z position of self."""
        return self.style['z'] # Direct from style. Not CSS lookup.
    def _set_z(self, z):
        self.style['z'] = z
    z = property(_get_z, _set_z)
    
    #   T I M E

    def _get_t(self):
        u"""The self._t status is the time status, interpolating between the values in 
        self.tStyles[t1] and self.tStyles[t2] where t1 <= t <= t2 and these styles contain
        the requested parameters."""
        return self._t
    def _set_t(self, t):
        self._t = t
        # @@@ NOT YET
        #if self._tm0 is None or self._tm1 is None or t < self._tm0.t or self._tm1.t < t:
        #    # If not initialized or t outside cached time span, then create new expanded styles.
        #    self._tm0, self._tm1 = self.getExpandedTimeMarks(t)
    t = property(_get_t, _set_t)

    def appendTimeMark(self, tm):
        assert isinstance(tm, TimeMark)
        self.timeMarks.append(tm)
        self.timeMarks.sort() # Keep them in tm.t order.

    def NOTNOW_getExpandedTimeMarks(t):
        u"""Answer a new interpolated TimeState instance, from the enclosing time states for t."""
        timeValueNames = self.timeKeys
        rootStyleKeys = self.timeMarks[0].keys()
        for n in range(1, len(timers)):
            tm0 = self.timeMarks[timers[n-1]]
            if t < tm0.t:
                continue
            tm1 = self.timeMarks[timers[n]]
            futureTimers = timers[n:]
            pastTimers = timers[:n-1]
            for rootStyleKey in rootStyleKeys:
                if not rootStyleKey in tm1.style:
                    for futureTime in futureTimers:
                        futureTimeMark = self.timeMarks[futureTime]
                        if rootStyleKey in futureTimeMark.style:
                            tm1.style[rootStyleKey] = futureTimeMark.style[rootStyleKey]

            return tm0, tm1
        raise ValueError

    # Origin compensated by alignment. This is used for easy solving of conditions,
    # where the positioning can be compenssaring the element alignment type.

    def _get_left(self):
        xAlign = self.xAlign
        if xAlign == CENTER:
            return self.x - self.w/2
        if xAlign == RIGHT:
            return self.x - self.w
        return self.x
    def _set_left(self, x):
        xAlign = self.xAlign
        if xAlign == CENTER:
            self.x = x + self.w/2
        elif xAlign == RIGHT:
            self.x = x + self.w
        else:
            self.x = x
    left = property(_get_left, _set_left)

    def _get_mLeft(self): # Left, including left margin
        return self.left - self.css('ml')
    def _set_mLeft(self, x):
        self.left = x + self.css('ml')
    mLeft = property(_get_mLeft, _set_mLeft)

    def _get_center(self):
        xAlign = self.xAlign
        if xAlign == LEFT:
            return self.x + self.w/2
        if xAlign == RIGHT:
            return self.x + self.w
        return self.x
    def _set_center(self, x):
        xAlign = self.xAlign
        if xAlign == LEFT:
            self.x = x - self.w/2
        elif xAlign == RIGHT:
            self.x = x - self.w
        else:
            self.x = x
    center = property(_get_center, _set_center)

    def _get_right(self):
        xAlign = self.xAlign
        if xAlign == LEFT:
            return self.x + self.w
        if xAlign == CENTER:
            return self.x + self.w/2
        return self.x
    def _set_right(self, x):
        xAlign = self.xAlign
        if xAlign == LEFT:
            self.x = x - self.w
        elif xAlign == CENTER:
            self.x = x - self.w/2
        else:
            self.x = x
    right = property(_get_right, _set_right)

    def _get_mRight(self): # Right, including right margin
        return self.right - self.mr
    def _set_mRight(self, x):
        self.right = x + self.mr
    mRight = property(_get_mRight, _set_mRight)

    # Vertical

    def _get_top(self):
        u"""Answer the top position (relative to self.parent) of self."""
        yAlign = self.yAlign
        if yAlign == MIDDLE:
            return self.y - self.h/2
        if yAlign == BOTTOM:
            if self.originTop:
                return self.y - self.h
            return self.y + self.h
        return self.y
    def _set_top(self, y):
        u"""Shift the element so self.top == y."""
        yAlign = self.yAlign
        if yAlign == MIDDLE:
            self.y = y + self.h/2
        elif yAlign == BOTTOM:
            if self.originTop:
                self.y = y + self.h
            else:
                self.y = y - self.h
        else:
            self.y = y
    top = property(_get_top, _set_top)

    def _get_mTop(self): # Top, including top margin
        if self.originTop:
            return self.top - self.mt
        return self.top + self.mt
    def _set_mTop(self, y):
        if self.originTop:
            self.top = y + self.mt
        else:
            self.top = y - self.mt
    mTop = property(_get_mTop, _set_mTop)

    def _get_middle(self): # On bounding box, not including margins.
        yAlign = self.yAlign
        if yAlign == TOP:
            if self.originTop:
                return self.y + self.h/2
            return self.y - self.h/2
        if yAlign == BOTTOM:
            if self.originTop:
                return self.y - self.h/2
            return self.y + self.h/2
        return self.y
    def _set_middle(self, y):
        yAlign = self.yAlign
        if yAlign == TOP:
            if self.originTop:
                self.y = y - self.h/2
            else:
                self.y = y + self.h/2
        elif yAlign == BOTTOM:
            if self.originTop:
                self.y = y + self.h/2
            else:
                self.y = y - self.h/2
        else:
            self.y = y
    middle = property(_get_middle, _set_middle)

    def _get_bottom(self):
        yAlign = self.yAlign
        if yAlign == TOP:
            if self.originTop:
                return self.y + self.h
            return self.y - self.h
        if yAlign == MIDDLE:
            return self.y + self.h/2
        return self.y
    def _set_bottom(self, y):
        yAlign = self.yAlign
        if yAlign == TOP:
            if self.originTop:
                self.y = y - self.h
            else:
                self.y = y + self.h
        elif yAlign == MIDDLE:
            self.y = y - self.h/2
        else:
            self.y = y
    bottom = property(_get_bottom, _set_bottom)

    def _get_mBottom(self): # Bottom, including bottom margin
        if self.originTop:
            return self.bottom + self.mb
        return self.bottom - self.mb
    def _set_mBottom(self, y):
        if self.originTop:
            self.bottom = y - self.mb
        else:
            self.bottom = y + self.mb
    mBottom = property(_get_mBottom, _set_mBottom)

    # Depth, running  in vertical z-axis dirction. Viewer is origin, posistive value is perpendicular to the screen.
    # Besides future usage in real 3D rendering, the z-axis is used to compare conditional status in element layers.

    def _get_front(self):
        zAlign = self.css('zAlign')
        if zAlign == MIDDLE:
            return self.z - self.d/2
        if zAlign == BACK:
            return self.z - self.d
        return self.z
    def _set_front(self, z):
        zAlign = self.css('zAlign')
        if zAlign == MIDDLE:
            self.z = z + self.d/2
        elif zAlign == BACK:
            self.z = z + self.d
        else:
            self.z = z
    front = property(_get_front, _set_front)

    def _get_mFront(self): # Front, including front margin
        return self.front + self.css('mzf')
    def _set_mFront(self, z):
        self.front = z + self.css('mzf')
    mFront = property(_get_mFront, _set_mFront)

    def _get_back(self):
        zAlign = self.css('zAlign')
        if zAlign == MIDDLE:
            return self.z + self.d/2
        if zAlign == FRONT:
            return self.z + self.d
        return self.z
    def _set_back(self, z):
        zAlign = self.css('zAlign')
        if zAlign == MIDDLE:
            self.z = z - self.d/2
        elif zAlign == FRONT:
            self.z = z - self.d
        else:
            self.z = z
    back = property(_get_back, _set_back)

    def _get_mBack(self): # Front, including front margin
        return self.back - self.css('mzb')
    def _set_mBack(self, z):
        self.back = z - self.css('mzb')
    mBack = property(_get_mBack, _set_mBack)

    # Borders

    def _borderDict(self, borderData):
        u"""Internal method to create a dictionary with border info. If no valid border
        dictionary is defined, then use optional stroke and strokeWidth to create one.
        Otherwise answer *None*."""
        if isinstance(borderData, (int, long, float)):
            return dict(line=ONLINE, dash=None, stroke=0, strokeWidth=borderData)
        if isinstance(borderData, dict):
            if not 'line' in borderData: # (ONLINE, INLINE, OUTLINE):
                borderData['line'] = ONLINE
            if not 'dash' in borderData:
                borderData['dash'] = None
            if not 'strokeWidth' in borderData:
                borderData['strokeWidth'] = 1
            if not 'stroke' in borderData:
                borderData['stroke'] = 0
            return borderData
        # TODO: Solve this, error on initialize of element, _parent does not yet exist.
        #stroke = self.css('stroke')
        #strokeWidth = self.css('strokeWidht')
        #if stroke is not None and strokeWidth:
        #     return dict(line=ONLINE, dash=None, stroke=stroke, strokeWidth=strokeWidth)
        return None

    def _get_borders(self):
        return self.borderTop, self.borderRight, self.borderBottom, self.borderLeft
    def _set_borders(self, borders):
        if not isinstance(borders, (list, tuple)):
            # Make copy, in case it is a dict, otherwise changes will be made in all.
            borders = copy.copy(borders), copy.copy(borders), copy.copy(borders), copy.copy(borders)
        elif len(borders) == 2:
            borders = borders*2
        elif len(borders) == 1:
            borders = borders*4
        self.borderTop, self.borderRight, self.borderBottom, self.borderLeft = borders
    # Seems to be onfusing having only one of the two. So allow both property names for the same.
    border = borders = property(_get_borders, _set_borders)

    def _get_borderTop(self):
        return self.css('borderTop')
    def _set_borderTop(self, border):
        self.style['borderTop'] = self._borderDict(border)
    borderTop = property(_get_borderTop, _set_borderTop)

    def _get_borderRight(self):
        return self.css('borderRight')
    def _set_borderRight(self, border):
        self.style['borderRight'] = self._borderDict(border)
    borderRight = property(_get_borderRight, _set_borderRight)

    def _get_borderBottom(self):
        return self.css('borderBottom')
    def _set_borderBottom(self, border):
        self.style['borderBottom'] = self._borderDict(border)
    borderBottom = property(_get_borderBottom, _set_borderBottom)

    def _get_borderLeft(self):
        return self.css('borderLeft')
    def _set_borderLeft(self, border):
        self.style['borderLeft'] = self._borderDict(border)
    borderLeft = property(_get_borderLeft, _set_borderLeft)

    # Alignment types, defines where the origin of the element is located.

    def _validateXAlign(self, xAlign): # Check and answer value
        assert xAlign in XALIGNS, '[%s.xAlign] Alignment "%s" not valid in %s' % (self.__class__.__name__, xAlign, sorted(XALIGNS))
        return xAlign
    def _validateYAlign(self, yAlign): # Check and answer value
        assert yAlign in YALIGNS, '[%s.yAlign] Alignment "%s" not valid in %s' % (self.__class__.__name__, yAlign, sorted(YALIGNS))
        return yAlign
    def _validateZAlign(self, zAlign): # Check and answer value
        assert zAlign in ZALIGNS, '[%s.zAlign] Alignment "%s" not valid in %s' % (self.__class__.__name__, zAlign, sorted(ZALIGNS))
        return zAlign

    def _get_xAlign(self): # Answer the type of x-alignment. For compatibility allow align and xAlign as equivalents.
        return self._validateXAlign(self.css('xAlign'))
    def _set_xAlign(self, xAlign):
        self.style['xAlign'] = self._validateXAlign(xAlign) # Save locally, blocking CSS parent scope for this param.
    xAlign = property(_get_xAlign, _set_xAlign)
     
    def _get_yAlign(self): # Answer the type of x-alignment.
        return self._validateYAlign(self.css('yAlign'))
    def _set_yAlign(self, yAlign):
        self.style['yAlign'] = self._validateYAlign(yAlign) # Save locally, blocking CSS parent scope for this param.
    yAlign = property(_get_yAlign, _set_yAlign)
     
    def _get_zAlign(self): # Answer the type of x-alignment.
        return self._validateZAlign(self.css('zAlign'))
    def _set_zAlign(self, zAlign):
        self.style['zAlign'] = self._validateZAlign(zAlign) # Save locally, blocking CSS parent scope for this param.
    zAlign = property(_get_zAlign, _set_zAlign)
     
    # Position by column + gutter size index.

    def _get_cx(self): # Answer the x-position, defined in columns. Can be fractional for elements not on grid.
        return x2cx(self.x, self)
    def _set_cx(self, cx): # Set the x-position, defined in columns.
        x = cx2x(cx, self)
        if x is not None:
            self.x = x
    cx = property(_get_cx, _set_cx)

    def _get_cy(self): # Answer the y-position, defined in columns. Can be fractional for elements not on grid.
        return y2cy(self.y, self)
    def _set_cy(self, cy): # Set the x-position, defined in columns.
        y = cy2y(cy, self)
        if y is not None:
            self.y = y
    cy = property(_get_cy, _set_cy)

    def _get_cz(self): # Answer the z-position, defined in columns. Can be fractional for elements not on 3D-grid.
        return z2cz(self.y, self)
    def _set_cz(self, cz): # Set the z-position, defined in style['cz'] columns.
        z = cz2z(cz, self)
        if z is not None:
            self.z = z
    cz = property(_get_cz, _set_cz)

    # TODO: Make this work
    """
    def _get_cols(self): # Number of columns in the given self.w and self.colW
        return w2cols(self.w, self) # Using self.cw and self.gw
    def _set_cols(self, cols):
        w = cols2w(cw, self)
        if w is not None:
            self.w = w
    cols = property(_get_cols, _set_cols)

    def _get_rows(self): # Number of vertical rows, in the given self.h and self.colH
        return h2rows(self.h, self) # Using self.ch and self.gw
    def _set_rows(self, rows):
        h = rows2h(ch, self)
        if h is not None:
            self.h = h
    rows = property(_get_rows, _set_rows)

    def _get_lanes(self): # z-axis name for rows and cols.
        return d2lanes(self.d, self) # Using self.cd and self.gw
    def _set_lanes(self, cd):
        d = lanes2d(cd, self)
        if d is not None:
            self.d = d
    lanes = property(_get_lanes, _set_lanes)
    """

    def _get_cw(self): # Column width
        return self.css('cw')
    def _set_cw(self, cw):
        self.style['cw'] = cw
    cw = property(_get_cw, _set_cw)

    def _get_ch(self): # Column height (row height)
        return self.css('ch')
    def _set_ch(self, ch):
        self.style['ch'] = ch
    ch = property(_get_ch, _set_ch)

    def _get_cd(self): # Column depth (slice?)
        return self.css('cd')
    def _set_cd(self, cd):
        self.style['cd'] = cd
    cd = property(_get_cd, _set_cd)


    def _get_gw(self): # Gutter width
        return self.css('gw', 0)
    def _set_gw(self, gw):
        self.style['gw'] = gw # Set local.
    gw = property(_get_gw, _set_gw)

    def _get_gh(self): # Gutter height
        return self.css('gh', 0)
    def _set_gh(self, gh):
        self.style['gh'] = gh # Set local
    gh = property(_get_gh, _set_gh)

    def _get_gd(self): # Gutter depth
        return self.css('gd', 0)
    def _set_gd(self, gd):
        self.style['gd'] = gd
    gd = property(_get_gd, _set_gd)

    def _get_gutter(self): # Tuple of (w, h) gutters
        return self.gw, self.gh
    def _set_gutter(self, gutter):
        if isinstance(gutter, (long, int, float)):
            gutter = [gutter]
        if len(gutter) == 1:
            gutter = (gutter[0], gutter[0])
        elif len(margin) == 2:
            pass
        else:
            raise ValueError
        self.gw, self.gh = gutter
    gutter = property(_get_gutter, _set_gutter)

    def _get_gutter3D(self): # Tuple of (gw, gh, gd) gutters
        return self.gw, self.gh, self.gd
    def _set_gutter3D(self, gutter3D):
        if isinstance(gutter3D, (long, int, float)):
            gutter3D = [gutter3D]
        if len(gutter3D) == 1:
            gutter3D = (gutter3D[0], gutter3D[0], gutter3D[0])
        elif len(margin) == 3:
            pass
        else:
            raise ValueError
        self.gw, self.gh, self.gd = gutter3D
    gutter3D = property(_get_gutter3D, _set_gutter3D)

    # Absolute positions

    def _get_rootX(self): # Answer the root value of local self.x, from whole tree of ancestors.
        parent = self.parent
        if parent is not None:
            return self.x + parent.rootX # Add relative self to parents position.
        return self.x
    rootX = property(_get_rootX)

    def _get_rootY(self): # Answer the absolute value of local self.y, from whole tree of ancestors.
        parent = self.parent
        if parent is not None:
            return self.y + parent.rootY # Add relative self to parents position.
        return self.y
    rootY = property(_get_rootY)

    def _get_rootZ(self): # Answer the absolute value of local self.z, from whole tree of ancestors.
        parent = self.parent
        if parent is not None:
            return self.z + parent.rootZ # Add relative self to parents position.
        return self.z
    rootZ = property(_get_rootZ)

    # (w, h, d) size of the element.

    def _get_w(self): # Width
        return min(self.maxW, max(self.minW, self.style['w'], MIN_WIDTH)) # From self.style, don't inherit.
    def _set_w(self, w):
        self.style['w'] = w or DEFAULT_WIDTH # Overwrite element local style from here, parent css becomes inaccessable.
    w = property(_get_w, _set_w)

    def _get_mw(self): # Width, including margins
        return self.w + self.ml + self.mr # Add margins to width
    def _set_mw(self, w):
        self.style['w'] = max(0, w - self.ml - self.mr) # Cannot become < 0
    mw = property(_get_mw, _set_mw)

    def _get_h(self): # Height
        return min(self.maxH, max(self.minH, self.style['h'], MIN_HEIGHT)) # From self.style, don't inherit.
    def _set_h(self, h):
        self.style['h'] = h or MIN_HEIGHT # Overwrite element local style from here, parent css becomes inaccessable.
    h = property(_get_h, _set_h)

    def _get_mh(self): # Height, including margins
        return self.h + self.mt + self.mb # Add margins to height
    def _set_mh(self, h):
        self.style['h'] = max(0, h - self.mt - self.mb) # Cannot become < 0
    mh = property(_get_mh, _set_mh)

    def _get_d(self): # Depth
        return min(self.maxD, max(self.minD, self.style['d'], MIN_DEPTH)) # From self.style, don't inherit.
    def _set_d(self, d):
        self.style['d'] = d or MIN_DEPTH # Overwrite element local style from here, parent css becomes inaccessable.
    d = property(_get_d, _set_d)

    def _get_md(self): # Depth, including margin front and margin back in z-axis.
        return self.d + self.mzb + self.mzf # Add front and back margins to depth
    def _set_md(self, d):
        self.style['d'] = max(0, d - self.mzf - self.mzb) # Cannot become < 0, behind viewer?
    md = property(_get_md, _set_md)

    # Margin properties

    # TODO: Add support of "auto" values, doing live centering.

    def _get_margin(self): # Tuple of paddings in CSS order, direction of clock
        return self.mt, self.mr, self.mb, self.ml
    def _set_margin(self, margin):
        # Can be 123, [123], [123, 234] or [123, 234, 345, 4565, ]
        if isinstance(margin, (long, int, float)):
            margin = [margin]
        if len(margin) == 1: # All same value
            margin = (margin[0], margin[0], margin[0], margin[0], margin[0], margin[0])
        elif len(margin) == 2: # mt == mb, ml == mr, mzf == mzb
            margin = (margin[0], margin[1], margin[0], margin[1], margin[0], margin[1])
        elif len(margin) == 3: # mt == ml == mzf, mb == mr == mzb
            margin = (margin[0], margin[1], margin[2], margin[0], margin[1], margin[2])
        elif len(margin) == 4: # mt, mr, mb, ml, 0, 0
            margin = (margin[0], margin[1], margin[2], margin[3], 0, 0)
        elif len(margin) == 6:
            pass
        else:
            raise ValueError
        self.mt, self.mr, self.mb, self.ml, self.mzf, self.mzb = margin
    margin = property(_get_margin, _set_margin)

    def _get_margin3D(self): # Tuple of margin in CSS order + (front, back), direction of clock
        return self.mt, self.mr, self.mb, self.ml, self.mzf, self.mzb
    margin3D = property(_get_margin3D, _set_margin)

    def _get_mt(self): # Margin top
        return self.style['mt'] # Don't inherit
    def _set_mt(self, mt):
        self.style['mt'] = mt  # Overwrite element local style from here, parent css becomes inaccessable.
    mt = property(_get_mt, _set_mt)
    
    def _get_mb(self): # Margin bottom
        return self.style['mb'] # Don't inherit
    def _set_mb(self, mb):
        self.style['mb'] = mb  # Overwrite element local style from here, parent css becomes inaccessable.
    mb = property(_get_mb, _set_mb)
    
    def _get_ml(self): # Margin left
        return self.style['ml'] # Don't inherit
    def _set_ml(self, ml):
        self.style['ml'] = ml # Overwrite element local style from here, parent css becomes inaccessable.
    ml = property(_get_ml, _set_ml)
    
    def _get_mr(self): # Margin right
        return self.style['mr'] # Don't inherit
    def _set_mr(self, mr):
        self.style['mr'] = mr  # Overwrite element local style from here, parent css becomes inaccessable.
    mr = property(_get_mr, _set_mr)

    def _get_mzf(self): # Margin z-axis front
        return self.style['mzf'] # Don't inherit
    def _set_mzf(self, mzf):
        self.style['mzf'] = mzf  # Overwrite element local style from here, parent css becomes inaccessable.
    mzf = property(_get_mzf, _set_mzf)
    
    def _get_mzb(self): # Margin z-axis back
        return self.style['mzb'] # Don't inherit
    def _set_mzb(self, mzb):
        self.style['mzb'] = mzb  # Overwrite element local style from here, parent css becomes inaccessable.
    mzb = property(_get_mzb, _set_mzb)
    
    def _get_mw(self): # Width including margins
        return self.w + self.ml + self.mr
    mw = property(_get_mw)
    
    def _get_mh(self): # Height including margins
        return self.h + self.mb + self.mt
    mh = property(_get_mh)
    
    def _get_md(self): # Depth including margins
        return self.d + self.mzf + self.mzb
    md = property(_get_md)
    
    # Padding properties

    # TODO: Add support of "auto" values, doing live centering.
 

    def _get_padding(self): # Tuple of paddings in CSS order, direction of clock
        return self.pt, self.pr, self.pb, self.pl
    def _set_padding(self, padding):
        # Can be 123, [123], [123, 234] or [123, 234, 345, 4565, ]
        if isinstance(padding, (long, int, float)):
            padding = [padding]
        if len(padding) == 1: # All same value
            padding = (padding[0], padding[0], padding[0], padding[0], padding[0], padding[0])
        elif len(padding) == 2: # pt == pb, pl == pr, pzf == pzb
            padding = (padding[0], padding[1], padding[0], padding[1], padding[0], padding[1])
        elif len(padding) == 3: # pt == pl == pzf, pb == pr == pzb
            padding = (padding[0], padding[1], padding[2], padding[0], padding[1], padding[2])
        elif len(padding) == 4: # pt, pr, pb, pl, 0, 0
            padding = (padding[0], padding[1], padding[2], padding[3], 0, 0)
        elif len(padding) == 6:
            pass
        else:
            raise ValueError
        self.pt, self.pr, self.pb, self.pl, self.pzf, self.pzb = padding
    padding = property(_get_padding, _set_padding)

    def _get_padding3D(self): # Tuple of padding in CSS order + (front, back), direction of clock
        return self.pt, self.pr, self.pb, self.pl, self.pzf, self.pzb
    padding3D = property(_get_padding3D, _set_padding)

    def _get_pt(self): # Padding top
        return self.css('pt', 0)
    def _set_pt(self, pt):
        self.style['pt'] = pt  # Overwrite element local style from here, parent css becomes inaccessable.
    pt = property(_get_pt, _set_pt)

    def _get_pb(self): # Padding bottom
        return self.css('pb', 0)
    def _set_pb(self, pb):
        self.style['pb'] = pb  # Overwrite element local style from here, parent css becomes inaccessable.
    pb = property(_get_pb, _set_pb)
    
    def _get_pl(self): # Padding left
        return self.css('pl', 0)
    def _set_pl(self, pl):
        self.style['pl'] = pl # Overwrite element local style from here, parent css becomes inaccessable.
    pl = property(_get_pl, _set_pl)
    
    def _get_pr(self): # Margin right
        return self.css('pr', 0)
    def _set_pr(self, pr):
        self.style['pr'] = pr  # Overwrite element local style from here, parent css becomes inaccessable.
    pr = property(_get_pr, _set_pr)

    def _get_pzf(self): # Padding z-axis front
        return self.css('pzf', 0)
    def _set_pzf(self, pzf):
        self.style['pzf'] = pzf  # Overwrite element local style from here, parent css becomes inaccessable.
    pzf = property(_get_pzf, _set_pzf)
    
    def _get_pzb(self): # Padding z-axis back
        return self.css('pzb', 0)
    def _set_pzb(self, pzb):
        self.style['pzb'] = pzb  # Overwrite element local style from here, parent css becomes inaccessable.
    pzb = property(_get_pzb, _set_pzb)

    def _get_pw(self): 
        u"""Padded width of the element block."""
        return self.w - self.pl - self.pr
    pw = property(_get_pw)
    
    def _get_ph(self):
        u"""Padded height of the element block."""
        return self.h - self.pb - self.pt
    ph = property(_get_ph)
    
    def _get_pd(self):
        u"""Padded depth of the element block."""
        return self.d - self.pzf - self.pzb
    pd = property(_get_pd)

    def _get_originTop(self):
        u"""Answer the style flag if all point y values should measure top-down (typographic page
        orientation), instead of bottom-up (mathematical orientation). For Y-axis only. 
        The axes in X and Z directions are fixed."""
        return self.css('originTop')
    def _set_originTop(self, flag):
        if flag:
            self.style['originTop'] = True # Overwrite element local style from here, parent css becomes inaccessable.
            self.style['yAlign'] = TOP
        else:
            self.style['originTop'] = False
            self.style['yAlign'] = BOTTOM
    originTop = property(_get_originTop, _set_originTop)

    def _get_size(self):
        return self.getSize3D()  
    def _set_size(self, size):
        self.setSize(size)
    size = property(_get_size, _set_size)

    def getSize(self):
        u"""Answer the size of the element by calling properties self.w and self.h.
        This allows element to dynamically calculate the size if necessary, by redefining the
        self.w and/or self.h properties."""
        return self.w, self.h

    def getSize3D(self):
        u"""Answer the 3D size of the element."""
        return self.w, self.h, self.d

    def setSize(self, w, h=0, d=0):
        u"""Set the size of the element by calling by properties self.w and self.h. 
        If set, then overwrite access from style width and height. self.d is optional attribute."""
        if isinstance(w, (list, tuple)):
            if len(w) == 2:
                w, h = w
            elif len(w) == 3:
                w, h, d = w
            else:
                raise ValueError
        self.w = w # Set by property
        self.h = h 
        self.d = d # By default elements have 0 depth.

    #   S H A D O W   &  G R A D I E N T

    def _get_shadow(self):
        return self.css('shadow')
    def _set_shadow(self, shadow):
        self.style['shadow'] = shadow
    shadow = property(_get_shadow, _set_shadow)

    def _get_textShadow(self):
        return self.css('textShadow')
    def _set_textShadow(self, textShadow):
        self.style['textShadow'] = textShadow
    textShadow = property(_get_textShadow, _set_textShadow)

    def _get_gradient(self):
        return self.css('gradient')
    def _set_gradient(self, gradient):
        self.style['gradient'] = gradient
    gradient = property(_get_gradient, _set_gradient)

    def _get_textGradient(self):
        return self.css('textGradient')
    def _set_textGradient(self, textGradient):
        self.style['textGradient'] = textGradient
    textGradient = property(_get_textGradient, _set_textGradient)

    def _get_box3D(self):
        u"""Answer the 3D bounding box of self from (self.x, self.y, self.w, self.h) properties."""
        return self.x or 0, self.y or 0, self.z or 0, self.w or 0, self.h or 0, self.d or 0
    box3D = property(_get_box3D)

    def _get_box(self):
        u"""Construct the bounding box from (self.x, self.y, self.w, self.h) properties."""
        return self.x or 0, self.y or 0, self.w or 0, self.h or 0
    box = property(_get_box)

    def _get_marginBox(self):
        u"""Calculate the margin position and margin resized box of the element, after applying the
        option style margin."""
        mt = self.mt
        mb = self.mb
        ml = self.ml
        if self.originTop:
            y = self.y - mt
        else:
            y = self.y - mb
        return (self.x - ml, y,
            self.w + ml + self.mr, 
            self.h + mt - mb)
    marginBox = property(_get_marginBox)

    def _get_paddedBox(self):
        u"""Calculate the padded position and padded resized box of the element, after applying the
        style padding. Answered format (x, y, w, h)."""
        pl = self.pl
        pt = self.pt
        pb = self.pb
        if self.originTop:
            y = self.y + pt
        else:
            y = self.y + pb
        return (self.x + pl, y, self.w - pl - self.pr, self.h - pt - pb)
    paddedBox = property(_get_paddedBox)

    def _get_paddedBox3D(self):
        u"""Calculate the padded position and padded resized box in 3D of the lement, after applying
        the style padding. Answered format (x, y, z, w, h, d)."""
        x, y, w, h = self.paddedBox
        pzf = self.pzf
        return x, y, self.z + pzf, w, h, self.d - pzf - self.pzb
    paddedBox3D = property(_get_paddedBox3D)

    # PDF naming: MediaBox is highlighted with a magenta rectangle, the BleedBox with a cyan 
    # one while dark blue is used for the TrimBox.
    # https://www.prepressure.com/pdf/basics/page-boxes

    # "Box" is bounding box on a single element.
    # "Block" is here used as bounding box of a group of elements.

    def _get_block3D(self):
        u"""Answer the vacuum 3D bounding box around all child elements."""
        x1 = y1 = z1 = XXXL
        x2 = y2 = z2 = -XXXL
        if not self.elements:
            return 0, 0, 0, 0, 0, 0
        for e in self.elements:
            x1 = min(x1, e.left)
            x2 = max(x2, e.right)
            if e.originTop:
                y1 = min(y1, e.top)
                y2 = max(y2, e.bottom)
            else:
                y1 = min(y1, e.bottom)
                y2 = max(y2, e.top)
            z1 = min(z1, e.front)
            z2 = max(z2, e.back)

        return x1, y1, z1, x2 - x1, y2 - y1, z2 - z1
    block3D = property(_get_block3D)

    def _get_block(self):
        u"""Answer the vacuum bounding box around all child elements in 2D"""
        x, y, _, w, h, _ = self.getVacuumElementsBox3D()
        return x, y, w, h
    block = property(_get_block)

    def _get_marginBlock3D(self):
        u"""Answer the vacuum 3D bounding box around all child elements."""
        x1 = y1 = z1 = XXXL
        x2 = y2 = z2 = -XXXL
        if not self.elements:
            return 0, 0, 0, 0, 0, 0
        for e in self.elements:
            x1 = min(x1, e.left - e.ml)
            x2 = max(x2, e.right + e.mr)
            if e.originTop:
                y1 = min(y1, e.top - e.mt)
                y2 = max(y2, e.bottom + e.mb)
            else:
                y1 = min(y1, e.bottom - e.mb)
                y2 = max(y2, e.top + e.mt)
            z1 = min(z1, e.front - e.zmf)
            z2 = max(z2, e.back - e.zmb)

        return x1, y1, z1, x2 - x1, y2 - y1, z2 - z1
    marginBlock3D = property(_get_marginBlock3D)

    def _get_block(self):
        u"""Answer the vacuum bounding box around all child elements in 2D"""
        x, y, _, w, h, _ = self._get_block()
        return x, y, w, h
    block = property(_get_block)

    def _get_paddedBlock3D(self):
        u"""Answer the vacuum 3D bounding box around all child elements, 
        subtracting their paddings. Sizes cannot become nextive."""
        x1 = y1 = z1 = XXXL
        x2 = y2 = z2 = -XXXL
        if not self.elements:
            return 0, 0, 0, 0, 0, 0
        for e in self.elements:
            x1 = max(x1, e.left + e.pl)
            x2 = min(x2, e.right - e.pl)
            if e.originTop:
                y1 = max(y1, e.top + e.pt)
                y2 = min(y2, e.bottom - e.pb)
            else:
                y1 = max(y1, e.bottom + e.pb)
                y2 = min(y2, e.top - e.pt)
            z1 = max(z1, e.front + e.zpf)
            z2 = min(z2, e.back - e.zpb)

        # Make sure that the values cannot overlap.
        if x2 < x1: # If overlap
            x1 = x2 = (x1 + x2)/2 # Middle the x position
        if y2 < y1: # If overlap
            y1 = y2 = (y1 + y2)/2 # Middle the y position
        if z2 < z1: # If overlap
            z1 = z2 = (z1 + z2)/2 # Middle the z position
        return x1, y1, z1, x2 - x1, y2 - y1, z2 - z1
    paddedBlock3D = property(_get_paddedBlock3D)

    def _get_block(self):
        u"""Answer the vacuum bounding box around all child elements in 2D"""
        x, y, _, w, h, _ = self._get_paddedBlock3D()
        return x, y, w, h
    block = property(_get_block)

    def _get_originsBlock3D(self):
        u"""Answer (minX, minY, maxX, maxY, minZ, maxZ) for all element origins."""
        minX = minY = XXXL
        maxX = maxY = -XXXL
        for e in self.elements:
            minX = min(minX, e.x)
            maxX = max(maxX, e.x)
            minY = min(minY, e.y)
            maxY = max(maxY, e.y)
            minZ = min(minZ, e.z)
            maxZ = max(maxZ, e.z)
        return minX, minY, minZ, maxX, maxY, maxZ
    originsBlock3D = property(_get_originsBlock3D)

    def _get_originsBlock(self):
        minX, minY, _, maxX, maxY, _ = self._get_originsBlock3D()
        return minX, minY, maxX, maxY
    originsBlock = property(_get_originsBlock)

    # Size limits

    def _get_minW(self):
        return self.css('minW') or MIN_WIDTH
    def _set_minW(self, minW): # Clip values
        self.style['minW'] = max(MIN_WIDTH, min(MAX_WIDTH, minW)) # Set on local style, shielding parent self.css value.
    minW = property(_get_minW, _set_minW)

    def _get_minH(self):
        return self.css('minH') or MIN_HEIGHT
    def _set_minH(self, minH):
        self.style['minH'] = max(MIN_HEIGHT, min(MAX_HEIGHT, minH)) # Set on local style, shielding parent self.css value.
    minH = property(_get_minH, _set_minH)

    def _get_minD(self): # Set/get the minimal depth, in case the element has 3D dimensions.
        return self.css('minD') or MIN_DEPTH
    def _set_minD(self, minD):
        self.style['minD'] = max(MIN_DEPTH, min(MAX_DEPTH, minD)) # Set on local style, shielding parent self.css value.
    minD = property(_get_minD, _set_minD)

    def getMinSize(self):
        u"""Answer the (minW, minH) of this element."""
        return self.minW, self.minH, self.minD

    def getMinSize3D(self):
        u"""Answer the (minW, minH, minD) of this element."""
        return self.minW, self.minH, self.minD

    def setMinSize(self, minW, minH=None, minD=None):
        if minW and minH is None and minD is None:
            if isinstance(minW, (int, float, long)):
                self.minW = self.minH = self.minD = minW
            elif isinstance(minH, (tuple, list)):
                if len(minH) == 1:
                    self.minW = self.minH = self.minD = minW
                elif len(minH) == 2:
                    self.minW = self.minH = minW
                    self.minD = 0
                elif len(minH) == 3:
                    self.minW, self.minH, self.minD = minW
        else:
            self.minW = minW
            self.minH = minH
            self.minD = minD or 0 # Optional minimum depth of the element.

    def _get_maxW(self):
        maxW = self.style.get('maxW')
        if self.parent:
            maxW = maxW or self.parent.w
        return maxW or MIN_WIDTH # Unless defined local, take current parent.w as maxW
    def _set_maxW(self, maxW):
        self.style['maxW'] = max(MIN_WIDTH, min(MAX_WIDTH, maxW)) # Set on local style, shielding parent self.css value.
    maxW = property(_get_maxW, _set_maxW)

    def _get_maxH(self):
        maxH = self.style.get('maxH')
        if self.parent:
            maxH = maxH or self.parent.h
        return maxH or MIN_HEIGHT # Unless defined local, take current parent.w as maxW
    def _set_maxH(self, maxH):
        self.style['maxH'] = max(MIN_HEIGHT, min(MAX_HEIGHT, maxH)) # Set on local style, shielding parent self.css value.
    maxH = property(_get_maxH, _set_maxH)

    def _get_maxD(self):
        maxD = self.style.get('maxD')
        if self.parent:
            maxD = maxD or self.parent.d
        return maxD or MIN_HEIGHT # Unless defined local, take current parent.w as maxW
    def _set_maxD(self, maxD):
        self.style['maxD'] = max(MIN_DEPTH, min(MAX_DEPTH, maxD)) # Set on local style, shielding parent self.css value.
    maxD = property(_get_maxD, _set_maxD)

    def getMaxSize(self):
        return self.maxW, self.maxH, self.maxD # No limit if value is None

    def setMaxSize(self, maxW, maxH=None, maxD=None):
        if maxW and maxH is None and maxD is None:
            if isinstance(maxW, (int, float, long)):
                self.maxW = self.maxH = self.maxD = maxW
            elif isinstance(maxH, (tuple, list)):
                if len(maxH) == 1:
                    self.maxW = self.maxH = self.maxD = maxW
                elif len(maxH) == 2:
                    self.maxW = self.maxH = maxW
                    self.maxD = 0
                elif len(maxH) == 3:
                    self.maxW, self.maxH, self.maxD = maxW
        else:
            self.maxW = maxW
            self.maxH = maxH
            self.maxD = maxD or 0 # Optional maximum depth of the element.

    def _get_scaleX(self):
        return self.css('scaleX', 1)
    def _set_scaleX(self, scaleX):
        assert scaleX != 0
        self.style['scaleX'] = scaleX # Set on local style, shielding parent self.css value.
    scaleX = property(_get_scaleX, _set_scaleX)

    def _get_scaleY(self):
        return self.css('scaleX', 1)
    def _set_scaleY(self, scaleY):
        assert scaleY != 0
        self.style['scaleY'] = scaleY # Set on local style, shielding parent self.css value.
    scaleY = property(_get_scaleY, _set_scaleY)

    def _get_scaleZ(self):
        return self.css('scaleZ', 1)
    def _set_scaleZ(self, scaleY):
        assert scaleZ != 0
        self.style['scaleZ'] = scaleZ # Set on local style, shielding parent self.css value.
    scaleZ = property(_get_scaleZ, _set_scaleZ)

    def getFloatTopSide(self, previousOnly=True, tolerance=0):
        u"""Answer the max y that can float to top, without overlapping previous sibling elements.
        This means we are just looking at the vertical projection between (self.left, self.right).
        Note that the y may be outside the parent box. Only elements with identical z-value are compared.
        Comparison of available spave, includes the margins of the elements."""
        if self.originTop:
            y = 0
        else:
            y = self.parent.h
        for e in self.parent.elements: 
            if previousOnly and e is self: # Only look at siblings that are previous in the list.
                break 
            if abs(e.z - self.z) > tolerance or e.mRight < self.mLeft or self.mRight < e.mLeft:
                continue # Not equal z-layer or not in window of vertical projection.
            if self.originTop:
                y = max(y, e.mBottom)
            else:
                y = min(y, e.mBottom)
        return y

    def getFloatBottomSide(self, previousOnly=True, tolerance=0):
        u"""Answer the max y that can float to bottom, without overlapping previous sibling elements.
        This means we are just looking at the vertical projection of (self.left, self.right).
        Note that the y may be outside the parent box. Only elements with identical z-value are compared.
        Comparison of available spave, includes the margins of the elements."""
        if self.originTop:
            y = self.parent.h
        else:
            y = 0
        for e in self.parent.elements: # All elements that share self.parent, except self.
            if previousOnly and e is self: # Only look at siblings that are previous in the list.
                break 
            if abs(e.z - self.z) > tolerance or e.mRight < self.mLeft or self.mRight < e.mLeft:
                continue # Not equal z-layer or not in window of vertical projection.
            if self.originTop:
                y = min(y, e.mTop)
            else:
                y = max(y, e.mTop)
        return y

    def getFloatLeftSide(self, previousOnly=True, tolerance=0):
        u"""Answer the max x that can float to the left, without overlapping previous sibling elements.
        This means we are just looking at the horizontal projection of (self.top, self.bottom).
        Note that the x may be outside the parent box. Only elements with identical z-value are compared.
        Comparison of available spave, includes the margins of the elements."""
        x = 0
        for e in self.parent.elements: # All elements that share self.parent, except self.
            if previousOnly and e is self: # Only look at siblings that are previous in the list.
                break 
            if abs(e.z - self.z) > tolerance:
                continue # Not equal z-layer
            if self.originTop: # not in window of horizontal projection.
                if e.mBottom <= self.mTop or self.mBottom <= e.mTop:
                    continue
            else:
                if e.mBottom >= self.mTop or self.mBottom >= e.mTop:
                    continue 
            x = max(e.mRight, x)
        return x

    def getFloatRightSide(self, previousOnly=True, tolerance=0):
        u"""Answer the max Y that can float to the right, without overlapping previous sibling elements.
        This means we are just looking at the vertical projection of (self.left, self.right).
        Note that the y may be outside the parent box. Only elements with identical z-value are compared.
        Comparison of available spave, includes the margins of the elements."""
        x = self.parent.w
        for e in self.parent.elements: # All elements that share self.parent, except self.
            if previousOnly and e is self: # Only look at siblings that are previous in the list.
                break 
            if abs(e.z - self.z) > tolerance or e.mBottom < self.mTop or self.mBottom < e.mTop:
                continue # Not equal z-layer or not in window of horizontal projection.
            x = min(e.mLeft, x)
        return x

    def _applyAlignment(self, p):
        u"""Answer the p according to the alignment status in the css.""" 
        px, py, pz = point3D(p)
        # Horizontal
        xAlign = self.xAlign
        if xAlign == CENTER:
            px -= self.w/2/self.scaleX
        elif xAlign == RIGHT:
            px -= self.w/self.scaleX
        # Vertical
        yAlign = self.yAlign
        if yAlign == MIDDLE:
            py -= self.h/2/self.scaleY
        elif yAlign == TOP:
            py -= self.h/self.scaleY
        # Currently no alignment in z-axis implemented
        return px, py, pz

    def _applyOrigin(self, p):
        u"""If self.originTop is False, then the y-value is interpreted as mathematics, 
        starting at the bottom of the parent element, moving up.
        If the flag is True, then move from top down, where the origin of the element becomes
        top-left of the parent."""
        px, py, pz = point3D(p)
        if self.originTop and self.parent:
            py = self.parent.h - py
        return px, py, pz

    def _applyRotation(self, view, mx, my, angle):
        u"""Apply the rotation for angle, where (mx, my) is the rotation center."""
        view.saveGraphicState()
        # TODO: Working on this.

    def _restoreRotation(self, view):
        u"""Reset graphics state from rotation mode."""
        if self.css('rotationX') and self.css('rotationY') and self.css('rotationAngle'):
            view.restoreGraphicState()

    def _applyScale(self, view, p):
        u"""Internal method to apply the scale, if both *self.scaleX* and *self.scaleY* are set. Use this
        method paired with self._restoreScale(). The (x, y) answered as reversed scaled tuple,
        so drawing elements can still draw on "real size", while the other element is in scaled mode."""
        sx = self.scaleX
        sy = self.scaleY
        sz = self.scaleZ
        p = point3D(p)
        if sx and sy and sz and (sx != 1 or sy != 1 or sz != 1): # Make sure these are value scale values.
            view.saveGraphicState()
            view.scale(sx, sy)
            p = (p[0] / sx, p[1] / sy, p[2] / sz) # Scale point in 3 dimensions.
        return p

    def _restoreScale(self, view):
        u"""Reset graphics state from svaed scale mode. Make sure to match the call of self._applyScale.
        If one of (self.scaleX, self.scaleY, self.scaleZ) is not 0 or 1, then do the restore."""
        sx = self.scaleX
        sy = self.scaleY
        sz = self.scaleZ
        if sx and sy and sz and (sx != 1 or sy != 1 or sz != 1): # Make sure these are value scale values.
            view.restoreGraphicState()

    #   D R A W I N G  S U P P O R T 

    def getMetricsString(self, view=None):
        u"""Answer a single string with metrics info about the element. Default is to show the posiiton
        and size (in points and columns). This method can be redefined by inheriting elements
        that want to show additional information."""
        s = '%s\nPosition: %s, %s, %s\nSize: %s, %s\nColumn point: %s, %s\nColumn size: %s, %s' % \
            (self.__class__.__name__ + ' ' + (self.name or ''), asFormatted(self.x), asFormatted(self.y), asFormatted(self.z), 
             asFormatted(self.w), asFormatted(self.h), 
             asFormatted(self.cx), asFormatted(self.cy), asFormatted(self.cw), asFormatted(self.ch),
            )
        if self.xAlign or self.yAlign:
            s += '\nAlign: %s, %s' % (self.xAlign, self.yAlign)
        if self.conditions:
            if view is None:
                view = self.doc.view
            score = self.evaluate(view)
            s += '\nConditions: %d | Evaluate %d' % (len(self.conditions), score.result)
            if score.fails:
                s += ' Fails: %d' % len(score.fails)
                for eFail in score.fails:
                    s += '\n%s %s' % eFail
        return s

    def buildFrame(self, view, p):
        u"""Draw fill of the rectangular element space.
        The self.css('fill') defines the color of the element background.
        Instead of the DrawBot stroke and strokeWidth attributes, use
        borders or (borderTop, borderRight, borderBottom, borderLeft) attributes.
        """
        c = view.context
        b = c.b # Get builder from context

        eShadow = self.shadow
        if eShadow:
            c.saveGraphicState()
            c.setShadow(eShadow) 
            c.rect(p[0], p[1], self.w, self.h)
            c.restoreGraphicState()

        eFill = self.css('fill', None)
        eStroke = self.css('stroke', None)
        eGradient = self.gradient
        if eStroke is not None or eFill is not None or eGradient:
            c.saveGraphicState()
            # Drawing element fill and/or frame
            if eGradient: # Gradient overwrites setting of fill.
                c.setGradient(eGradient, self, p) # Add self to define start/end from relative size.
            else:
                c.setFillColor(eFill)
            c.setStrokeColor(eStroke, self.css('strokeWidth', 1))
            if self.framePath is not None: # In case defined, use instead of bounding box. 
                c.drawPath(self.framePath)
            else:
                c.rect(p[0], p[1], self.w, self.h)
            c.restoreGraphicState()

        # Instead of full frame drawing, check on separate border settings.
        borderTop = self.borderTop
        borderBottom = self.borderBottom
        borderRight = self.borderRight
        borderLeft = self.borderLeft

        if borderTop is not None:
            c.saveGraphicState()
            if borderTop['dash']:
                c.lineDash(*borderTop['dash'])
            c.setStrokeColor(borderTop['stroke'], borderTop['strokeWidth'])

            oLeft = 0 # Extra offset on left, if there is a left border.
            if borderLeft and (borderLeft['strokeWidth'] or 0) > 1:
                if borderLeft['line'] == ONLINE:
                    oLeft = borderLeft['strokeWidth']/2
                elif borderLeft['line'] == OUTLINE:
                    oLeft = borderLeft['strokeWidth']

            oRight = 0 # Extra offset on right, if there is a right border.
            if borderRight and (borderRight['strokeWidth'] or 0) > 1:
                if borderRight['line'] == ONLINE:
                    oRight = borderRight['strokeWidth']/2
                elif borderRight['line'] == OUTLINE:
                    oRight = borderRight['strokeWidth']

            if borderTop['line'] == OUTLINE:
                oTop = borderTop['strokeWidth']/2
            elif borderTop['line'] == INLINE:
                oTop = -borderTop['strokeWidth']/2
            else:
                oTop = 0

            if self.originTop:
                c.line((p[0]-oLeft, p[1]-oTop), (p[0]+self.w+oRight, p[1]-oTop))
            else:
                c.line((p[0]-oLeft, p[1]+self.h+oTop), (p[0]+self.w+oRight, p[1]+self.h+oTop))
            c.restoreGraphicState()

        if borderBottom is not None:
            c.saveGraphicState()
            if borderBottom['dash']:
                c.lineDash(*borderBottom['dash'])
            c.setStrokeColor(borderBottom['stroke'], borderBottom['strokeWidth'])

            oLeft = 0 # Extra offset on left, if there is a left border.
            if borderLeft and (borderLeft['strokeWidth'] or 0) > 1:
                if borderLeft['line'] == ONLINE:
                    oLeft = borderLeft['strokeWidth']/2
                elif borderLeft['line'] == OUTLINE:
                    oLeft = borderLeft['strokeWidth']

            oRight = 0 # Extra offset on right, if there is a right border.
            if borderRight and (borderRight['strokeWidth'] or 0) > 1:
                if borderRight['line'] == ONLINE:
                    oRight = borderRight['strokeWidth']/2
                elif borderRight['line'] == OUTLINE:
                    oRight = borderRight['strokeWidth']

            if borderBottom['line'] == OUTLINE:
                oBottom = borderBottom['strokeWidth']/2
            elif borderBottom['line'] == INLINE:
                oBottom = -borderBottom['strokeWidth']/2
            else:
                oBottom = 0

            if self.originTop:
                c.line((p[0]-oLeft, p[1]+self.h+oBottom), (p[0]+self.w+oRight, p[1]+self.h+oBottom))
            else:
                c.line((p[0]-oLeft, p[1]-oBottom), (p[0]+self.w+oRight, p[1]-oBottom))
            c.restoreGraphicState()
        
        if borderRight is not None:
            c.saveGraphicState()
            if borderRight['dash']:
                c.lineDash(*borderRight['dash'])
            c.setStrokeColor(borderRight['stroke'], borderRight['strokeWidth'])

            oTop = 0 # Extra offset on top, if there is a top border.
            if borderTop and (borderTop['strokeWidth'] or 0) > 1:
                if borderTop['line'] == ONLINE:
                    oTop = borderTop['strokeWidth']/2
                elif borderLeft['line'] == OUTLINE:
                    oTop = borderTop['strokeWidth']

            oBottom = 0 # Extra offset on bottom, if there is a bottom border.
            if borderBottom and (borderBottom['strokeWidth'] or 0) > 1:
                if borderBottom['line'] == ONLINE:
                    oBottom = borderBottom['strokeWidth']/2
                elif borderBottom['line'] == OUTLINE:
                    oBottom = borderBottom['strokeWidth']

            if borderRight['line'] == OUTLINE:
                oRight = borderRight['strokeWidth']/2
            elif borderLeft['line'] == INLINE:
                oRight = -borderRight['strokeWidth']/2
            else:
                oRight = 0

            if self.originTop:
                c.line((p[0]+self.w+oRight, p[1]-oTop), (p[0]+self.w+oRight, p[1]+self.h+oBottom))
            else:
                c.line((p[0]+self.w+oRight, p[1]-oBottom), (p[0]+self.w+oRight, p[1]+self.h+oTop))
            c.restoreGraphicState()

        if borderLeft is not None:
            c.saveGraphicState()
            if borderLeft['dash']:
                c.lineDash(*borderLeft['dash'])
            c.setStrokeColor(borderLeft['stroke'], borderLeft['strokeWidth'])

            oTop = 0 # Extra offset on top, if there is a top border.
            if borderTop and (borderTop['strokeWidth'] or 0) > 1:
                if borderTop['line'] == ONLINE:
                    oTop = borderTop['strokeWidth']/2
                elif borderLeft['line'] == OUTLINE:
                    oTop = borderTop['strokeWidth']

            oBottom = 0 # Extra offset on bottom, if there is a bottom border.
            if borderBottom and (borderBottom['strokeWidth'] or 0) > 1:
                if borderBottom['line'] == ONLINE:
                    oBottom = borderBottom['strokeWidth']/2
                elif borderBottom['line'] == OUTLINE:
                    oBottom = borderBottom['strokeWidth']

            if borderLeft['line'] == OUTLINE:
                oLeft = borderLeft['strokeWidth']/2
            elif borderLeft['line'] == INLINE:
                oLeft = -borderLeft['strokeWidth']/2
            else:
                oLeft = 0

            if self.originTop:
                c.line((p[0]-oLeft, p[1]-oTop), (p[0]-oLeft, p[1]+self.h+oBottom))
            else:
                c.line((p[0]-oLeft, p[1]-oBottom), (p[0]-oLeft, p[1]+self.h+oTop))
            c.restoreGraphicState()

    #   D R A W B O T  S U P P O R T

    def build_drawBot(self, view, origin=ORIGIN, drawElements=True):
        u"""Default drawing method just drawing the frame. 
        Probably will be redefined by inheriting element classes."""
        p = pointOffset(self.oPoint, origin)
        p = self._applyScale(view, p)    
        px, py, _ = p = self._applyAlignment(p) # Ignore z-axis for now.

        self.buildFrame(view, p) # Draw optional frame or borders.

        if self.drawBefore is not None: # Call if defined
            self.drawBefore(self, view, p)

        if drawElements:
            # If there are child elements, recursively draw them over the pixel image.
            for e in self.elements:
                if e.show:
                    e.build_drawBot(view, origin)

        if self.drawAfter is not None: # Call if defined
            self.drawAfter(self, view, p)

        self._restoreScale(view)
        view.drawElementMetaInfo(self, origin) # Depends on flag 'view.showElementInfo'

    #   F L A T  S U P P O R T

    def build_flat(self, view, origin=None, drawElements=True):
        u"""Default drawing method just drawing the frame. 
        Probably will be redefined by inheriting element classes."""
        p = pointOffset(self.oPoint, origin)
        p = self._applyScale(view, p)    
        px, py, _ = p = self._applyAlignment(p) # Ignore z-axis for now.

        self.buildFrame(view, p) # Draw optional frame or borders.

        if self.drawBefore is not None: # Call if defined
            self.drawBefore(self, view, p)

        if drawElements:
            # If there are child elements, recursively draw them over the pixel image.
            for e in self.elements:
                if e.show:
                    e.build_drawBot(view, origin)

        if self.drawAfter is not None: # Call if defined
            self.drawAfter(self, view, p)

        self._restoreScale(view)
        view.drawElementMetaInfo(self, origin) # Depends on flag 'view.showElementInfo'


    #   H T M L  /  C S S  S U P P O R T

    def build_css(self, view, origin=None):
        u"""Build the css for this element. Default behavior is to import the content of the file
        if there is a path reference, otherwise build the CSS from the available values and parameters
        in self.style and self.css()."""
        b = view.context.b # Get the build of the current context.
        if self.info.cssPath is not None:
            b.includeCss(self.info.cssPath) # Add CSS content of file, if path is not None and the file exists.
        elif self.class_: # For now, we only can generate CSS if the element has a class name defined.
            b.css('.'+self.class_, self.style)
        else:
            b.css(message='No CSS for element %s\n' % self.__class__.__name__)

    def build_html(self, view, origin=None, drawElements=True):
        u"""Build the HTML/CSS code through WebBuilder (or equivalent) that is the closest representation of self. 
        If there are any child elements, then also included their code, using the
        level recursive indent."""
        self.build_css(view)
        b = self.context.b # Use the current context builder to write the HTML/CSS code.
        info = self.info # Contains builder parameters and flags for Builder "b"
        if info.htmlPath is not None:
            b.includeHtml(info.htmlPath) # Add HTML content of file, if path is not None and the file exists.
        else:
            b.div(class_=self.class_) # No default class, ignore if not defined.
            
            if self.drawBefore is not None: # Call if defined
                self.drawBefore(self, view, p)

            if drawElements: # Optional create empty element.
                for e in self.elements:
                    e.build_html(view, origin)

            if self.drawAfter is not None: # Call if defined
                self.drawAfter(self, view, p)

            b._div()

    #   V A L I D A T I O N

    def evaluate(self, score=None):
        u"""Evaluate the content of element e with the total sum of conditions."""
        if score is None:
            score = Score()
        if self.conditions: # Can be None or empty
            for condition in self.conditions: # Skip in case there are no conditions in the style.
             condition.evaluate(self, score)
        for e in self.elements: # Also works if showing element is not a container.
            if e.show:
                e.evaluate(score)
        return score
         
    def solve(self, score=None):
        u"""Evaluate the content of element e with the total sum of conditions.
        The view is passed, as it (or its builder) may be needed to solve specific text 
        conditions, such as run length of text and overflow of text boxes."""
        if score is None:
            score = Score()
        if self.conditions: # Can be None or empty
            for condition in self.conditions: # Skip in case there are no conditions in the style.
                condition.solve(self, score)
        for e in self.elements: # Also works if showing element is not a container.
            if e.show:
                e.solve(score)
        return score
         
    #   C O N D I T I O N S

    def isBottomOnBottom(self, view, tolerance=0):
        if self.originTop:
            return abs(self.parent.h - self.parent.pb - self.bottom) <= tolerance
        return abs(self.parent.pb - self.bottom) <= tolerance

    def isBottomOnBottomSide(self, view, tolerance=0):
        if self.originTop:
            return abs(self.parent.h - self.bottom) <= tolerance
        return abs(self.bottom) <= tolerance
        
    def isBottomOnTop(self, view, tolerance=0):
        if self.originTop:
            return abs(self.parent.pt - self.bottom) <= tolerance
        return abs(self.parent.h - self.parent.pt - self.bottom) <= tolerance

    def isCenterOnCenter(self, view, tolerance=0):
        pl = self.parent.pl # Get parent padding left
        center = (self.parent.w - self.parent.pr - pl)/2
        return abs(pl + center - self.center) <= tolerance

    def isCenterOnCenterSides(self, view, tolerance=0):
        return abs(self.parent.w/2 - self.center) <= tolerance
  
    def isCenterOnLeft(self, view, tolerance=0):
        return abs(self.parent.pl - self.center) <= tolerance

    def isCenterOnRight(self, view, tolerance=0):
        return abs(self.parent.w - self.parent.pr - self.center) <= tolerance
   
    def isCenterOnRightSide(self, view, tolerance=0):
        return abs(self.parent.w - self.center) <= tolerance

    def isMiddleOnBottom(self, view, tolerance=0):
        if self.originTop:
            return abs(self.parent.h - self.parent.pb - self.middle) <= tolerance
        return abs(self.parent.pb - self.middle) <= tolerance

    def isMiddleOnBottomSide(self, view, tolerance=0):
        if self.originTop:
            return abs(self.parent.h - self.middle) <= tolerance
        return abs(self.middle) <= tolerance

    def isMiddleOnTop(self, view, tolerance=0):
        if self.originTop:
            return abs(self.parent.pt - self.middle) <= tolerance
        return abs(self.parent.h - self.parent.pt - self.middle) <= tolerance

    def isMiddleOnTopSide(self, tolerance=0):
        if self.originTop:
            return abs(self.middle) <= tolerance
        return abs(self.parent.h - self.middle) <= tolerance

    def isMiddleOnMiddle(self, view, tolerance=0):
        pt = self.parent.pt # Get parent padding top
        pb = self.parent.pb 
        middle = (self.parent.h - pt - pb)/2
        if self.originTop:
            return abs(pt + middle - self.middle) <= tolerance
        return abs(pb + middle - self.middle) <= tolerance

    def isMiddleOnMiddleSides(self, view, tolerance=0):
        if self.originTop:
            return abs(self.middle) <= tolerance
        return abs(self.parent.h - self.middle) <= tolerance
  
    def isLeftOnCenter(self, view, tolerance=0):
        pl = self.parent.pl # Get parent padding left
        center = (self.parent.w - self.parent.pr - pl)/2
        return abs(pl + center - self.left) <= tolerance

    def isLeftOnCenterSides(self, view, tolerance=0):
        return abs(self.parent.w/2 - self.left) <= tolerance

    def isLeftOnLeft(self, view, tolerance=0):
        return abs(self.parent.pl - self.left) <= tolerance

    def isLeftOnLeftSide(self, view, tolerance=0):
        return abs(self.left) <= tolerance

    def isLeftOnRight(self, view, tolerance=0):
        return abs(self.parent.w - self.parent.pr - self.left) <= tolerance

    def isCenterOnLeftSide(self, view, tolerance=0):
        return abs(self.parent.left - self.center) <= tolerance

    def isTopOnMiddle(self, view, tolerance=0):
        pt = self.parent.pt # Get parent padding top
        pb = self.parent.pb 
        middle = (self.parent.h - pb - pt)/2
        if self.originTop:
            return abs(pt + middle - self.top) <= tolerance
        return abs(pb + middle - self.top) <= tolerance

    def isTopOnMiddleSides(self, view, tolerance=0):
        return abs(self.parent.h/2 - self.top) <= tolerance

    def isOriginOnBottom(self, view, tolerance=0):
        pb = self.parent.pb # Get parent padding left
        if self.originTop:
            return abs(self.parent.h - pb - self.y) <= tolerance
        return abs(pb - self.y) <= tolerance

    def isOriginOnBottomSide(self, view, tolerance=0):
        if self.originTop:
            return abs(self.parent.h - self.y) <= tolerance
        return abs(self.y) <= tolerance

    def isOriginOnCenter(self, view, tolerance=0):
        pl = self.parent.pl # Get parent padding left
        center = (self.parent.w - self.parent.pr - pl)/2
        return abs(pl + center - self.x) <= tolerance

    def isOriginOnCenterSides(self, view, tolerance=0):
        return abs(self.parent.w/2 - self.x) <= tolerance

    def isOriginOnLeft(self, view, tolerance=0):
        return abs(self.parent.pl - self.x) <= tolerance

    def isOriginOnLeftSide(self, view, tolerance=0):
        return abs(self.x) <= tolerance

    def isOriginOnRight(self, view, tolerance=0):
        return abs(self.parent.w - self.parent.pr - self.x) <= tolerance

    def isOriginOnRightSide(self, view, tolerance=0):
        return abs(self.parent.w - self.x) <= tolerance

    def isOriginOnTop(self, view, tolerance=0):
        if self.originTop:
            return abs(self.parent.pt - self.y) <= tolerance
        return abs(self.parent.h - self.parent.pt - self.y) <= tolerance

    def isOriginOnTopSide(self, view, tolerance=0):
        if self.originTop:
            return abs(self.y) <= tolerance
        return abs(self.parent.h - self.y) <= tolerance

    def isOriginOnMiddle(self, view, tolerance=0):
        if self.originTop:
            return abs(mt + (self.parent.h - self.parent.pb - self.parent.pt)/2 - self.y) <= tolerance
        return abs(mb + (self.parent.h - self.parent.pb - self.parent.pt)/2 - self.y) <= tolerance
 
    def isOriginOnMiddleSides(self, view, tolerance=0):
        if self.originTop:
            return abs(self.parent.h/2 - self.y) <= tolerance
        return abs(self.parent.h/2 - self.y) <= tolerance
 
    def isRightOnCenter(self, view, tolerance=0):
        return abs(self.parent.w - self.x) <= tolerance

    def isRightOnCenterSides(self, view, tolerance=0):
        return abs(self.parent.w/2 - self.right) <= tolerance

    def isRightOnLeft(self, view, tolerance=0):
        return abs(self.parent.pl - self.right) <= tolerance

    def isRightOnRight(self, view, tolerance=0):
        return abs(self.parent.w - self.parent.pr - self.right) <= tolerance

    def isRightOnRightSide(self, view, tolerance=0):
        return abs(self.parent.w - self.right) <= tolerance

    def isBottomOnMiddle(self, view, tolerance=0):
        pt = self.parent.pt # Get parent padding top
        pb = self.parent.pb
        middle = (self.parent.h - pb - pt)/2
        if self.originTop:
            return abs(pt + middle - self.bottom) <= tolerance
        return abs(pb + middle - self.bottom) <= tolerance

    def isBottomOnMiddleSides(self, tolerance=0):
        return abs(self.parent.h/2 - self.bottom) <= tolerance

    def isTopOnBottom(self, view, tolerance=0):
        if self.originTop:
            return abs(self.parent.h - self.parent.pb - self.top) <= tolerance
        return abs(self.parent.pb - self.top) <= tolerance

    def isTopOnTop(self, view, tolerance=0):
        if self.originTop:
            return abs(self.parent.pt - self.top) <= tolerance
        return abs(self.parent.h - self.parent.pt - self.top) <= tolerance

    def isTopOnTopSide(self, view, tolerance=0):
        if self.originTop:
            return abs(self.top) <= tolerance
        return abs(self.parent.h - self.top) <= tolerance

    # Shrink block conditions

    def isSchrunkOnBlockLeft(self, view, tolerance):
        boxX, _, _, _ = self.marginBox
        return abs(self.left + self.pl - boxX) <= tolerance

    def isShrunkOnBlockRight(self, view, tolerance):
        boxX, _, boxW, _ = self.marginBox
        return abs(self.right - self.pr - (boxX + boxW)) <= tolerance
     
    def isShrunkOnBlockTop(self, view, tolerance):
        _, boxY, _, boxH = self.marginBox
        if self.originTop:
            return abs(self.top + self.pt - boxY) <= tolerance
        return self.top - self.pt - (boxY + boxH) <= tolerance

    def isShrunkOnBlockBottom(self, view, tolerance):
        u"""Test if the bottom of self is shrunk to the bottom position of the block."""
        _, boxY, _, boxH = self.marginBox
        if self.originTop:
            return abs(self.h - self.pb - (boxY + boxH)) <= tolerance
        return abs(self.pb - boxY) <= tolerance

    def isShrunkOnBlockLeftSide(self, view, tolerance):
        boxX, _, _, _ = self.box
        return abs(self.left - boxX) <= tolerance

    def isShrunkOnBlockRightSide(self, view, tolerance):
        boxX, _, boxW, _ = self.mbox
        return abs(self.right - (boxX + boxW)) <= tolerance
     
    def isShrunkOnBlockTopSide(self, view, tolerance):
        _, boxY, _, boxH = self.box
        if self.originTop:
            return abs(self.top - boxY) <= tolerance
        return self.top - (boxY + boxH) <= tolerance

    def isShrunkOnBlockBottomSide(self, view, tolerance):
        _, boxY, _, boxH = self.marginBox
        if self.originTop:
            return abs(self.bottom - (boxY + boxH)) <= tolerance
        return abs(self.bottom - boxY) <= tolerance

    # Float conditions

    def isFloatOnTop(self, view, tolerance=0):
        if self.originTop:
            return abs(max(self.getFloatTopSide(), self.parent.pt) - self.mTop) <= tolerance
        return abs(min(self.getFloatTopSide(), self.parent.h - self.parent.pt) - self.mTop) <= tolerance

    def isFloatOnTopSide(self, view, tolerance=0):
        return abs(self.getFloatTopSide() - self.mTop) <= tolerance

    def isFloatOnBottom(self, tolerance=0):
        if self.originTop:
            return abs(min(self.getFloatBottomSide(), self.parent.h - self.parent.pb) - self.mBottom) <= tolerance
        return abs(max(self.getFloatBottomSide(), self.parent.pb) - self.mBottom) <= tolerance

    def isFloatOnBottomSide(self, tolerance=0):
        return abs(self.getFloatBottomSide() - self.mBottom) <= tolerance

    def isFloatOnLeft(self, tolerance=0):
        return abs(max(self.getFloatLeftSide(), self.parent.pl) - self.mLeft) <= tolerance

    def isFloatOnLeftSide(self, tolerance=0):
        return abs(self.getFloatLeftSide() - self.mLeft) <= tolerance

    def isFloatOnRight(self, tolerance=0):
        return abs(min(self.getFloatRightSide(), self.parent.w - self.parent.pr) - self.mRight) <= tolerance

    def isFloatOnRightSide(self, tolerance=0):
        return abs(self.getFloatRightSide() - self.mRight) <= tolerance

    #   Column/Row conditions

    def isLeftOnCol(self, col, tolerance):
        u"""Move top of the element to col index position."""
        gridColumns = self.getGridColumns()
        if col in range(len(gridColumns)):
            return abs(self.left - gridColumns[col][0]) <= tolerance
        return False # row is not in range of gridColumns 

    def isRightOnCol(self, col, tolerance):
        u"""Move top of the element to col index position."""
        gridColumns = self.getGridColumns()
        if col in range(len(gridColumns)):
            return abs(self.right - gridColumns[col][0]) <= tolerance
        return False # row is not in range of gridColumns 

    def isFitOnColspan(col, colSpan, tolerance):
        gridColumns = self.getGridColumns()
        indices = range(len(gridColumns))
        if col in indices and col + colSpan in indices:
            c1 = gridColumns[col]
            c2 = gridColumns[col + colspan - 1]
            return abs(e.w - (c2[0] - c1[0] + c2[1])) <= tolerance
        return False

    def isTopOnRow(self, row, tolerance):
        u"""Move top of the element to row."""
        gridRows = self.getGridRows()
        if row in range(len(gridRows)):
            return abs(self.top - gridRows[row][0]) <= tolerance
        return False # row is not in range of gridColumns 

    def isBottomOnRow(self, row, tolerance):
        u"""Move top of the element to row."""
        gridRows = self.getGridRows()
        if row in range(len(gridRows)):
            return abs(self.bottom - gridRows[row][0]) <= tolerance
        return False # row is not in range of gridColumns 

    def isFitOnRowspan(self, row, rowSpan, tolerance):
        gridRows = self.getGridRows()
        indices = range(len(gridRows))
        if row in indices and row + rowSpan in indices:
            r1 = gridRows[row]
            r2 = gridRows[row + colspan - 1]
            return abs(e.h - (r2[0] - r1[0] + r2[1])) <= tolerance
        return False

    #   T R A N S F O R M A T I O N S 

    #   Column/Row alignment

    def left2Col(self, col):
        u"""Move top of the element to col index position."""
        gridColumns = self.getGridColumns()
        if col in range(len(gridColumns)):
            self.left = self.parent.pl + gridColumns[col][0] # @@@ FIX GUTTER
            return True
        return False # row is not in range of gridColumns 

    def right2Col(self, col):
        u"""Move right of the element to col index position."""
        gridColumns = self.getGridColumns()
        if col in range(len(gridColumns)):
            self.right = self.parent.pl + gridColumns[col][0] # @@@ FIX GUTTER
            return True
        return False # row is not in range of gridColumns 

    def fit2ColSpan(self, col, colSpan):
        gridColumns = self.getGridColumns()
        indices = range(len(gridColumns))
        if col in indices and col + colSpan in indices:
            c1 = gridColumns[col]
            c2 = gridColumns[col + colspan - 1]
            e.w = c2[0] - c1[0] + c2[1]
            return True
        return False

    def top2Row(self, row):
        u"""Move top of the element to row."""
        gridRows = self.getGridRows()
        if row in range(len(gridRows)):
            self.top = self.parent.pb + gridRows[row][0] # @@@ FIX GUTTER
            return True
        return False # row is not in range of gridColumns 

    def bottom2Row(self, row):
        u"""Move top of the element to row."""
        gridRows = self.getGridRows()
        if row in range(len(gridRows)):
            self.bottom = self.parent.pb + gridRows[row][0] # @@@ FIX GUTTER
            return True
        return False # row is not in range of gridColumns 

    def fit2RowSpan(self, row, rowSpan):
        gridRows = self.getGridRows()
        indices = range(len(gridRows))
        if row in indices and row + rowSpan in indices:
            r1 = gridRows[row]
            r2 = gridRows[row + colspan - 1]
            e.h = r2[0] - r1[0] + r2[1]
            return True
        return False
    
    #   Page block and Page side alignments

    def bottom2Bottom(self):
        u"""Move bottom of the element to the bottom of the parent block."""
        if self.originTop:
            self.bottom = self.parent.h - self.parent.pb
        else:
            self.bottom = self.parent.pb
        return True

    def bottom2BottomSide(self):
        u"""Move bottom of the element to the bottom of the parent side."""
        if self.originTop:
            self.bottom = self.parent.h
        else:
            self.bottom = 0
        return True

    def bottom2Top(self):
        u"""Move bottom of the element to the top of the parent block."""
        if self.originTop:
            self.bottom = self.parent.pt 
        else:
            self.bottom = self.parent.h - self.parent.pt
        return True
    
    def middle2Bottom(self):
        u"""Move middle of the element to the bottom of the parent block."""
        if self.originTop:
            self.middle = self.parent.h - self.parent.pb
        else:
            self.middle = self.parent.pb
        return True
    
    def middle2BottomSide(self):
        u"""Move middle of the element to the bottom parent side."""
        if self.originTop:
            self.middle = self.parent.h
        else:
            self.middle = 0
        return True

    def center2Center(self):
        pl = self.parent.pl # Get parent padding left
        self.center = pl + (self.parent.w - self.parent.pr - pl)/2
        return True
    
    def center2CenterSides(self):
        self.center = self.parent.w/2
        return True

    def center2Left(self):
        self.center = self.parent.pl # Padding left
        return True

    def center2LeftSide(self):
        self.center = 0
        return True

    def center2Right(self):
        self.center = self.parent.w - self.parent.pr
        return True

    def center2RightSide(self):
        self.center = self.parent.w
        return True

    def middle2Top(self):
        if self.originTop:
            self.middle = self.parent.pt
        else:
            self.middle = self.parent.h - self.parent.pt
        return True       

    def middle2TopSide(self):
        if self.originTop:
            self.middle = 0
        else:
            self.middle = self.parent.h
        return True       

    def middle2Middle(self): # Vertical center, following CSS naming.
        pt = self.parent.pt # Get parent padding top
        pb = self.parent.pb
        middle = (self.parent.h - pb - pt)/2
        if self.originTop:
            self.middle = pt + middle
        else:
            self.middle = pb + middle
        return True

    def middle2MiddleSides(self):
        self.middle = self.parent.h/2

    def left2Center(self):
        pl = self.parent.pl # Get parent padding left
        self.left = pl + (self.parent.w - self.parent.pr - pl)/2
        return True       

    def left2CenterSides(self):
        self.left = self.parent.w/2
        return True       

    def left2Left(self):
        self.left = self.parent.pl # Padding left
        return True       

    def left2Right(self):
        self.left = self.parent.w - self.parent.pr
        return True       

    def left2LeftSide(self):
        self.left = 0
        return True       

    def top2Middle(self):
        pt = self.parent.pt # Get parent padding left
        pb = self.parent.pb
        middle = (self.parent.h - pb - pt)/2
        if self.originTop:
            self.top = pt + middle
        else:
            self.top = pb + middle
        return True       

    def top2MiddleSides(self):
        self.top = self.parent.h/2
        return True       

    def origin2Bottom(self):
        if self.originTop:
            self.y = self.parent.h - self.parent.pb
        else:
            self.y = self.parent.pb
        return True

    def origin2BottomSide(self):
        if self.originTop:
            self.y = self.parent.h
        else:
            self.y = 0
        return True       

    def origin2Center(self):
        self.x = ml + (self.parent.w - self.parent.pr - sepf.parent.pl)/2
        return True       

    def origin2CenterSides(self):
        self.x = self.parent.w/2
        return True       

    def origin2Left(self):
        self.x = self.parent.pl # Padding left
        return True       

    def origin2LeftSide(self):
        self.x = 0
        return True       

    def origin2Right(self):
        self.x = self.parent.w - self.parent.pr
        return True

    def origin2RightSide(self):
        self.x = self.parent.w
        return True

    def origin2Top(self):
        if self.originTop:
            self.y = self.parent.pt
        else:
            self.y = self.parent.h - self.parent.pt
        return True

    def origin2TopSide(self):
        if self.originTop:
            self.y = 0
        else:
            self.y = self.parent.h
        return True

    def origin2Middle(self):
        pt = self.parent.pt # Get parent padding top
        pb = self.parent.pb
        middle = (self.parent.h - pb - pt)/2
        if self.originTop:
            self.y = pt + middle
        else:
            self.y = pb + middle
        return True
 
    def origin2MiddleSides(self):
        self.y = self.parent.h/2
        return True

    def right2Center(self):
        pl = self.parent.pl # Get parent padding left
        self.right = pl + (self.parent.w - self.parent.pr - pl)/2
        return True

    def right2CenterSides(self):
        self.right = self.parent.w/2
        return True

    def right2Left(self):
        self.right = self.parent.pl # Padding left
        return True

    def right2Right(self):
        self.right = self.parent.w - self.parent.pr
        return True
    
    def right2RightSide(self):        
        self.right = self.parent.w
        return True

    def bottom2Middle(self):
        pt = self.parent.pt # Get parent padding top
        pb = self.parent.pb
        middle = (self.parent.h - pb - pt)/2
        if self.originTop:
            self.bottom = pt + middle
        else:
            self.bottom = pb + middle
        return True

    def bottom2MiddleSides(self):
        self.bottom = self.parent.h/2
        return True

    def top2Bottom(self):
        if self.originTop:
            self.top = self.parent.h - self.parent.pb
        else:
            self.top = self.parent.pb
        return True
    
    def top2Top(self):
        if self.originTop:
            self.top = self.parent.pt
        else:
            self.top = self.parent.h - self.parent.pt
        return True
    
    def top2TopSide(self):
        if self.originTop:
            self.mTop = 0
        else:
            self.mTop = self.parent.h
        return True

    def float2Top(self):
        u"""Float the element upward, until top hits the parent top padding.
        Include margin to decide if it fits."""
        if self.originTop:
            self.mTop = min(self.getFloatTopSide(), self.parent.pt)
        else:
            self.mTop = min(self.getFloatTopSide(), self.parent.h - self.parent.pt)
        return True

    def float2TopSide(self):
        self.mTop = self.getFloatTopSide()
        return True

    def float2Bottom(self):
        if self.originTop:
            self.mBottom = min(self.getFloatBottomSide(), self.parent.h - self.parent.pb)
        else:
            self.mBottom = min(self.getFloatBottomSide(), self.parent.pb)
        return True

    def float2BottomSide(self):
        self.mBottom = self.getFloatBottomSide()
        return True

    def float2Left(self):
        self.mLeft = max(self.getFloatLeftSide(), self.parent.pl) # padding left
        return True

    def float2LeftSide(self):
        self.mLeft = self.getFloatLeftSide()
        return True

    def float2Right(self):
        self.mRight = min(self.getFloatRightSide(), self.parent.w - self.parent.pr)
        return True

    def float2RightSide(self):
        self.mRight = self.getFloatRightSide()
        return True

    # With fitting (and shrinking) we need to change the actual size of the element.
    # This can have implications on it's content, and we need to take the min/max
    # sizes into conderantion: setting the self.w and self.h to a value, does not mean
    # that the size really got that value, if exceeding a min/max limit.
    
    def fit2Bottom(self):
        if self.originTop:
            self.h += self.parent.h - self.parent.pb - self.bottom
        else:
            self.h = self.top - self.parent.pb
            self.bottom = self.parent.pb
        return True

    def fit2BottomSide(self):
        if self.originTop:
            self.h += self.parent.h - self.bottom
        else:
            top = self.top
            self.bottom = 0
            self.h += top - self.top
        return True

    def fit2Left(self):
        right = self.right
        self.left = self.parent.pl # Padding left
        self.w += right - self.right
        return True

    def fit2LeftSide(self):
        right = self.right
        self.left = 0
        self.w += right - self.right
        return True

    def fit2Right(self):
        self.w += self.parent.w - self.parent.pr - self.right
        return True

    def fit2RightSide(self):
        self.w += self.parent.w - self.right
        return True

    def fit2Top(self):
        if self.originTop:
            bottom = self.bottom
            self.top = self.parent.pt
            self.h += bottom - self.bottom
        else:
            self.h += self.parent.h - self.parent.pt - self.top
        return True

    def fit2TopSide(self):
        if self.originTop:
            bottom = self.bottom
            self.top = 0
            self.h += bottom - self.bottom
        else:
            self.h += self.parent.h - self.top
        return True

    # Shrinking
    
    def shrink2BlockBottom(self):
        _, boxY, _, boxH = self.box
        if self.originTop:
            self.h = boxH
        else:
            top = self.top
            self.bottom = boxY
            self.h += top - self.top
        return True

    def shrink2BlockBottomSide(self):
        if self.originTop:
            self.h += self.parent.h - self.bottom
        else:
            top = self.top
            self.bottom = 0 # Parent botom 
            self.h += top - self.top
        return True

    def shrink2BlockLeft(self):
        right = self.right
        self.left = self.parent.pl # Padding left
        self.w += right - self.right
        return True

    def shrink2BlockLeftSide(self):
        right = self.right
        self.left = 0
        self.w += right - self.right
        return True

    def shrink2BlockRight(self):
        self.w += self.parent.w - self.parent.pr - self.right
        return True

    def shrink2BlockRightSide(self):
        self.w += self.parent.w - self.right
        return True

    def shrink2BlockTop(self):
        if self.originTop:
            bottom = self.bottom
            self.top = self.parent.pt
            self.h += bottom - self.bottom
        else:
            self.h += self.parent.h - self.parent.pt - self.top
        return True

    def shrink2BlockTopSide(self):
        if self.originTop:
            bottom = self.bottom
            self.top = 0
            self.h += bottom - self.bottom
        else:
            self.h += self.parent.h - self.top
        return True

    #    Text conditions

    def baseline2Top(self):
        # ...
        return True
        
    def baseline2Bottom(self):
        # ...
        return True

    def floatBaseline2Top(self):
        # ...
        return True

    def floatAscender2Top(self):
        # ...
        return True

    def floatCapHeight2Top(self):
        # ...
        return True

    def floatXHeight2Top(self):
        # ...
        return True


if __name__ == '__main__':
    import doctest
    doctest.testmod()<|MERGE_RESOLUTION|>--- conflicted
+++ resolved
@@ -253,13 +253,8 @@
         # Style is supposed to be a deep-copyable dictionary.
         # self._eId is automatically created, guaranteed unique Id for every element.
         # Ignore original **kwargs, as these values are supposed to be in style now.
-<<<<<<< HEAD
-        # Inheriting classes are responsible to add their own specific values. 
-        e = self.__class__(x=self.x, y=self.y, z=self, w=self.w, h=self.h, d=self.d, 
-=======
         # Inheriting classes are responsible to add their own specific values.
         e = self.__class__(x=self.x, y=self.y, z=self.z, w=self.w, h=self.h, d=self.d,
->>>>>>> 363cee2d
             t=self.t, parent=None, # No parent yet in a copied element. Keep it dangling.
             name=self.name, class_=self.class_, title=self.title, description=self.description, language=self.language,
             style=copy.deepcopy(self.style), # Style is supposed to be a deep-copyable dictionary.
