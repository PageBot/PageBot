#!/usr/bin/env python3
# -*- coding: UTF-8 -*-
# -----------------------------------------------------------------------------
#
#     P A G E B O T
#
#     Copyright (c) 2016+ Buro Petr van Blokland + Claudia Mens
#     www.pagebot.io
#     Licensed under MIT conditions
#
#     Supporting DrawBot, www.drawbot.com
#     Supporting Flat, xxyxyz.org/flat
# -----------------------------------------------------------------------------
#
#     element.py
#

import weakref
import copy

from pagebot.conditions.score import Score
from pagebot.style import makeStyle, getRootStyle
from pagebot.constants import (MIDDLE, CENTER, RIGHT, TOP, BOTTOM, LEFT, FRONT,
        BACK, XALIGNS, YALIGNS, ZALIGNS, DEFAULT_FONT_SIZE, DEFAULT_WIDTH,
        DEFAULT_HEIGHT, DEFAULT_DEPTH, XXXL, DEFAULT_LANGUAGE, ONLINE, INLINE,
        DEFAULT_RESOLUTION_FACTORS, OUTLINE, GRID_OPTIONS, BASE_OPTIONS,
        DEFAULT_GRID, DEFAULT_BASELINE, DEFAULT_COLOR_BARS, DEFAULT_LEADING,
        DEFAULT_TRACKING, DEFAULT_REGISTRATIONMARKS, DEFAULT_CROPMARKS,
        DEFAULT_BASELINE_COLOR, DEFAULT_BASELINE_WIDTH, DEFAULT_MININFOPADDING,
        VIEW_PRINT, VIEW_PRINT2, VIEW_DEBUG, VIEW_DEBUG2, VIEW_FLOW)
from pagebot.fonttoolbox.fontpaths import getDefaultFontPath
from pagebot.fonttoolbox.objects.font import findFont
from pagebot.contexts.basecontext.bezierpath import BezierPath
from pagebot.contexts.basecontext.babelstring import BabelString
from pagebot.toolbox.units import (units, rv, pt, point2D, point3D, pointOffset,
        asFormatted, isUnit, degrees)
from pagebot.toolbox.color import noColor, color, Color, blackColor
from pagebot.toolbox.transformer import uniqueID, asNormalizedJSON
from pagebot.toolbox.timemark import TimeMark
from pagebot.toolbox.dating import now
from pagebot.gradient import Gradient, Shadow

class Element:
    """The base element object.

    FIXME: 8000+ lines, split up into smaller classes.
    """

    # Initializes the default Element behavior flags. These flags can be
    # overwritten by inheriting classes, or dynamically in instances, e.g.
    # where the settings of Text.nextBox and Text.nextPage define if a
    # Text instance can operate as a flow.
    isText = False
    isText = False
    #isFlow property answers if nextElement or prevElement is defined.
    # Set to True by Page-like elements.
    isPage = False
    isView = False
    isImage = False

    GRADIENT_CLASS = Gradient
    SHADOW_CLASS = Shadow
    PATH_CLASS = BezierPath
    STRING_CLASS = BabelString

    def __init__(self, x=0, y=0, z=0, xy=None, xyz=None, w=DEFAULT_WIDTH,
            h=DEFAULT_HEIGHT, d=DEFAULT_DEPTH, size=None, wh=None, whd=None,
            left=None, top=None, right=None, bottom=None, sId=None, lib=None,
            t=None, timeMarks=None, parent=None, name=None, cssClass=None,
            cssId=None, title=None, description=None, theme=None,
            keyWords=None, language=None, style=None, conditions=None,
            solve=False, framePath=None, elements=None, template=None,
            nextElement=None, prevElement=None, nextPage=None, clipPath=None,
            prevPage=None, thumbPath=None, bleed=None, padding=None, pt=0,
            pr=0, pb=0, pl=0, pzf=0, pzb=0, margin=None, mt=0, mr=0, mb=0,
            ml=0, mzf=0, mzb=0, scaleX=1, scaleY=1, scaleZ=1, scale=None,
            borders=None, borderTop=None, borderRight=None, borderBottom=None,
            borderLeft=None, shadow=None, gradient=None, drawBefore=None,
            radius=None, drawAfter=None, htmlCode=None, htmlPaths=None,
            xAlign=None, yAlign=None, zAlign=None, proportional=None,
            # Viewing parameters, local overwrite on self.doc.view parameters
            showBaselineGrid=None, showCropMarks=None,
            showRegistrationMarks=None, showPadding=None,
            viewPaddingStroke=None, viewPaddingStrokeWidth=None,
            showMargin=None,viewMarginStroke=None, viewMarginStrokeWidth=None,
            showFrame=None, viewFrameStroke=None, viewFrameStrokeWidth=None,
            context=None, **kwargs):

        """Base initialize function for all Element constructors. Element
        always have a location, even if not defined here. Values that are
        passed to the contructor (except for the keyword arguments), have
        default values if they aren't assigned by the parent class.

        >>> import sys
        >>> e = Element(name='TestElement', x=10, y=20, w=100, h=120, pl=11, pt=22, margin=(33,44,55,66))
        >>> e.name
        'TestElement'
        >>> e.description is None
        True
        >>> e.x, e.y, e.w, e.h, e.padding, e.margin
        (10pt, 20pt, 100pt, 120pt, (22pt, 0pt, 0pt, 11pt), (33pt, 44pt, 55pt, 66pt))
        >>> # Default element has default proportions
        >>> e = Element()
        >>> e.x, e.y, e.w, e.h, e.padding, e.margin
        (0pt, 0pt, 100pt, 100pt, (0pt, 0pt, 0pt, 0pt), (0pt, 0pt, 0pt, 0pt))
        >>> from pagebot.document import Document
        >>> from pagebot.contexts import getContext
        >>> context = getContext('Flat')
        >>> size = pt(300, 400)
        >>> doc = Document(size=size, autoPages=1, padding=30, context=context)
        >>> page = doc[1]
        >>> page.size
        (300pt, 400pt)
        >>> e = Element(parent=page, x=0, y=20, w=page.w, h=3)
        >>> e.context, e.context is doc.view.context
        (<FlatContext>, True)
        >>> doc.build()

        """
        self._parent = None

        # If not None, it overwrites property of searching up the parent tree.
        self._context = context

        # Set the local self._lib, validate it is a dictionary, otherwise
        # create new dictionary.
        self.lib = lib

        # Guaranteed to be unique. Cannot be set.
        self._eId = uniqueID(self)
        # Optional system / user / app ID, used by external application, such as
        # SketchContext. Can be None. If used self.findBysid(sId) works
        # recursively
        self.sId = sId

        # If undefined yAlign and parent has origin on top, then default yAlign
        # to TOP. Local value is overwritten if there is a parent defined.
        # Assuming origin is at the bottom (OS X style) for now.

        # Property seeks parent.
        if yAlign is None:
            yAlign = BOTTOM

        # Initialize self._elements and self._eIds.
        self.clearElements()
        self.checkStyleArgs(kwargs)
        # Make default style for t == 0 from args
        self.style = makeStyle(style, **kwargs)
        self.style['xAlign'] = xAlign
        self.style['yAlign'] = yAlign
        self.style['zAlign'] = zAlign

        # An element can have it's own theme (e.g. color palette). Set as property
        # If not defined, then use the parent theme
        self.theme = theme

        # Initialize style values that are not supposed to inherite from parent
        # styles. Always store point in style as separate (x, y, z) values.
        # Missing values are 0. Note that x, y, z, w, h, d, padding and margin
        # are not inherited by style.
        if xyz is not None:
            self.xyz = xyz
        elif xy is not None:
            # self.z is set to DEFAULT_DEPTH
            self.xy = xy
        else:
            self.xyz = x, y, z

        # Alternative attributes, to make it intuitive for the caller.
        if whd is not None:
            size = whd
        elif wh is not None:
            size = wh

        # Convenience attribute, setting self.w, self.h, self.d
        if size is not None:
            # Works for (w, h) and (w, h, d)
            self.size = size
        else:
            # Otherwise it is assumed that the values are set separately, still
            # default if None.
            self.w = w
            self.h = h
            self.d = d

        # Convenience attribute, setting self.scaleX, self.scaleY, self.scaleZ
        if scale is not None:
            # Works for (scaleX, scaleY) and (scaleX, scaleY, scaleZ)
            self.scale = scale
        else:
            self.scaleX = scaleX
            self.scaleY = scaleY
            self.scaleZ = scaleZ

        # If defined, set after the sizes and scales are set.
        if proportional is not None:
            # Setting True keeps all size and scales proportional now.
            self.proportional = proportional

        self.padding = padding or (pt, pr, pb, pl, pzf, pzb)
        self.margin = margin or (mt, mr, mb, ml, mzf, mzb)

        if bleed is not None:
            # Property tuple (bt, br, bb, bl) ignores to expand into if None
            self.bleed = bleed

        # In case these specific position sides are defined, let them overwrite
        # any (x,y) Since top <--> bottom and left <--> right conflict, we only
        # need to test one of them.

        # to be defined.
        if top is not None:
            self.top = top
        elif bottom is not None:
            self.bottom = bottom
        if left is not None:
            self.left = left
        elif right is not None:
            self.right = right

        # Border info dict have format:
        # dict(line=ONLINE, dash=None, stroke=blackColor, strokeWidth=borderData)
        # If not borders defined, then drawing will use the stroke and
        # strokeWidth (if defined) for intuitive compatibility with DrawBot.
        self.borders = borders or (borderTop, borderRight, borderBottom, borderLeft)

        # Drawing hooks is same for 3 types of view/builders. Seperation must
        # be done by caller.
        # Optional method to draw before child elements are drawn.
        self.drawBefore = drawBefore # Call as: self.drawBefore(e, view)
        # Optional method to draw right after child elements are drawn.
        self.drawAfter = drawAfter # Call as: self.drawAfter(e, view)

        # Shadow and gradient, if defined
        self.shadow = shadow
        self.gradient = gradient
        # Optional frame path to draw instead of bounding box element rectangle.
        self.framePath = framePath

        # Set timer of this element.
        # Default TimeMarks from t == now() until arbitrary one day from now().

        #t0 = now()
        #if timeMarks is None:
        #    timeMarks = [TimeMark(t0, {}), TimeMark(t0 + days(1), {})]
        #self.timeMarks = timeMarks
        #if t is None: # Set the current time of this element.
        #    t = t0
        #self.t = t # Initialize self.style from t = 0
        # List of names of style entries that can interpolate in time.
        #self.timeKeys = INTERPOLATING_TIME_KEYS
        self.t = 0
        self.timeMarks = []
        self.timeKeys = []

        if padding is not None:
            self.padding = padding # Expand by property
        if margin is not None:
            self.margin = margin

        # Class and #Id attributes for HtmlContext usage. Optional CSS class
        # name. Ignored if None, not to overwrite cssClass of parents.
        self.cssClass = cssClass
        # Optional id name for use in CSS-output. Ignored if None.
        self.cssId = cssId

        # Optional resources that can be included for web output (HtmlContext).
        # Define string or file paths where to read content, instead of
        # constructing by the builder.
        # Set to string in case element has HTML as source.
        self.htmlCode = htmlCode
        # List or paths, in case full element HTML is defined in files.
        self.htmlPaths = htmlPaths

        # Generic naming and title.
        # Optional name of an element. Used as base for # id in case of
        # HTML/CSS export.
        self.name = name
        # Optional to make difference between title name, style property
        self.title = title or name

        # Element tree
        # Preset, so it exists for checking when appending parent.
        self._parent = None

        if parent is not None:
            # Add and set weakref to parent element or None, if it is the root.
            # Caller must add self to its elements separately. Set references
            # in both directions. Remove any previous parent links.
            self.parent = parent

        # Conditional placement stuff. Allow singles.
        if not conditions is None and not isinstance(conditions, (list, tuple)):
            conditions = [conditions]

        # Explicitedly stored local in element, not inheriting from ancesters.
        # Can be None.
        self.conditions = conditions

        # Optional storage of self.context.BezierPath() to clip the content of
        # self. Also note the possibility of the self.childClipPath property,
        # which returns a BezierPath instance, constructed from the position
        # and layout of self.elements
        if clipPath is not None:
            # Make a copy, so translates won't affect the original
            clipPath = clipPath.copy()

        # Optional clip path to show the content. None otherwise.
        self.clipPath = clipPath

        # Area for conditions and drawing methods to report errors and
        # warnings.
        self.report = []
        # Optional description of this element or its content. Otherwise None.
        # Can be string or BabelString
        self.description = description
        # Optional used for web pages
        self.keyWords = keyWords
        # Optional language code from HTML standard. Otherwise
        # DEFAULT_LANGUAGE.
        self.language = language
        # Save flow reference names
        # Element itself or name of the prev flow element
        self.prevElement = prevElement
        # Element itself or name of the next flow element
        self.nextElement = nextElement
        # Page element itself or name, identifier or index of the next page
        # that nextElement refers to,
        self.nextPage = nextPage
        # if a flow must run over page boundaries.
        self.prevPage = prevPage
        # Optional storage for the a thumbnail image path visualizing this element.
        # Used by Magazine/PartOfBook and others, to show a predefined
        # thumbnail of a page.
        self.thumbPath = thumbPath

        # Copy relevant info from template: w, h, elements, style, conditions,
        # next, prev, nextPage Initialze self.elements, add template elements
        # and values, copy elements if defined. Note that this does not copy
        # the attributes from template to self. For that
        # self.applyAttributes(template, elements, <attributeName>) should be
        # called.
        self.applyTemplate(template, elements)

        # If flag is set, then solve the conditions upon creation of the
        # element (e.g. to define the height)
        if solve:
            self.solve()

        # View flags, set them as properties, so the right type is expanded
        # (e.g. from bool to list of sides). Initialize to default values by
        # property.
        self.showBaselineGrid = showBaselineGrid
        self.showCropMarks = showCropMarks
        self.showRegistrationMarks = showRegistrationMarks
        self.showPadding = showPadding
        self.showMargin = showMargin
        self.showFrame = showFrame
        self.viewFrameStroke = viewFrameStroke
        self.viewFrameStrokeWidth = viewFrameStrokeWidth
        self.viewPaddingStroke = viewPaddingStroke
        self.viewPaddingStrokeWidth = viewPaddingStrokeWidth
        self.viewMarginStroke = viewMarginStroke
        self.viewMarginStrokeWidth = viewMarginStrokeWidth

    def __repr__(self):
        """Object as string.

        >>> from pagebot.toolbox.units import mm
        >>> e = Element(name='TestElement', x=10, y=20, w=100, h=120)
        >>> repr(e)
        '<Element "TestElement" x=10pt y=20pt w=100pt h=120pt>'
        >>> e.title = 'MyTitle'
        >>> e.x, e.y = 100, mm(200)
        >>> e
        <Element "MyTitle" x=100pt y=200mm w=100pt h=120pt>
        >>> e.title = None
        >>> e.x = e.y = e.h = 0
        >>> e
        <Element w=100pt>
        """
        s = '<%s' % self.__class__.__name__

        if self.title:
            s += ' "%s"' % self.title

        if self.elements:
            s += ' e=%d' % len(self.elements)
        if self.x:
            s += ' x=%s' % self.x
        if self.y:
            s += ' y=%s' % self.y
        if self.w:
            s += ' w=%s' % self.w
        if self.h:
            s += ' h=%s' % self.h
        return s+'>'

    def __len__(self):
        """Answers total amount of elements, placed or not. Note the various
        ways units, x, y, w and h can be defined.

        >>> # Set as separate units.
        >>> e = Element(name='TestElement', x=100, y=200, w=pt(100), h=pt(120))
        >>> childE1 = Element(name='E1', x=pt(0), y=pt(0), size=pt(21, 22))
        >>> # E.g. set as tuple of units.
        >>> childE2 = Element(name='E2', xy=pt(100, 0), size=pt(11, 12))
        >>> i1 = e.appendElement(childE1)
        >>> i2 = e.appendElement(childE2)
        >>> # Index of appended elements and length of parent.
        >>> i1, i2, len(e)
        (0, 1, 2)
        """
        return len(self.elements)

    def _get_context(self):
        """Answer the self._context if it is defined. Otherwise search
        for the doc.view.context if it exists.

        >>> from pagebot.document import Document
        >>> from pagebot.contexts import getContext
        >>> e = Element()
        >>> e.context is None
        True
        >>> context = getContext('Flat')
        >>> doc = Document(context=context) # Stored as doc.view.context
        >>> doc.view.context
        <FlatContext>
        >>> e = Element(parent=doc[1])
        >>> e.doc.view.context
        <FlatContext>
        >>> e.context
        <FlatContext>
        >>> e.context is doc.view.context is context
        True
        """
        if self._context is None:
            doc = self.doc
            if doc is not None and doc.view is not None:
                return doc.view.context
        return self._context
    def _set_context(self, context):
        self._context = context # Can be None to reset the search tree.
    context = property(_get_context)

    def _get_view(self):
        """Answer the doc.view if it exists.

        >>> from pagebot.document import Document
        >>> from pagebot.contexts import getContext
        >>> context = getContext('Flat')
        >>> doc = Document(context=context) # Stored as doc.view.context
        >>> e = Element(parent=doc[1])
        >>> e.view, doc.view, e.view is doc.view
        (<PageView>, <PageView>, True)
        """
        return self.doc.view
    view = property(_get_view)

    def _get_theme(self):
        """Answer the theme of this element. If undefined, answer the theme of self.parent.
        If no parent is defined, then answer None.

        >>> from pagebot.themes import BaseTheme, BackToTheCity
        >>> theme1 = BaseTheme()
        >>> theme2 = BackToTheCity()
        >>> e1 = Element(theme=theme1)
        >>> e1.theme
        <Theme BaseTheme mood=normal>
        >>> e2 = Element(parent=e1)
        >>> e2.theme # Inheriting theme from e1
        <Theme BaseTheme mood=normal>
        >>> e2.theme = theme2
        >>> e2.theme # Now e2 has it's own theme
        <Theme Back to the City mood=normal>
        """
        if self._theme is not None:
            return self._theme
        if self.parent is not None:
            return self.parent.theme

        # No theme of parent defined.
        return None

    def _set_theme(self, theme):
        self._theme = theme

    theme = property(_get_theme, _set_theme)

    def checkStyleArgs(self, d):
        """Fix style values where necessary.
        TODO: make sure keys are correct.

        >>> e = Element()
        >>> style = dict(fill=(1, 0, 0), stroke=0.5)
        >>> e.checkStyleArgs(style)
        >>> style['fill']
        Color(r=1, g=0, b=0)
        >>> style['stroke']
        Color(r=0.5, g=0.5, b=0.5)
        """
        fill = d.get('fill')

        if fill is not None and not isinstance(fill, Color):
            d['fill'] = color(fill)

        stroke = d.get('stroke')

        if stroke is not None and not isinstance(stroke, Color):
            d['stroke'] = color(stroke)

    def _get_isLocked(self):
        return self.css('isLocked', False)
    def _set_isLocked(self, isLocked):
        self.style['isLocked'] = isLocked
    isLocked = property(_get_isLocked, _set_isLocked)

    #   I M A G I N G

    def _get_showImageReference(self):
        """Boolean value. If True, the name/reference of an image element is
        show."""
        return self.style.get('showImageReference', False) # Not inherited
    def _set_showImageReference(self, showImageReference):
        self.style['showImageReference'] = bool(showImageReference)
    showImageReference = property(_get_showImageReference, _set_showImageReference)

    def _get_showImageLoresMarker(self):
        """Boolean value. If True, show lores-cache marker on images. This
        property inherits cascading. """
        return self.css('showImageLoresMarker', False) # Inherited
    def _set_showImageLoresMarker(self, showImageLoresMarker):
        self.style['showImageLoresMarker'] = bool(showImageLoresMarker)
    showImageLoresMarker = property(_get_showImageLoresMarker, _set_showImageLoresMarker)

    def _get_scaleImage(self):
        """Boolean value. If True, save images as cached scaled. """
        return self.css('scaleImage', True) # Inherited
    def _set_scaleImage(self, scaleImage):
        self.style['scaleImage'] = bool(scaleImage)
    scaleImage = property(_get_scaleImage, _set_scaleImage)

    def _get_scaledImageFactor(self):
        """If >= (default) 0.8 then don't save cached. Cached images should
        never enlarge."""
        return self.css('scaledImageFactor', True) # Inherited
    def _set_scaledImageFactor(self, scaledImageFactor):
        self.style['scaledImageFactor'] = bool(scaledImageFactor)
    scaledImageFactor = property(_get_scaledImageFactor, _set_scaledImageFactor)

    def _get_defaultImageWidth(self):
        """If set, then use this as default width for scaling images.  Used as
        target for HTML context image scaling."""
        return self.css('defaultImageWidth') # Inherited. Can be None
    def _set_defaultImageWidth(self, defaultImageWidth):
        self.style['defaultImageWidth'] = defaultImageWidth # Can be None.
    defaultImageWidth = property(_get_defaultImageWidth, _set_defaultImageWidth)

    def _get_defaultImageHeight(self):
        """If set, then use this as default height for scaling images.
        Used as target for HTML context image scaling.
        """
        return self.css('defaultImageHeight') # Inherited. Can be None
    def _set_defaultImageHeight(self, defaultImageHeight):
        self.style['defaultImageHeight'] = defaultImageHeight # Can be None.
    defaultImageHeight = property(_get_defaultImageHeight, _set_defaultImageHeight)

    def _get_maxImageWidth(self):
        """Answers the maximum image width. If not None, then images are scaled
        down to fitting (self.maxImageWidth, self.maxImageHeight)
        """
        return self.css('maxImageWidth')
    def _set_maxImageWidth(self, w):
        self.style['maxImageWidth'] = w
    maxImageWidth = property(_get_maxImageWidth, _set_maxImageWidth)

    def _get_maxImageHeight(self):
        """Answers the maximum image height. If not None, then images are scaled
        down to fitting (self.maxImageWidth, self.maxImageHeight)
        """
        return self.css('maxImageHeight')
    def _set_maxImageHeight(self, h):
        self.style['maxImageHeight'] = h
    maxImageHeight = property(_get_maxImageHeight, _set_maxImageHeight)

    def _get_resolution(self):
        """Answer the style value self.css('resolution') for the amount of
        DPI."""
        return self.css('resolution')
    def _set_resolution(self, resolution):
        self.style['resolution'] = resolution
    resolution = property(_get_resolution, _set_resolution)

    def _get_resolutionFactors(self):
        """Answer the style value self.css('resolutionFactors') for image
        cacheing size factors. If set to None, the resolutionFactor defaults
        to DEFAULT_RESOLUTION_FACTORS. This will indicate, e.g. value 2, to
        write a thumbnail png twice the size it will be used in.
        """
        return self.css('resolutionFactors', default=DEFAULT_RESOLUTION_FACTORS)
    def _set_resolutionFactors(self, resolutionFactors):
        if resolutionFactors is None:
            resolutionFactors = DEFAULT_RESOLUTION_FACTORS
        assert isinstance(resolutionFactors, dict)
        self.style['resolutionFactors'] = resolutionFactors
    resolutionFactors = property(_get_resolutionFactors, _set_resolutionFactors)

    #   T E M P L A T E

    def applyTemplate(self, template, elements=None):
        """Copy relevant info from template: w, h, elements, style, conditions
        when element is created. Don't call later.

        >>> from pagebot.toolbox.units import mm
        >>> from pagebot.elements import Template
        >>> e = Element(name='TestElement')
        >>> t = Template(xy=pt(11, 12), size=(100, mm(200)))
        >>> e.applyTemplate(t)
        >>> e.x, e.y, e.w, e.h
        (11pt, 12pt, 100pt, 200mm)
        """
        # Set template value by property call, copying all template elements
        # and attributes.
        self.template = template

        if elements is not None:
            # Add optional list of additional elements.
            for e in elements or []:
                # Add cross reference searching for eId of elements.
                self.appendElement(e)

    def _get_template(self):
        """Property get/set for e.template.

        >>> from pagebot.elements import Template
        >>> e = Element(name='TestElement')
        >>> t = Template(name='MyTemplate', x=11, y=12, w=100, h=200)
        >>> e.applyTemplate(t)
        >>> e.template
        <Template>
        """
        return self._template

    def _set_template(self, template):
        # Clear all existing child elements in self.
        self.clearElements()
        # Keep template reference to clone pages or if additional template info
        # is needed later.
        self._template = template

        # Copy optional template stuff
        if template is not None:
            # Copy elements from the template and put them in the designated
            # positions.
            self.w = template.w
            self.h = template.h
            self.padding = template.padding
            self.margin = template.margin
            self.prevElement = template.prevElement
            self.nextElement = template.nextElement
            self.nextPage = template.nextPage

            # Copy style items.
            for  name, value in template.style.items():
                self.style[name] = value

            # Copy condition list. Does not have to be deepCopy, condition
            # instances are multi-purpose.
            self.conditions = copy.copy(template.conditions)

            for e in template.elements:
                self.appendElement(e.copy(parent=self))

    template = property(_get_template, _set_template)

    #   E L E M E N T S
    #
    #   Every element is potentially a container of other elements, in addition
    #   to its own behavior.

    def __getitem__(self, eIdOrName):
        """Answers the element with eIdOrName. Answer None if the element does
        not exist. Elements behave as a semi-dictionary for child elements.
        For retrieval by index, use e.elements[index]

        >>> e = Element(name='TestElement')
        >>> e1 = Element(name='E1', parent=e)
        >>> e['E1'] is e1
        True
        """
        return self.get(eIdOrName)

    def __setitem__(self, eId, e):
        if not e in self.elements:
            self.appendElement(e)
        self._eIds[eId] = e

    def _get_eId(self):
        """The eId guaranteed to be unique and cannot be set.

        >>> from pagebot.toolbox.transformer import hex2dec
        >>> e = Element(name='TestElement', xy=pt(100, 200), size=pt(100, 120))
        >>> # Answers unique hex string in self._eId, such as '234FDC09FC10A0FA790'
        >>> hex2dec(e.eId) > 1000
        True
        """
        return self._eId
    eId = property(_get_eId)

    def _get_elements(self):
        """Property to get/set elements to parent self. Answer a copy of the
        list, not self._elements itself, to avoid problems if iterations on the
        children is changing the parent. E.g. if elements of a Typesetter
        galley are composed on a page.

        >>> e = Element()
        >>> len(e), len(e.elements)
        (0, 0)
        >>> e.elements = (Element(), Element(), Element())
        >>> len(e), len(e.elements)
        (3, 3)
        """
        return list(self._elements)

    def _set_elements(self, elements):
        # Clear all existing child elements of self.
        self.clearElements()

        for e in elements:
            # Make sure to set all references.
            self.appendElement(e)

    elements = property(_get_elements, _set_elements)

    # Answer the x-ref dictionary with elements by their e.eIds
    def _get_elementIds(self):
        """Answers the list with child.eId

        >>> e = Element()
        >>> e.elements = (Element(), Element(), Element())
        >>> len(e.elementIds)
        3
        """
        return self._eIds
    elementIds = property(_get_elementIds)

    def get(self, eIdOrName, default=None):
        """Answers the element by eId or name. Answer the same selection for
        default, if the element cannot be found. Answer None if it does not
        exist.

        >>> e = Element(name='Parent')
        >>> e1 = Element(name='Child')
        >>> i = e.appendElement(e1)
        >>> # Get child element by its name
        >>> child = e.get('Child')
        >>> child is e1
        True
        >>> # Get child elements by is eId
        >>> child = e.get(e1.eId)
        >>> child is e1
        True
        >>> # Child has e as parent
        >>> child.name, child.parent.name
        ('Child', 'Parent')
        >>> e.get('OtherName') is None
        True
        """
        if eIdOrName in self._eIds:
            return self._eIds[eIdOrName]
        e = self.getElementByName(eIdOrName)
        if e is not None:
            return e
        if default is not None:
            return self.get(default)
        return None

    def getElement(self, eId):
        """Answers the page element, if it has a unique element Id. Answer None
        if the eId does not exist as child.

        >>> e1 = Element(name='Child')
        >>> e = Element(name='Parent', elements=[e1])
        >>> child = e.getElement(e1.eId)
        >>> child is e1
        True
        >>> e.getElement('FalseId') is None
        True
        """
        return self._eIds.get(eId)

    def getElementPage(self):
        """Recursively answer the page of this element. This can be several
        layers above self. If there element has not a parent in the line of
        parents, then answer None.

        >>> from pagebot.elements.pbpage import Page
        >>> eb = Element(name='Bottom')
        >>> e = Element(elements=[eb])
        >>> e = Element(elements=[e])
        >>> e = Element(elements=[e])
        >>> page = Page(elements=[e])
        >>> # Find page upwards of parent line, starting a lowest e.
        >>> parentPage = eb.getElementPage()
        >>> page is parentPage
        True
        >>> eb = Element(name='Bottom')
        >>> e = Element(elements=[eb])
        >>> # Element parent line does not contain a page.
        >>> eb.getElementPage() is None
        True
        """
        if self.isPage:
            # Answer if self is a page.
            return self
        if self.parent is not None:
            return self.parent.getElementPage()
        return None

    def _get_page(self):
        """Answers the page somewhere in the parent tree, if it exists.
        Answer None otherwise.

        >>> from pagebot.elements.pbpage import Page
        >>> page = Page()
        >>> e1 = Element(parent=page)
        >>> e2 = Element(parent=e1)
        >>> e2.page.isPage
        True
        """
        return self.getElementPage()
    page = property(_get_page)

    def _get_root(self):
        """Answers the top of the parent tree.

        >>> e = Element(name='root')
        >>> e1 = Element(parent=e)
        >>> e2 = Element(parent=e1)
        >>> e3 = Element(parent=e2)
        >>> e3.root.name == 'root'
        True
        """
        if self.parent is None:
            return self
        return self.parent.root
    root = property(_get_root)

    def getElementByName(self, name):
        """Answers the first element in the offspring list that fits the name.
        Answer None if it cannot be found.

        Note that the result of the search depends on where in the tree self is.
        If self.isPage there probably is a different set of elements found than
        searching witn self as arbitrary Element instance.

        >>> e1 = Element(name='Deeper')
        >>> e2 = Element(name='Deeper')
        >>> e3 = Element(name='Child', elements=[e1, e2])
        >>> e = Element(name='Parent', elements=[e3])
        >>> # Get child element by its name
        >>> child = e.get('Child')
        >>> child is e3
        True
        >>> # Find first down the list
        >>> e.get('Deeper') is e1, e.get('Deeper') is e2
        (True, False)
        """
        if self.name == name:
            return self
        for e in self.elements:
            # Don't search on next page yet.
            found = e.getElementByName(name)
            if found is not None:
                return found
        return None

    def deepFindAll(self, name=None, pattern=None, result=None):
        """Perform a dynamic recursive deep find for all elements with the name.
        Don't include self. Either *name* or *pattern* should be defined,
        otherwise an error is raised. Return the collected list of matching child
        elements. Answer an empty list if no elements can be found.

        Note that the result of the search depends on where in the tree self is.
        If self.isPage there probably is a different set of elements found than
        searching witn self as arbitrary Element instance.

        >>> e1 = Element(name='DeeperChild')
        >>> e2 = Element(name='DeeperChild', elements=[e1])
        >>> e3 = Element(name='Child', elements=[e2])
        >>> e = Element(name='Parent', elements=[e3])
        >>> # Get all child elements matching name
        >>> elements = e.deepFindAll(name='DeeperChild')
        >>> len(elements)
        2
        >>> # Get all child elements matching pattern
        >>> elements = e.deepFindAll(pattern='Child')
        >>> len(elements)
        3
        >>> # Answer empty list if no element can be found
        >>> elements = e.deepFindAll(pattern='XYZ')
        >>> len(elements)
        0
        """
        assert name or pattern
        if result is None:
            result = []
        for e in self.elements:
            # Simple pattern match
            if pattern is not None and pattern in e.name:
                result.append(e)
            elif name is not None and name in (e.cssId, e.name):
                result.append(e)
            e.deepFindAll(name, pattern, result)
        return result

    def findAll(self, name=None, pattern=None, cls=None, result=None):
        """Perform a dynamic find for the named element(s) in self.elements.
        Don't include self. Either name or pattern should be defined, otherwise
        an error is raised. Return the collected list of matching child
        elements. Answer an empty list if no elements can be found.

        Note that the result of the search depends on where in the tree self is.
        If self.isPage there probably is a different set of elements found than
        searching witn self as arbitrary Element instance.

        >>> e1 = Element(name='OtherChild')
        >>> e2 = Element(name='OtherChild')
        >>> e3 = Element(name='Child')
        >>> e = Element(name='Parent', elements=[e1, e2, e3])
        >>> # Get all child element matching name
        >>> elements = e.findAll(name='OtherChild')
        >>> len(elements)
        2
        >>> # Get all child element matching name
        >>> elements = e.findAll(pattern='Child')
        >>> len(elements)
        3
        >>> # Answer empty list if no element can be found
        >>> elements = e.findAll(pattern='XYZ')
        >>> len(elements)
        0
        """
        assert name or pattern or cls
        result = []

        for e in self.elements:
            if cls is not None and (cls == e.__class__.__name__ or isinstance(e, cls)):
                 result.append(e)
                # Simple pattern match
            elif pattern is not None and pattern in e.name:
                result.append(e)
            elif name is not None and name in (e.cssId, e.name):
                result.append(e)

        return result

    def deepFind(self, name=None, pattern=None, cls=None):
        """Perform a dynamic recursive deep find for all elements with the
        name. Don't include self. Either *name* or *pattern* should be
        defined, otherwise an error is raised. Return the first matching child
        element. Answer None if no elements can be found.

        Note that the result of the search depends on where in the tree self is.
        If self.isPage there probably is a different set of elements found than
        searching witn self as arbitrary Element instance.

        The name, pattern and cls values are case-sensitive in the search.

        >>> e = Element(name='Parent')
        >>> e1 = Element(name='Child', parent=e)
        >>> e2 = Element(name='DeeperChild', parent=e1)
        >>> e3 = Element(name='DeeperChild', parent=e2)
        >>> e4 = Element(name='DeepestChild', parent=e3)
        >>> # Get all child elements matching name
        >>> element = e.deepFind(name='DeeperChild')
        >>> element is e2
        True
        >>> # Get first child elements matching pattern
        >>> element = e.deepFind(pattern='Child')
        >>> element is e1
        True
        >>> # Search is case-sensitive
        >>> e.select(name='child') is None
        True
        >>> # Get first child elements matching pattern
        >>> element = e.deepFind(pattern='Deepest')
        >>> element is e4
        True
        >>> # Answer None if element does not exist
        >>> element = e.deepFind(pattern='XYZ')
        >>> element is None
        True
        >>> # Get all child elements matching name
        >>> element = e.select(name='DeeperChild')
        >>> element is e2
        True
        """
        assert name or pattern or cls
        for e in self.elements:
            if cls is not None and (cls == e.__class__.__name__ or isinstance(e, cls)):
                 return e
            if pattern is not None and pattern in e.name: # Simple pattern match
                return e
            if name is not None and name in (e.__class__.__name__, e.cssId, e.name):
                return e
            found = e.deepFind(name, pattern)
            if found is not None:
                return found
        return None

    # Intuitive name with identical result. Can be used in MarkDown.
    select = deepFind

    def find(self, name=None, pattern=None, cls=None):
        """Perform a dynamic find for the named element(s) in self.elements.
        Don't include self. Either name or pattern should be defined, otherwise
        an error is raised. Return the first element that fist the criteria.
        Answer None if no element can be found.

        Note that the result of the search depends on where in the tree self is.
        If self.isPage there probably is a different set of elements found than
        searching witn self as arbitrary Element instance.

        >>> e = Element(name='Parent')
        >>> e1 = Element(name='OtherChild', parent=e)
        >>> e2 = Element(name='OtherChild', parent=e)
        >>> e3 = Element(name='LastChild', parent=e)
        >>> # Get first child element matching name
        >>> element = e.find(name='OtherChild')
        >>> element is e1
        True
        >>> # Get first child element matching name
        >>> element = e.find(pattern='LastChild')
        >>> element is e3
        True
        >>> # Get first child element matching name
        >>> element = e.find(pattern='XYZ')
        >>> element is None
        True
        """
        assert name or pattern or cls

        for e in self.elements:
            if cls is not None and (cls == e.__class__.__name__ or isinstance(e, cls)):
                return e
            # Simple pattern match
            if pattern is not None and pattern in e.name:
                return e
            if name is not None and name in (e.cssId, e.name):
                return e

        return None

    def findBysId(self, sId):
        """If defined, the system self.sId can be used to recursively find self
        or a child. Answer None if nothing can be found that is exactly
        matching."""
        if sId is not None:
            if self.sId == sId:
                return self
            for e in self.elements:
                found = e.findBysId(sId)
                if found is not None:
                    return found
        return None

    def clearElements(self):
        """Properly initializes self._elements and self._eIds. Any existing
        element will get its parent weakrefs become None and will be garbage
        collected.

        >>> e1 = Element(name='Child')
        >>> e1 = Element(name='Child')
        >>> e = Element(name='Parent', elements=[e1])
        >>> len(e)
        1
        >>> e.clearElements()
        >>> len(e)
        0
        """
        self._elements = []
        self._eIds = {}

    def clear(self):
        """Make inheriting classes define a method to clear their content if
        appropriate. Default behavior of Element is to do nothing."""

    def copy(self, parent=None):
        """Answers a full copy of self, where the "unique" fields are set to
        default. Also perform a deep copy on all child elements.

        >>> e1 = Element(name='Child', w=100)
        >>> e = Element(name='Parent', elements=[e1], w=200)
        >>> copyE = e.copy()
        >>> copyE.name == e.name, copyE.eId == e.eId
        (True, False)
        >>> # Element tree is copied
        >>> copyE is e, copyE['Child'] is e['Child']
        (False, False)
        >>> # Values are copied
        >>> copyE.name == e.name, copyE.w == e.w == 200, copyE['Child'].w == e['Child'].w == 100
        (True, True, True)
        >>> e.copy().eId != e.eId
        True
        """
        # Deep-copies the element. Set the parent (if defined) and iterate
        # through the child tree to make a e.eId unique.

        savedElements = self._elements # Avoid deep copy on child elements
        self._elements = []
        copied = copy.deepcopy(self)
        self._elements = savedElements

        # Set some attributes on the copy
        copied._eId = uniqueID()

        if parent is not None:
            copied.parent = parent
        for e in self.elements:
            copied.appendElement(e.copy())
        return copied

    def _get_childClipPath(self):
        """Answer the clipping context.BezierPath, derived from the layout of
        child elements.

        >>> from pagebot.conditions import *
        >>> from pagebot import getContext
        >>> context = getContext()
        >>> context.newPage(w=500, h=500)
        >>> from pagebot.document import Document
        >>> doc = Document(w=500, h=500, context=context)
        >>> e = doc[1] #Element(w=500, h=500, context=context)
        >>> e.childClipPath
        <BezierPath 1>
        >>> e1 = Element(parent=e, x=0, y=0, w=50, h=80)
        """
        """
        >>> #FIXME: we still need to implement boolean operations for Flat.
        >>> len(e.childClipPath)
        7
        >>> e.childClipPath.points
        [(50.0, 0.0), (500.0, 0.0), (500.0, 500.0), (0.0, 500.0), (0.0, 80.0), (50.0, 80.0), (50.0, 0.0)]
        >>> e = Element(w=500, h=500, context=context)
        >>> e1 = Element(parent=e, w=100, h=100, conditions=[Left2Left(), Top2Top()])
        >>> e2 = Element(parent=e, w=100, h=100, conditions=(Left2Left(), Bottom2Bottom()))
        >>> score = e.solve()
        >>> e.childClipPath.points
        [(100.0, 0.0), (500.0, 0.0), (500.0, 500.0), (0.0, 500.0), (0.0, 100.0), (100.0, 100.0), (100.0, 0.0)]
        >>> e.childClipPath.__class__.__name__
        'BezierPath'
        """
        path = self.PATH_CLASS(self.view.context)
        path.rect(-self.ml, -self.mb, self.ml + self.w + self.mr, self.mb + self.h + self.mt)

        for e in self.elements:
            path = path.difference(e.childClipPath)

        path.translate(self.xy)
        return path

    childClipPath = property(_get_childClipPath)

    def setElementByIndex(self, e, index):
        """Replace the element, if there is already one at index. Otherwise
        append it to self.elements and answer the index number that is assigned
        to it. If index < 0, just answer None and do nothing.

        >>> e1 = Element(name='Child1')
        >>> e2 = Element(name='Child2')
        >>> e3 = Element(name='Child3')
        >>> e = Element(name='Parent', elements=[e1, e2])
        >>> index = e.setElementByIndex(e3, 1)
        >>> e.elements[1] is e3, index == 1
        (True, True)
        >>> # Add at end
        >>> e.setElementByIndex(e2, 20)
        2
        >>> e4 = Element(name='Child4')
        >>> e.setElementByIndex(e2, -2) is None
        True
        """
        if index < 0:
            # Don't accept.
            return None
        if index < len(self.elements):
            self._elements[index] = e
            if self.eId:
                self._eIds[e.eId] = e
            return index
        return self.appendElement(e)

    def appendElement(self, e):
        """Add element to the list of child elements. Note that elements can be
        added multiple times. If the element is already placed in another
        container, then remove it from its current parent. The parent relation
        and the position are lost. The position `e` is supposed to be filled
        already in local position.

        >>> e = Element(name='Parent')
        >>> e1 = Element(name='Child1', parent=e)
        >>> e2 = Element(name='Child2', parent=e)
        >>> e3 = Element(name='Child3', parent=e)
        >>> e.elements[-1] is e3
        True
        >>> # Append elements that is already child of e
        >>> i = e.appendElement(e1)
        >>> # Now e1 is at end of list
        >>> e.elements[0] is e2, e.elements[-1] is e1, e.elements[1] is e3
        (True, True, True)
        """
        eParent = e.parent

        if not eParent is None:
            # Remove from current parent, if there is one.
            eParent.removeElement(e)

        # Possibly add to self again, will move it to the top of the element
        # stack.
        self._elements.append(e)
        # Set parent of element without calling this method again.
        e.setParent(self)

        # Store the element by unique element ID, if it is defined.
        if e.eId:
            self._eIds[e.eId] = e

        # Answer the element index for e.
        return len(self._elements)-1

    # Add alternative method name for conveniece of high-level element
    # additions.
    append = appendElement

    def removeElement(self, e):
        """If the element is placed in self, then remove it. Don't touch the
        position.

        >>> e = Element(name='Parent')
        >>> e1 = Element(name='Child1', parent=e)
        >>> e2 = Element(name='Child2', parent=e)
        >>> e3 = Element(name='Child3', parent=e)
        >>> e.removeElement(e2)
        <Element "Child2" w=100pt h=100pt>
        >>> # e2 has no parent now.
        >>> e.elements[0] is e1, e.elements[1] is e3, e2.parent is None
        (True, True, True)
        """
        assert e.parent is self

        # Unlink the parent reference of e
        e.setParent(None)

        if e.eId in self._eIds:
            del self._eIds[e.eId]

        if e in self._elements:
            self._elements.remove(e)

        # Answer the unlinked elements.
        return e

    #   C H I L D  E L E M E N T  P O S I T I O N S

    def getElementsAtPoint(self, point):
        """Answers the list with elements that fit the point. Note None in the
        point will match any value in the element position. Where None in the
        element position with not fit any xyz of the point.

        >>> e1 = Element(name='Child1', x=20, y=30)
        >>> e2 = Element(name='Child2', x=20, y=40)
        >>> e = Element(name='Parent', elements=[e1, e2])
        >>> e.getElementsAtPoint((20, 30)) == [e1]
        True
        >>> # Search on wildcard x
        >>> e.getElementsAtPoint((None, 40)) == [e2]
        True
        >>> # Find both on wildcard y
        >>> e.getElementsAtPoint((20, None)) == [e1, e2]
        True
        """
        elements = []
        # Add z if tuple is only (x,y)
        px, py, pz = point3D(point)
        for e in self.elements:
            ex, ey, ez = e.xyz
            if (ex == px or px is None) and \
                    (ey == py or py is None) and \
                    (ez == pz or pz is None):
                elements.append(e)
        return elements

    def getElementsPosition(self):
        """Answers the dictionary of element Ids as key and their position as
        value.

        >>> e1 = Element(name='Child1', x=20, y=30)
        >>> e2 = Element(name='Child2', x=20, y=40)
        >>> e = Element(name='Parent', elements=[e1, e2])
        >>> d = e.getElementsPosition()
        >>> len(d)
        2
        >>> d[e1.eId], d[e2.eId]
        ((20pt, 30pt, 0pt), (20pt, 40pt, 0pt))
        """
        elements = {}
        for e in self.elements:
            if e.eId:
                elements[e.eId] = e.xyz
        return elements

    def getPositions(self):
        """"Answers the dictionary of positions of elements. Key is the local
        point of the child element. Value is list of elements.

        >>> e1 = Element(name='Child1', x=20, y=30)
        >>> e2 = Element(name='Child2', x=20, y=40, w=100)
        >>> # Same position, different size.
        >>> e3 = Element(name='Child3', x=20, y=40, w=200)
        >>> e = Element(name='Parent', elements=[e1, e2, e3])
        >>> e1.xyz, e2.xyz, e3.xyz
        ((20pt, 30pt, 0pt), (20pt, 40pt, 0pt), (20pt, 40pt, 0pt))
        >>> d = e.getPositions()
        >>> sorted(d.keys())
        [(20, 30, 0), (20, 40, 0)]
        >>> d[(20, 30, 0)] == [e1], d[(20, 40, 0)] == [e2, e3]
        (True, True)
        """
        positions = {}
        for e in self.elements:
            # Point needs to be tuple to be used a key.
            rxyz = rv(e.xyz)
            if rxyz not in positions:
                positions[rxyz] = []
            positions[rxyz].append(e)
        return positions

    #   F L O W

    # If the element is part of a flow, then answer the squence.

    def _get_next(self):
        """If self if part of a flow, answer the next element, defined by
        self.nextElement. If self.nextPage is defined too, then search on the
        indicated page.

        >>> from pagebot.document import Document
        >>> doc = Document(autoPages=3)
        >>> page = doc[1]
        >>> e1_1 = Element(parent=page, name='e1', nextElement='e2')
        >>> e1_2 = Element(parent=page, name='e2', nextElement='e1', nextPage=2)
        >>> page = doc[2]
        >>> e2_1 = Element(parent=page, name='e1', nextElement='e2')
        >>> e2_2 = Element(parent=page, name='e2', nextElement='e3')
        >>> e2_3 = Element(parent=page, name='e3', nextElement='e1', nextPage=3)
        >>> page = doc[3]
        >>> e3_1 = Element(parent=page, name='e1', nextElement='e2')
        >>> e3_2 = Element(parent=page, name='e2', nextElement='e3')
        >>> e3_3 = Element(parent=page, name='e3')
        >>> e1_1.next.name
        'e2'
        >>> # Crosses page borders.
        >>> e1_1.next.next == e2_1
        True
        >>> # Crosses page borders
        >>> e2_2.next.next.next.next == e3_3
        True
        >>> # End of flow
        >>> e3_2.next.next is None
        True
        >>> # Gets repaired by the e3_2.next usage
        >>> e3_2.prevElement
        'e1'
        >>> # Get repaired by the e3_1.next usage.
        >>> e3_1.prevPage
        (2, 0)
        """
        nextElement = None

        # If there is a next element reference defined.
        if self.nextElement is not None:
            if isinstance(self.nextPage, Element):
                page = self.nextPage
            elif self.nextPage:
                # then check if we also make reference to a another page.
                page = self.doc[self.nextPage]
            else:
                # If no next page reference, then refoer to the page of self.
                page = self.page

            # Only if a page was found for this element.
            if page is not None:
                nextElement = page.select(self.nextElement)
                if nextElement is not None:
                    # Repair in case it is broken.
                    nextElement.prevElement = self.name
                    if self.nextPage:
                        nextElement.prevPage = self.page.pn

        return nextElement

    next = property(_get_next)

    def _get_isFlow(self):
        """Answers if self is part of a flow, which means that
        either self.prevElement or self.nextElement is not None.

        >>> e = Element()
        >>> e.isFlow
        False
        >>> e.nextElement = 'e1'
        >>> e.isFlow
        True
        """
        return bool(self.prevElement or self.nextElement)
    isFlow = property(_get_isFlow)

    def getFlow(self, flow=None):
        """Answers the list of flow element sequences starting on self. In case
        self.nextPage is defined, then

        >>> from pagebot.document import Document
        >>> doc = Document(autoPages=3)
        >>> page = doc[1]
        >>> e1_1 = Element(parent=page, name='e1', nextElement='e2')
        >>> e1_2 = Element(parent=page, name='e2', nextElement='e1', nextPage=2)
        >>> page = doc[2]
        >>> e2_1 = Element(parent=page, name='e1', nextElement='e2')
        >>> e2_2 = Element(parent=page, name='e2', nextElement='e3')
        >>> e2_3 = Element(parent=page, name='e3')
        >>> # Identical to e1_1.flow
        >>> flow = e1_1.getFlow()
        >>> len(flow)
        5
        >>> flow[1].page.pn
        (1, 0)
        >>> # Cross page border
        >>> flow[3].page.pn
        (2, 0)

        """
        if flow is None:
            # List of elementa.
            flow = []
        e = self
        while e is not None:
            flow.append(e)
            e = e.next
        return flow

    def _get_flow(self):
        """Answers the list of flow element sequences starting on self.
        As property identical to calling self.getFlow()
        """
        return self.getFlow()
    flow = property(_get_flow)

    #   If self.nextElement is defined, then check the condition if there is overflow.

    def isOverflow(self, tolerance):
        """Answers if this element needs overflow to be solved. This method is
        typically called by conditions such as Overflow2Next. This method is
        redefined by inheriting classed, such as Text, that can have
        overflow of text."""
        return False

    def overflow2Next(self):
        """Try to fix if there is overflow. Default behavior is to do nothing.
        This method is redefined by inheriting classed, such as Text, that
        can have overflow of text."""
        return False

    def _get_baselineColor(self):
        """Answer the current setting of the baseline color for this element."""
        return self.css('baselineColor', DEFAULT_BASELINE_COLOR)

    def _set_baselineColor(self, baselineColor):
        self.style['baselineColor'] = baselineColor

    baselineColor = property(_get_baselineColor, _set_baselineColor)

    def _get_baselineWidth(self):
        """Answer the current setting of the baseline width for this element."""
        return self.css('baselineWidth', DEFAULT_BASELINE_WIDTH)

    def _set_baselineWidth(self, baselineWidth):
        self.style['baselineWidth'] = baselineWidth

    baselineWidth = property(_get_baselineWidth, _set_baselineWidth)

    def _get_baselineGrid(self):
        """Answers the baseline grid distance, as defined in the (parent)style.

        >>> from pagebot.toolbox.units import mm, p
        >>> e = Element()
        >>> # Undefined without style or parent style.
        >>> e.baselineGrid is None
        True
        >>> e.baselineGrid = 12
        >>> e.baselineGrid
        12pt
        >>> e.baselineGrid = mm(13.5)
        >>> e.baselineGrid
        13.5mm
        >>> e = Element(style=dict(baselineGrid=14))
        >>> e.baselineGrid
        14pt
        """
        # In case relative units, use this as base for %
        base = dict(base=self.parentH, em=self.em)
        return units(self.css('baselineGrid'), base=base)

    def _set_baselineGrid(self, baselineGrid):
        self.style['baselineGrid'] = units(baselineGrid)

    baselineGrid = property(_get_baselineGrid, _set_baselineGrid)

    def _get_baselineGridStart(self):
        """Answers the baseline grid startf, as defined in the (parent)style.

        >>> e = Element()
        >>> # Undefined without style or parent style.
        >>> e.baselineGridStart is None
        True
        >>> e.baselineGridStart = 17
        >>> e.baselineGridStart
        17pt
        >>> e = Element(style=dict(baselineGridStart=15))
        >>> e.baselineGridStart
        15pt
        """
        # In case relative units, use this as base for %
        base = dict(base=self.parentH, em=self.em)
        return units(self.css('baselineGridStart'), base=base)

    def _set_baselineGridStart(self, baselineGridStart):
        self.style['baselineGridStart'] = units(baselineGridStart)

    baselineGridStart = property(_get_baselineGridStart, _set_baselineGridStart)

    def baseY(self, lineIndex=0):
        """Answer the vertical position of line by lineIndex, starting at the
        top of the element. Note that this top-down measure is independent
        from the overall settings, as the baseline grid always
        runs from top of the element or page.

        >>> e = Element(baselineGrid=pt(12), baselineGridStart=pt(22))
        >>> e.baselineGrid, e.baselineGridStart
        (12pt, 22pt)
        """

        """
        >>> e.baseY()
        22pt
        >>> e.baseY(23)
        298pt
        """
        return self.h - self.baselineGrid * lineIndex + self.baselineGridStart

    # Text conditions, always True for non-text elements.

    def getDistance2Grid(self, y):
        """Answers the distance between y and y rounded to baseline grid.
        This can be a negative number showing the direction of rounding

        >>> e = Element(h=500, baselineGridStart=100, baselineGrid=10)
        >>> e.getDistance2Grid(pt(40))
        0pt
        >>> e.getDistance2Grid(45)
        -5pt
        >>> e.getDistance2Grid(38)
        2pt
        """
        # Calculate the position of top of the grid
        gridTopY = self.h - (self.baselineGridStart or self.pt)
        # Calculate distance of the line to top of the grid
        gy = gridTopY - y
        dy = gy - round(gy/self.baselineGrid) * self.baselineGrid

        # Now we can answer the difference of y to the nearest grid line
        return dy


    def isTopOnGrid(self, tolerance=0):
        """Answer True if self.top is on the parent grid.
        >>> e1 = Element(baselineGridStart=100, baselineGrid=10, h=1000)
        >>> e2 = Element(y=100, h=200, parent=e1)
        >>> e2.isTopOnGrid()
        True
        >>> e2.y = 102
        >>> e2.isTopOnGrid()
        False
        """
        return abs(self.getDistance2Grid(self.top)) <= tolerance

    def isBottomOnGrid(self, tolerance=0):
        """Answer True if self.bottom is on the parent grid.
        >>> e1 = Element(baselineGridStart=100, baselineGrid=10, h=1000)
        >>> e2 = Element(y=100, h=200, parent=e1)
        >>> e2.isBottomOnGrid()
        True
        >>> e2.y = 102
        >>> e2.isBottomOnGrid()
        False
        """
        return abs(self.getDistance2Grid(self.bottom)) <= tolerance

    def isMiddleOnGrid(self, tolerance=0):
        """Answer True if self.middle is on the parent grid.
        >>> e1 = Element(baselineGridStart=100, baselineGrid=10, h=1000)
        >>> e2 = Element(y=100, h=200, parent=e1)
        >>> e2.isMiddleOnGrid()
        True
        >>> e2.y = 102
        >>> e2.isMiddleOnGrid()
        False
        """
        return abs(self.getDistance2Grid(self.middle)) <= tolerance

    def isBaselineOnGrid(self, tolerance=0, index=0):
        # Implemented for elements that support text boxes.
        # Default is True for non-text elements, so the calling condition is satisfied.
        return True

    def isBaselineOnTop(self, tolerance=0, index=0):
        # Implemented for elements that support text boxes.
        # Default is True for non-text elements, so the calling condition is satisfied.
        return True

    def isBaselineOnBottom(self, tolerance=0, index=0):
        # Implemented for elements that support text boxes.
        # Default is True for non-text elements, so the calling condition is satisfied.
        return True

    def isAscenderOnGrid(self, tolerance=0, index=0):
        # Implemented for elements that support text boxes.
        # Default is True for non-text elements, so the calling condition is satisfied.
        return True

    def isAscenderOnTop(self, tolerance=0, index=0):
        # Implemented for elements that support text boxes.
        # Default is True for non-text elements, so the calling condition is satisfied.
        return True

    def isAscenderOnBottom(self, tolerance=0, index=0):
        # Implemented for elements that support text boxes.
        # Default is True for non-text elements, so the calling condition is satisfied.
        return True

    def isCapHeightOnGrid(self, tolerance=0, index=0):
        # Implemented for elements that support text boxes.
        # Default is True for non-text elements, so the calling condition is satisfied.
        return True

    def isCapHeightOnTop(self, tolerance=0, index=0):
        # Implemented for elements that support text boxes.
        # Default is True for non-text elements, so the calling condition is satisfied.
        return True

    def isCapHeightOnBottom(self, tolerance=0, index=0):
        # Implemented for elements that support text boxes.
        # Default is True for non-text elements, so the calling condition is satisfied.
        return True

    def isXHeightOnGrid(self, tolerance=0, index=0):
        # Implemented for elements that support text boxes.
        # Default is True for non-text elements, so the calling condition is satisfied.
        return True

    def isXHeightOnTop(self, tolerance=0, index=0):
        # Implemented for elements that support text boxes.
        # Default is True for non-text elements, so the calling condition is satisfied.
        return True

    def isXHeightOnBottom(self, tolerance=0, index=0):
        # Implemented for elements that support text boxes.
        # Default is True for non-text elements, so the calling condition is satisfied.
        return True

    def isDescenderOnGrid(self, tolerance=0, index=0):
        # Implemented for elements that support text boxes.
        # Default is True for non-text elements, so the calling condition is satisfied.
        return True

    def isDescenderOnTop(self, tolerance=0, index=0):
        # Implemented for elements that support text boxes.
        # Default is True for non-text elements, so the calling condition is satisfied.
        return True

    def isDescenderOnBottom(self, tolerance=0, index=0):
        # Implemented for elements that support text boxes.
        # Default is True for non-text elements, so the calling condition is satisfied.
        return True

    #   S T Y L E

    # Answer the cascaded style value, looking up the chain of ancestors, until style value is defined.

    def css(self, name, default=None):
        """In case we are looking for a plain css value, cascading from the
        main ancestor styles of self, then follow the parent links until
        document or root, if self does not contain the requested value.

        >>> from pagebot.toolbox.units import em
        >>> from pagebot.document import Document
        >>> doc = Document()
        >>> page = doc[1]
        >>> e = Element(fontSize=pt(24), parent=page)
        >>> e.css('fontSize') # Find local style value
        24pt
        >>> e.css('leading') # Find value in root style. Default is absolute unit. Can be changed to em.
        1.4em
        >>> e = Element(fontSize=pt(24), leading=em(1.4))
        >>> e.css('leading'), round(e.css('leading').pt) # Show unit and rendered compared to
        (1.4em, 17)
        """
        if name in self.style and self.style[name] is not None:
            return self.style[name]
        if self.parent is not None:
            return self.parent.css(name, default)
        return default

    def getNamedStyle(self, styleName):
        """In case we are looking for a named style (e.g. used by the
        Typesetter to build a stack of cascading tag style, then query the
        ancestors for the named style. Default behavior of all elements is that
        they pass the request on to the root, which is normally the document.
        Use force attribute to overwrite an existing style with the same name.

        >>> from pagebot.document import Document
        >>> from pagebot.toolbox.color import color
        >>> doc = Document()
        >>> doc.addStyle('body', force=True, style=dict(name='body', fill=color('red'))) # Add named style to document
        >>> page = doc[1]
        >>> e = Element(parent=page)
        >>>
        >>> e.getNamedStyle('body')['fill']
        Color(name="red")
        """
        if self.parent:
            return self.parent.getNamedStyle(styleName)
        return None

    def getFlattenedStyle(self):
        """Answers the flattened dictionary with all self.css(...) values, from
        the perspecive of self and upward on the parent tree. Evaluate for
        every value that is in the root style.

        >>> from pagebot.toolbox.color import color
        >>> from pagebot.document import Document
        >>> doc = Document()
        >>> page = doc[1]
        >>> e = Element(fill=color(0.1, 0.2, 0.3), parent=page)
        >>> style = e.getFlattenedStyle()
        >>> style['fill'], style['fontSize'], style['leading'], style['xAlign']
        (Color(r=0.1, g=0.2, b=0.3), 12pt, 1.4em, 'left')
        """
        flattenedStyle = {} # Create a dict with all keys from root style and values from self.css()
        for key in getRootStyle():
            flattenedStyle[key] = self.css(key)
        return flattenedStyle

    def getBlendedStyle(self, t=None):
        """Answers the blended style for self, blended between the current time
        marks on position t or self.t. If style values are not in the time
        marks, then their values

        >>> e = Element(t=10)
        >>> e.getBlendedStyle()
        {}
        """
        blendedStyle = {}
        if t is None:
            t = self.t
        #for timeMark in self.timeMarks:
        #    print(timeMark.t, t)
        # TODO: write this method
        return blendedStyle

    def _get_em(self):
        """Answers the current em value (for use in relative units), as value of
        self.css('fontSize', DEFAULT_FONT_SIZE).

        >>> e = Element(style=dict(fontSize=pt(12)))
        >>> e.em
        12pt
        >>> e.em = pt(21)
        >>> e.em, e.style['fontSize']
        (21pt, 21pt)
        """
        return self.css('fontSize', DEFAULT_FONT_SIZE)
    def _set_em(self, em):
        """Store the em size (as fontSize) in the local style."""
        self.style['fontSize'] = em
    em = property(_get_em, _set_em)

    fontSize = em

    def _get_font(self):
        """Answers the current font instance as defined in style. Text based
        inheriting elements may want to implement as the font of the last added
        text.

        >>> e = Element(style=dict(font='Roboto-Bold'))
        >>> e.font
        <Font Roboto-Bold>
        >>> e.font.info.styleName
        'Bold'
        >>> print(type(e.font))
        <class 'pagebot.fonttoolbox.objects.font.Font'>
        >>> print(type(e.font.info))
        <class 'pagebot.fonttoolbox.objects.fontinfo.FontInfo'>
        """
        """
        >>> print(e.font.info.styleName)
        <BLANKLINE>
        # FIXME: yields 'Roboto-'
        >>> e.font.info.cssName
        'Roboto-Regular'
        """
        font = self.css('font', getDefaultFontPath())
        if isinstance(font, str):
            font = findFont(font)
        return font
    def _set_font(self, font):
        """Store the font in the local style. This can be a path, name or Font instance"""
        self.style['font'] = font
    font = property(_get_font, _set_font)

    def _get_leading(self):
        """Answers the current leading value as defined in style. Text based
        inheriting elements may want to implement leading as the value of the last
        added text.

        >>> from pagebot.toolbox.units import em
        >>> e = Element(style=dict(leading=em(1.4)))
        >>> e.leading
        1.4em
        """
        return self.css('leading', DEFAULT_LEADING)
    def _set_leading(self, leading):
        """Store the leading in the local style."""
        self.style['leading'] = units(leading)
    leading = property(_get_leading, _set_leading)

    def _get_tracking(self):
        """Answers the current tracking value as defined in style. Text based
        inheriting elements may want to implement tracking as the value of the last
        added text.

        >>> from pagebot.toolbox.units import em
        >>> e = Element(style=dict(tracking=em(0.05)))
        >>> e.tracking
        0.05em
        """
        return self.css('tracking', DEFAULT_TRACKING)
    def _set_tracking(self, tracking):
        """Store the tracking in the local style."""
        self.style['tracking'] = units(tracking)
    tracking = property(_get_tracking, _set_tracking)

    def _get_lib(self):
        """Answer the local element.lib dictionary by property, used for custom
        application value storage. Always make sure it is a dictionary.
        """
        return self._lib
    def _set_lib(self, lib):
        if lib  is None:
            lib = {}
        assert isinstance(lib, dict)
        self._lib = lib
    lib = property(_get_lib, _set_lib)

    def _get_docLib(self):
        """Answers the shared document.docLib dictionary by property, used for
        share global entry by elements.  Elements query their self.parent.docLib
        until the root document is reached.

        >>> from pagebot.document import Document
        >>> from pagebot.elements.pbpage import Page
        >>> e = Element(name='Child')
        >>> page = Page(elements=[e])
        >>> doc = Document(pages=[page])
        >>> e.docLib.get('MyValue') == None # Get undefined value
        True
        >>> doc.docLib['MyValue'] = (1, 2, 3)
        >>> e.docLib.get('MyValue') # Get defined value, up parent tree.
        (1, 2, 3)
        """
        parent = self.parent
        if parent is not None:
            # Either parent element or document.docLib.
            return parent.docLib

        # Document cannot be found, or there is there is no parent defined in
        # the element.
        return None
    docLib = property(_get_docLib)

    def _get_doc(self):
        """Answers the root Document of this element by property, looking upward
        in the ancestor tree."""
        if self.parent is not None:
            return self.parent.doc
        return None
    doc = property(_get_doc)

    def _get_page(self):
        """Answers the Page that this element is part of, looking upward in the
        anscestor tree. Answer None, if no Page ascenstor can be found.

        >>> from pagebot.document import Document
        >>> from pagebot.elements import newRect
        >>> doc = Document()
        >>> page = doc[1]
        >>> e1 = newRect(parent=page)
        >>> e2 = newRect(parent=e1)
        >>> e3 = newRect(parent=e2)
        >>> e3.page is page
        True
        >>> newRect().page is None
        True
        """
        if self.isPage:
            return self
        if self.parent is not None:
            return self.parent.page
        return None

    def _get_builder(self):
        return self.view.context.b
    b = builder = property(_get_builder)

    # Most common properties

    def setParent(self, parent):
        """Set the parent of self as weakref if it is not None. Don't call
        self.appendElement(). Calling setParent is not the main way to add an
        element to a parent, because the original parent would not know that
        the element disappeared. Call self.appendElement(e), which will call
        this method. """
        if parent is not None:
            parent = weakref.ref(parent)
        self._parent = parent # Can be None if self needs to be unlinked from a parent tree. E.g. when moving it.

    def _get_parent(self):
        """Answers the parent of the element, if it exists, by weakref
        reference. Answer None of there is not parent defined or if the parent
        not longer exists."""
        if self._parent is not None:
            return self._parent()
        return None
    def _set_parent(self, parent):
        # Note that the caller must add self to its elements.
        if parent is not None:
            #assert not self in parent.ancestors, '[%s.%s] Cannot set one of the children "%s" as parent.' % (self.__class__.__name__, self.name, parent)
            parent.appendElement(self)
        else:
            self._parent = None
    parent = property(_get_parent, _set_parent)

    def _get_siblings(self):
        """Answers all elements that share self.parent, not including self in
        the list."""
        siblings = []
        for e in self.parent.elements:
            if not e is self:
                siblings.append(e)
        return siblings
    siblings = property(_get_siblings)

    def _get_ancestors(self):
        """Answers the list of anscestors of self, including the document root.
        Self is not included."""
        ancestors = []
        parent = self.parent
        while parent is not None:
            assert not parent in ancestors, '[%s.%s] Illegal loop in parent->ancestors reference.' % (self.__class__.__name__, self.name)
            ancestors.append(parent)
            parent = parent.parent
        return ancestors
    ancestors = property(_get_ancestors)

    # Orientation of elements (and pages)

    def _get_isLeft(self):
        """Normal elements don't know the left/right orientation of the page
        that they are on. Pass the request on to the parent, until a page is
        reached.

        >>> from pagebot.document import Document
        >>> doc = Document()
        """
        if self.parent is not None:
            return self.parent.isLeft
        return False
    isLeft = property(_get_isLeft)

    def _get_isRight(self):
        """Normal elements don't know the left / right orientation of the page
        that they are on. Pass the request on to the parent, until a page is
        reached."""
        if self.parent is not None:
            return self.parent.isRight
        return False
    isRight = property(_get_isRight)

    def _get_gridX(self):
        """Answers the grid, depending on the left / right orientation of self.

        >>> from pagebot.toolbox.units import mm
        >>> e = Element(w=mm(210), gridX=((mm(60), mm(5)), (mm(80), None)))
        >>> e.gridX # Two columns with gutter.
        ((60mm, 5mm), (80mm, None))
        >>> e.gridX = (mm(60), mm(5)), (mm(80), None)
        >>> e.gridX
        ((60mm, 5mm), (80mm, None))
        """
        return units(self.css('gridX'))

    def _set_gridX(self, gridX):
        self.style['gridX'] = gridX  # Save locally, blocking CSS parent scope for this param.
    gridX = property(_get_gridX, _set_gridX)

    def _get_gridY(self):
        """Answers the vertical grid, depending on the top/bottom orientation of
        self.

        >>> e = Element(gridY=(10,20,30))
        >>> e.gridY
        (10pt, 20pt, 30pt)
        >>> e.gridY = 40, 50, 60
        >>> e.gridY
        (40pt, 50pt, 60pt)
        """
        return units(self.css('gridY'))

    def _set_gridY(self, gridY):
        self.style['gridY'] = gridY  # Save locally, blocking CSS parent scope for this param.
    gridY = property(_get_gridY, _set_gridY)

    def _get_gridZ(self):
        """Answers the grid, depending on the left/right orientation of self.

        >>> e = Element(gridZ=(10,20,30))
        >>> e.gridZ
        (10pt, 20pt, 30pt)
        >>> e.gridZ = 40, 50, 60
        >>> e.gridZ
        (40pt, 50pt, 60pt)
        """
        return units(self.css('gridZ'))
    def _set_gridZ(self, gridZ):
        self.style['gridZ'] = gridZ  # Save locally, blocking CSS parent scope for this param.
    gridZ = property(_get_gridZ, _set_gridZ)

    def getGridColumns(self):
        """Answers the constructed sequence of [(columnX, columnW), ...] in the
        block of the element.  Note that this is different from the gridX
        definition [(wx, gutter), ...] If there is one or more None in the grid
        definition, then try to fit equally on self.cw.  If gutter is left
        None, then the default style gutter is filled there.

        """
        """
        FIX Grids
        >>> column, gutter = 48, 8 # Preset padding
        >>> e = Element(w=300, h=100, cw=column, gw=gutter, isLeft=True)
        >>> e.getGridColumns() # Equal devided column widths
        [(0, 48), (56, 48), (112, 48), (168, 48), (224, 48)]
        >>> e.getGridColumns() # Changed equal deviced columns
        [(0, 64), (76, 64), (152, 64), (228, 64)]
        >>> e.gridX = (30, 40, 50, 60)
        >>> e.getGridColumns() # Columns from value list
        [(0, 30), (38, 40), (86, 50), (144, 60)]
        """
        gridColumns = []
        gridX = self.gridX
        pw = self.pw # Padded with, available space for columns.
        gw = self.gw or 0

        if gridX is not None: # If there is a non-linear grid sequence defined, use that.
            undefined = 0
            usedWidth = 0
            # Make a first pass to see how many columns (None) need equal division and what total width spare we have.
            for gridValue in gridX:
                if not isinstance(gridValue, (list, tuple)):
                    gridValue = (gridValue, None) # Only single column width defined, force fill in with default gw gutter
                cw, gutter = gridValue
                if cw is None:
                    undefined += 1
                else:
                    usedWidth += cw
                if gutter is None:
                    gutter = gw
                usedWidth += gutter
            equalWidth = (pw - usedWidth) / (undefined or 1)
            # Now we know the divide width, scan through the grid list again, building x coordinates.
            x = 0
            for gridValue in gridX:
                if not isinstance(gridValue, (list, tuple)):
                    gridValue = (gridValue, None) # Only single column width defined, force fill in with default gw gutter
                cw, gutter = gridValue
                if cw is None:
                    cw = equalWidth
                if gutter is None:
                    gutter = gw
                gridColumns.append((x, cw))
                x += cw + gutter

        elif self.cw: # If no grid defined, and there is a general grid width, then run the squence for cw + gw gutter
            cw = self.cw
            x = 0
            for index in range(int(pw/cw)): # Roughly the amount of columns to expect. Avoid while loop
                if x + cw > pw:
                    break
                gridColumns.append((x, cw))
                x += cw + gw # Next column start position.
        return gridColumns

    def _get_cw(self):
        """Property to access the column width self.css['cw'] style attribute."""
        return self.css('cw')
    def _set_cw(self, cw):
        self.style['cw'] = cw
    cw = property(_get_cw, _set_cw)

    def _get_ch(self):
        """Property to access the column height self.css['ch'] style attribute."""
        return self.css('ch')
    def _set_ch(self, ch):
        self.style['ch'] = ch
    ch = property(_get_ch, _set_ch)

    def getGridRows(self):
        """Answers the constructed sequence of [(columnX, columnW), ...] in the
        block of the element.  Note that this is different from the gridX
        definition [(wx, gutter), ...] If there is one or more None in the grid
        definition, then try to fit equally on self.cw. If gutter is left
        None, then the default style gutter is filled there.

        """
        """
        FIXME: grid must not be derived from grid units.
        >>> column, gutter = 48, 8 # Preset padding
        >>> e = Element(w=100, h=300, ch=column, gh=gutter, isLeft=True)
        >>> e.getGridRows() # Equal devided row heights
        [(0, 48), (56, 48), (112, 48), (168, 48), (224, 48)]
        >>> e.ch = 64 # Change row height
        >>> e.gh = 12 # Change gutter
        >>> e.getGridRows() # Changed equal deviced row heights
        [(0, 64), (76, 64), (152, 64), (228, 64)]
        >>> e.gridY = (30, 40, 50, 60)
        >>> e.getGridRows() # Columns from value list
        [(0, 30), (42, 40), (94, 50), (156, 60)]
        """
        gridRows = []
        gridY = self.gridY
        ph = self.ph # Padded height, available space for vertical columns.
        gh = self.gh or 0

        if gridY is not None: # If there is a non-linear grid sequence defined, use that.
            undefined = 0
            usedHeight = 0
            #usedWidth = 0
            # Make a first pass to see how many columns (None) need equal division.
            for gridValue in gridY:
                if not isinstance(gridValue, (list, tuple)):
                    gridValue = (gridValue, None) # Only single column height defined, force fill in with default gh gutter
                ch, gutter = gridValue
                if ch is None:
                    undefined += 1
                #else:
                #    usedWidth += ch
                if gutter is None:
                    gutter = gh
                usedHeight += gutter
            usedHeight = (ph - usedHeight) / (undefined or 1)
            # Now we know the divide width, scane through the grid list again, building x coordinates.
            y = 0
            for gridValue in gridY:
                if not isinstance(gridValue, (list, tuple)):
                    gridValue = (gridValue, None) # Only single column height defined, force fill in with default gutter
                ch, gutter = gridValue
                if ch is None:
                    ch = usedHeight
                if gutter is None:
                    gutter = gh
                gridRows.append((y, ch))
                y += ch + gutter
        elif self.ch: # If no grid defined, and there is a general grid height, then run the squence for ch + gh gutter
            ch = self.ch
            y = 0
            for index in range(int(ph/ch)): # Roughly the amount of columns to expect. Avoid while loop
                if y + ch > ph:
                    break
                gridRows.append((y, ch))
                y += ch + gh # Next column start position.
        return gridRows

    # No getGrid in Z-direction for now.

    # Properties for unit access.

    def _get_parentW(self):
        """Answers the width if the parent element. If there is not parent,
        answer DEFAULT_WIDTH.

        >>> e0 = Element(w=500)
        >>> e1 = Element()
        >>> e1.parentW
        100pt
        >>> e1.parent = e0
        >>> e1.parentW
        500pt
        """
        if self.parent is None:
            return DEFAULT_WIDTH
        return self.parent.w # Answer total width as reference for relative units.
    parentW = property(_get_parentW)

    def _get_parentH(self):
        """Answers the height if the parent element. If there is no parent,
        answer DEFAULT_HEIGHT.

        >>> e0 = Element(h=500)
        >>> e1 = Element()
        >>> e1.parentH
        100pt
        >>> e1.parent = e0
        >>> e1.parentH
        500pt
        """
        if self.parent is None:
            return DEFAULT_HEIGHT
        return self.parent.h # Answer total height as reference for relative units.
    parentH = property(_get_parentH)

    def _get_parentD(self):
        """Answers the depth if the parent element. If there is no parent,
        answer DEFAULT_DEPTH.

        >>> e0 = Element(d=502)
        >>> e1 = Element()
        >>> e1.parentD # No parent, answer default value
        100pt
        >>> e1.parent = e0 # Set parent, now width of parent is answered.
        >>> e1.parentD
        502pt
        """
        if self.parent is None:
            return DEFAULT_DEPTH
        return self.parent.d # Answer total depth as reference for relative units.
    parentD = property(_get_parentD)

    # Plain coordinates

    def _get_x(self):
        """Answers the `x` position of self as Unit instance. In case it is a
        relative unit (such as Fr, Perc or Em), we just set the current parent
        total and em as reference. By not freezing or rendering the value yet,
        the caller can decide to change parent value, and then render the value
        as with `u.get(optionalTotal)`. Some situations require the rendered
        value, but in case of CSS, the relative value should be maintained. Then
        the current parent total reference is not important.

        >>> from pagebot.toolbox.units import fr, isUnit
        >>> e = Element(x=100, w=400)
        >>> e.x, e.y, e.z
        (100pt, 0pt, 0pt)
        >>> e.x = 200
        >>> e.x, e.y, e.z
        (200pt, 0pt, 0pt)
        >>> isUnit(e.x) # These are Unit instances, not hard values.
        True
        >>> child = Element(x='40%', parent=e)
        >>> child.x.pt # 40% of 400
        160
        >>> e.w = 500 # Child percentage changes dynamically from parent
        >>> child.x.pt # 40% of 500
        200
        >>> child.x = fr(0.5)
        >>> child.x
        0.5fr
        """
        # Retrieve as Unit instance and adjust attributes to current settings.
        base = dict(base=self.parentW, em=self.em) # In case relative units, use this as base.
        return units(self.style.get('x', 0), base=base)

    def _set_x(self, x):
        """Convert to units, if x is not already a Unit instance."""
        self.style['x'] = units(x)

    x = property(_get_x, _set_x)

    def _get_y(self):
        """Answers the y position of self.

        >>> e = Element(y=100, h=400)
        >>> e.x, e.y, e.z
        (0pt, 100pt, 0pt)
        >>> e.y = 200
        >>> e.x, e.y, e.z
        (0pt, 200pt, 0pt)
        >>> child = Element(y='40%', parent=e)
        >>> child.y, child.y.pt # 40% of 400
        (40%, 160)
        >>> e.h = 500
        >>> child.y, child.y.pt # 40% of 500 dynamic calculation
        (40%, 200)
        """
        # Retrieve as Unit instance and adjust attributes to current settings.
        base = dict(base=self.parentH, em=self.em) # In case relative units, use this as base.
        return units(self.style.get('y', 0), base=base)
    def _set_y(self, y):
        """Convert to units, if y is not already a Unit instance."""
        self.style['y'] = units(y)
    y = property(_get_y, _set_y)

    def _get_z(self):
        """Answers the z position of self.

        >>> e = Element(z=100, d=400)
        >>> e.x, e.y, e.z
        (0pt, 0pt, 100pt)
        >>> e.size3D
        (100pt, 100pt, 400pt)
        >>> e.z = 200 # Auto conversion to point units.
        >>> e.x, e.y, e.z
        (0pt, 0pt, 200pt)
        >>> e.z = '20mm'
        >>> e.x, e.y, e.z
        (0pt, 0pt, 20mm)
        >>> e.size3D
        (100pt, 100pt, 400pt)
        >>> child = Element(z='40%', parent=e)
        >>> child.z, child.z.base, child.z.rv, child.z.ru # 40% of 400
        (40%, 400pt, 160, 160pt)
        >>> e.d = 500
        >>> child.z, child.z.pt # 40% of 500 dynamic calculation. Should have value or pt as result?
        (40%, 200)
        """
        # Retrieve as Unit instance and adjust attributes to current settings.
        base = dict(base=self.parentD, em=self.em) # In case relative units, use this as base.
        return units(self.style.get('z', 0), base=base)
    def _set_z(self, z):
        """Convert to units, if z is not already a Unit instance."""
        self.style['z'] = units(z)
    z = property(_get_z, _set_z)

    def _get_xy(self):
        """Answers the Point2D tuple.

        >>> from pagebot.toolbox.units import perc, ru, rv
        >>> e = Element(x=10, y=20, w=400, h=400)
        >>> e.xy
        (10pt, 20pt)
        >>> e.xy = 11, 21
        >>> e.xy
        (11pt, 21pt)
        >>> e.xy = 12, 22, 32 # Ignore the z-value
        >>> e.xy
        (12pt, 22pt)
        >>> e.y += 100
        >>> e.xy
        (12pt, 122pt)
        >>> child = Element(xy=perc('50%', '50%'), parent=e)
        >>> child.xy, ru(child.xy), rv(child.xy) # Position in middle of parent square
        ((50%, 50%), (200pt, 200pt), (200, 200))
        """
        return self.x, self.y
    def _set_xy(self, p):
        assert len(p) >= 2
        self.x = p[0] # Convert values to Unit instance if needed.
        self.y = p[1] # Ignore any z
        self.z = DEFAULT_DEPTH
    xy = property(_get_xy, _set_xy)

    def _get_xyz(self):
        """Answers the Point3D tuple.

        >>> from pagebot.toolbox.units import ru, rv
        >>> e = Element(x=10, y=20, z=30, w=400, h=400, d=400)
        >>> e.xyz
        (10pt, 20pt, 30pt)
        >>> e.xyz = 11, 21, 31
        >>> e.xyz
        (11pt, 21pt, 31pt)
        >>> e.xyz = 12, 22, 32
        >>> e.xyz
        (12pt, 22pt, 32pt)
        >>> child = Element(x='50%', y='50%', z='50%', parent=e)
        >>> child.xyz = units('12%'), 22, 32
        >>> child.xyz
        (12%, 22pt, 32pt)
        >>> child.x += 100
        >>> child.xyz
        (112%, 22pt, 32pt)
        >>> child.xyz, ru(child.xyz), rv(child.xyz) # Position in middle of parent cube
        ((112%, 22pt, 32pt), (448pt, 22pt, 32pt), (448, 22, 32))
        """
        return self.x, self.y, self.z
    def _set_xyz(self, p):
        assert len(p) == 3
        self.x = p[0]
        self.y = p[1]
        self.z = p[2]
    xyz = property(_get_xyz, _set_xyz)

    def _get_origin(self):
        """Answers the self.xyz, where y can be flipped."""
        return self._applyOrigin(self.xyz)

    origin = property(_get_origin)

    def _applyOrigin(self, p):
        # Nothing for now, as origin-top function removed.
        return p

    def _get_angle(self):
        """Answers the rotation angle.

        >>> from pagebot.toolbox.units import degrees, radians
        >>> e = Element(angle=degrees(40))
        >>> e.angle
        40deg
        >>> e.angle = radians(0.4) + 0.25
        >>> e.angle
        0.65rad
        >>> e.angle = degrees(130) - radians(0.5)
        >>> e.angle
        40deg
        >>> e.angle = 30 # Degrees is default.
        """
        return self.style.get('angle', degrees(0))

    def _set_angle(self, angle):
        if isinstance(angle, (int, float)):
            angle = degrees(angle)
        self.style['angle'] = angle

    angle = property(_get_angle, _set_angle)

    def _get_rx(self):
        """Answers the relative rotation center for x.

        >>> from pagebot.toolbox.units import mm
        >>> e = Element(rx=120)
        >>> e.rx
        120pt
        >>> e.rx += 20
        >>> e.rx
        140pt
        >>> e.rx = mm(100)
        >>> e.rx
        100mm
        """
        # Retrieve as Unit instance and adjust attributes to current settings.
        base = dict(base=self.parentW, em=self.em) # In case relative units, use this as base.
        return units(self.style.get('rx', 0), base=base)

    def _set_rx(self, rx):
        """Convert to units, if rx is not already a Unit instance."""
        self.style['rx'] = units(rx)

    rx = property(_get_rx, _set_rx)

    def _get_ry(self):
        """Answers the relative rotation center for y.

        >>> from pagebot.toolbox.units import mm
        >>> e = Element(ry=120)
        >>> e.ry
        120pt
        >>> e.ry += 20
        >>> e.ry
        140pt
        >>> e.ry = mm(100)
        >>> e.ry
        100mm
        """
        # Retrieve as Unit instance and adjust attributes to current settings.
        base = dict(base=self.parentH, em=self.em) # In case relative units, use this as base.
        return units(self.style.get('ry', 0), base=base)

    def _set_ry(self, ry):
        """Convert to units, if rx is not already a Unit instance."""
        self.style['ry'] = units(ry)

    ry = property(_get_ry, _set_ry)

    def _get_rz(self):
        """Answers the relative rotation center for z.

        >>> from pagebot.toolbox.units import mm
        >>> e = Element(rz=120)
        >>> e.rz
        120pt
        >>> e.rz += 20
        >>> e.rz
        140pt
        >>> e.rz = mm(100)
        >>> e.rz
        100mm
        """
        # Retrieve as Unit instance and adjust attributes to current settings.
        base = dict(base=self.parentD, em=self.em) # In case relative units, use this as base.
        return units(self.style.get('rz', 0), base=base)

    def _set_rz(self, rz):
        """Convert to units, if rx is not already a Unit instance."""
        self.style['rz'] = units(rz)

    rz = property(_get_rz, _set_rz)

    #   T I M E

    def _get_t(self):
        """The self._t status is the time status, interpolating between the
        values in self.tStyles[t1] and self.tStyles[t2] where t1 <= t <= t2 and
        these styles contain the requested parameters.

        >>> from pagebot.toolbox.dating import minutes
        >>> e = Element()
        >>> #now() - e.t < minutes(1)
        """
        return self._t

    def _set_t(self, t):
        if t is None:
            t = now()
        self._t = t
        # @@@ NOT YET
        #if self._tm0 is None or self._tm1 is None or t < self._tm0.t or self._tm1.t < t:
        #    # If not initialized or t outside cached time span, then create new expanded styles.
        #    self._tm0, self._tm1 = self.getExpandedTimeMarks(t)

    t = property(_get_t, _set_t)

    def appendTimeMark(self, tm):
        assert isinstance(tm, TimeMark)
        self.timeMarks.append(tm)
        self.timeMarks.sort() # Keep them in tm.t order.

    # @@@ NOT YET
    # FIX-ME: The 'timers' var below is undefined. Was it intended to be self.timeMarks perhaps ?
    #
    #def NOTNOW_getExpandedTimeMarks(self, t):
    #    """Answers a new interpolated TimeState instance, from the enclosing time states for t."""
    #    timeValueNames = self.timeKeys
    #    rootStyleKeys = self.timeMarks[0].keys()
    #    for n in range(1, len(timers)):
    #        tm0 = self.timeMarks[timers[n-1]]
    #        if t < tm0.t:
    #            continue
    #        tm1 = self.timeMarks[timers[n]]
    #        futureTimers = timers[n:]
    #        pastTimers = timers[:n-1]
    #        for rootStyleKey in rootStyleKeys:
    #            if not rootStyleKey in tm1.style:
    #                for futureTime in futureTimers:
    #                    futureTimeMark = self.timeMarks[futureTime]
    #                    if rootStyleKey in futureTimeMark.style:
    #                        tm1.style[rootStyleKey] = futureTimeMark.style[rootStyleKey]
    #
    #        return tm0, tm1
    #    raise ValueError

    # Origin compensated by alignment. This is used for easy solving of conditions,
    # where the positioning can be compenssaring the element alignment type.

    def _get_left(self):
        """Answers the position of the left side of the element, in relation to
        `self.x` and depending on horizontal alignment.

        >>> from pagebot.toolbox.units import mm
        >>> e = Element(x=100, w=248, xAlign=LEFT)
        >>> e.left
        100pt
        >>> e.left = mm(100)
        >>> e.left
        100mm
        >>> e.w = mm(120)
        >>> e.xAlign = CENTER
        >>> e.left
        40mm
        >>> e.x = mm(0)
        >>> e.left
        -60mm
        >>> e.xAlign = RIGHT
        >>> e.left
        -120mm
        >>> e.left = mm(0)
        >>> e.x
        120mm
        """
        xAlign = self.xAlign
        if xAlign == CENTER:
            return self.x - self.w/2
        if xAlign == RIGHT:
            return self.x - self.w
        return self.x
    def _set_left(self, x):
        xAlign = self.xAlign
        if xAlign == CENTER:
            self.x = x + self.w/2
        elif xAlign == RIGHT:
            self.x = x + self.w
        else:
            self.x = x
    left = property(_get_left, _set_left)

    def _get_mLeft(self):
        """Answer left position, including left margin of self

        >>> from pagebot.toolbox.units import mm
        >>> e = Element(x=mm(100), w=248, xAlign=LEFT, margin=mm(15))
        >>> e.mLeft
        85mm
        >>> e.mLeft = mm(50)
        >>> e.x, e.mLeft
        (65mm, 50mm)
        >>> e.ml = mm(25) # x does not change,
        >>> e.x, e.mLeft # but margin increases, so e.mLeft decreases.
        (65mm, 40mm)
        """
        return self.left - self.ml
    def _set_mLeft(self, x):
        self.left = x + self.ml
    mLeft = property(_get_mLeft, _set_mLeft)

    def _get_center(self):
        """Answers the position of the horizontal center of the element, in
        relation to `self.x` and depending on horizontal alignment.

        >>> e = Element(x=100, w=248, xAlign=LEFT)
        >>> e.center
        224pt
        >>> e.center = 224
        >>> e.center
        224pt
        >>> e.xAlign = CENTER
        >>> e.center
        100pt
        >>> e.xAlign = RIGHT
        >>> e.center
        -24pt
        """
        xAlign = self.xAlign
        if xAlign == LEFT:
            return self.x + self.w/2
        if xAlign == RIGHT:
            return self.x - self.w/2
        return self.x
    def _set_center(self, x):
        xAlign = self.xAlign
        if xAlign == LEFT:
            self.x = units(x) - self.w/2
        elif xAlign == RIGHT:
            self.x = units(x) + self.w/2
        else:
            self.x = x
    center = property(_get_center, _set_center)

    def _get_right(self):
        """Answers the position of the right side of the element, in relation to
        self.x and depending on horiontal alignment.

        >>> e = Element(x=50, w=240, xAlign=LEFT)
        >>> e.right
        290pt
        >>> e.x += 50 # Move x by 50, e.right moves by 50 too
        >>> e.right
        340pt
        >>> e.xAlign = CENTER
        >>> e.right
        220pt
        >>> e.xAlign = RIGHT
        >>> e.right
        100pt
        >>> # Move by right side, setting the value.
        >>> e.xAlign = LEFT
        >>> e.right = 500 # Numbers get converted to default pt units
        >>> e.x, e.left, e.center, e.right, e.w # Right align, so e.x is on 500pt too.
        (260pt, 260pt, 380pt, 500pt, 240pt)
        >>> e.xAlign = CENTER
        >>> e.right = 500 # Run again after alignment changed, it's not a status, it calculates e.x
        >>> e.x, e.left, e.center, e.right # Centered, so e.x is now on 500pt - 240pt/2 = 380pt
        (380pt, 260pt, 380pt, 500pt)
        >>> e.xAlign = RIGHT
        >>> e.right = 500 # Run again after alignment changed, it's not a status, it calculates e.x
        >>> e.x, e.left, e.center, e.right # Left align, so e.x is now on 500pt - 240pt = 260pt
        (500pt, 260pt, 380pt, 500pt)
        """
        xAlign = self.xAlign
        if xAlign == LEFT:
            return self.x + self.w
        if xAlign == CENTER:
            return self.x + self.w/2
        return self.x
    def _set_right(self, x):
        xAlign = self.xAlign
        if xAlign == LEFT:
            self.x = x - self.w # Creates a unit, even when x is a number.
        elif xAlign == CENTER:
            self.x = x - self.w/2 # Creates a unit, even when x is a number.
        else:
            self.x = x # Automatic conversion to pt-units, in case x is a number.
    right = property(_get_right, _set_right)

    def _get_mRight(self):
        """Right position, including right margin.

        >>> e = Element(x=100, w=248, mr=44, xAlign=LEFT)
        >>> e.mRight
        392pt
        >>> e.xAlign = RIGHT
        >>> e.mRight
        144pt
        >>> e.xAlign = CENTER
        >>> e.mRight
        268pt
        """
        return self.right + self.mr
    def _set_mRight(self, x):
        self.right = x - self.mr
    mRight = property(_get_mRight, _set_mRight)

    # Vertical

    def _get_top(self):
        """Answers the top position (relative to self.parent) of self.

        >>> e = Element(y=100, h=248, yAlign=TOP)
        >>> e.top
        100pt
        >>> e.yAlign = BOTTOM
        >>> e.top
        348pt
        >>> e.yAlign = MIDDLE
        >>> e.top
        224pt
        """
        yAlign = self.yAlign
        if yAlign == MIDDLE:
            return self.y + self.h/2
        if yAlign == BOTTOM:
            return self.y + self.h
        # yAlign must be TOP or None
        return self.y
    def _set_top(self, y):
        """Shift the element so `self.top == y`. Where the "top" is, depends on
        the setting of `self.yAlign`. If `self.isText`, then vertical
        position can also be defined by the top or bottom position of the
        baseline."""
        yAlign = self.yAlign

        if yAlign == MIDDLE:
            self.y = units(y) - self.h/2
        elif yAlign == BOTTOM:
            self.y = units(y) - self.h
        else: # yAlign must be TOP or None
            self.y = y
    top = property(_get_top, _set_top)

    def _get_mTop(self):
        """Answers the top position, including top margin.

        >>> e = Element(y=100, h=248, yAlign=TOP, mt=20)
        >>> e.mTop
        120pt
        >>> e.yAlign = BOTTOM
        >>> e.top
        348pt
        >>> e.yAlign = MIDDLE
        >>> e.top
        224pt
        """
        return self.top + self.mt
    def _set_mTop(self, y):
        self.top = units(y) - self.mt
    mTop = property(_get_mTop, _set_mTop)

    def _get_middle(self):
        """On bounding box, not including margins.

        >>> e = Element(y=100, h=248, yAlign=TOP)
        >>> e.yAlign = TOP
        >>> e.middle
        -24pt
        >>> e.yAlign = BOTTOM
        >>> e.middle
        224pt
        >>> e.yAlign = MIDDLE
        >>> e.middle
        100pt
        """
        yAlign = self.yAlign
        if yAlign == TOP:
            return self.y - self.h/2
        if yAlign == BOTTOM:
            return self.y + self.h/2
        return self.y
    def _set_middle(self, y):
        yAlign = self.yAlign
        if yAlign == TOP:
            self.y = y + self.h/2
        elif yAlign == BOTTOM:
            self.y = y - self.h/2
        else:
            self.y = y
    middle = property(_get_middle, _set_middle)

    def _get_bottom(self):
        """On bounding box, not including margins.

        >>> e = Element(h=500, yAlign=TOP)
        >>> e.bottom
        -500pt
        >>> e.yAlign = MIDDLE
        >>> e.bottom
        -250pt
        >>> e.yAlign = BOTTOM
        >>> e.bottom
        0pt
        >>> e.bottom = 300
        >>> e.bottom
        300pt
        """
        yAlign = self.yAlign
        if yAlign == TOP:
            return self.y - self.h
        if yAlign == MIDDLE:
            return self.y - self.h/2
        return self.y
    def _set_bottom(self, y):
        yAlign = self.yAlign
        if yAlign == TOP:
            self.y = units(y) + self.h
        elif yAlign == MIDDLE:
            self.y = units(y) + self.h/2
        else:
            self.y = y
    bottom = property(_get_bottom, _set_bottom)

    def _get_mBottom(self):
        # Bottom, including bottom margin.
        return self.bottom - self.mb

    def _set_mBottom(self, y):
        self.bottom = units(y) + self.mb

    mBottom = property(_get_mBottom, _set_mBottom)

    # Depth, running  in vertical z-axis dirction. Viewer is origin, positive
    # value is perpendicular into the screen. Besides future usage in real 3D
    # rendering, the z-axis is used to compare conditional status in element
    # layers.

    def _get_front(self):
        zAlign = self.css('zAlign')
        if zAlign == MIDDLE:
            return self.z - self.d/2
        if zAlign == BACK:
            return self.z - self.d
        return self.z
    def _set_front(self, z):
        zAlign = self.css('zAlign')
        if zAlign == MIDDLE:
            self.z = units(z) + self.d/2
        elif zAlign == BACK:
            self.z = units(z) + self.d
        else:
            self.z = z
    front = property(_get_front, _set_front)

    def _get_mFront(self): # Front, including front margin
        return self.front + self.css('mzf')
    def _set_mFront(self, z):
        self.front = units(z) + self.css('mzf')
    mFront = property(_get_mFront, _set_mFront)

    def _get_back(self):
        zAlign = self.css('zAlign')
        if zAlign == MIDDLE:
            return self.z + self.d/2
        if zAlign == FRONT:
            return self.z + self.d
        return self.z
    def _set_back(self, z):
        zAlign = self.css('zAlign')
        if zAlign == MIDDLE:
            self.z = units(z) - self.d/2
        elif zAlign == FRONT:
            self.z = units(z) - self.d
        else:
            self.z = z
    back = property(_get_back, _set_back)

    def _get_mBack(self):
        # Front, including front margin.
        return self.back - self.css('mzb')
    def _set_mBack(self, z):
        self.back = units(z) - self.css('mzb')
    mBack = property(_get_mBack, _set_mBack)

    # Colors for fill and stroke

    def _get_fill(self):
        """Fill color property in style, using self.css to query cascading
        values. Setting the color will overwrite the cascade, by storing as
        local value.

        >>> e = Element(fill=color('red'))
        >>> e.fill
        Color(name="red")
        >>> # Construct color from tuple.
        >>> e.fill = 1, 0, 0
        >>> e.fill
        Color(r=1, g=0, b=0)
        >>> e.fill = 0.5
        >>> e.fill
        Color(r=0.5, g=0.5, b=0.5)
        """
        return self.css('fill', noColor)
    def _set_fill(self, c):
        self.style['fill'] = color(c)
    fill = property(_get_fill, _set_fill)

    def _get_stroke(self):
        """Stroke color property in style, using self.css to query cascading
        values. Setting the color will overwrite the cascade, by storing as
        local value.

        >>> e = Element(stroke=color('red'))
        >>> e.stroke
        Color(name="red")
        >>> e.stroke = 1, 0, 0 # Construct color from tuple
        >>> e.stroke
        Color(r=1, g=0, b=0)
        >>> e.stroke = 0.5
        >>> e.stroke
        Color(r=0.5, g=0.5, b=0.5)
        """
        return self.css('stroke', noColor)
    def _set_stroke(self, c):
        self.style['stroke'] = color(c)
    stroke = property(_get_stroke, _set_stroke)

    def _get_strokeWidth(self):
        """Stroke width property in style, using self.css to query cascading
        values. Setting the color will overwrite the cascade, by storing as
        local value.

        >>> from pagebot.toolbox.units import mm, p
        >>> e = Element(strokeWidth=p(6))
        >>> e.strokeWidth
        6p
        >>> e.strokeWidth = mm(2)
        >>> e.strokeWidth
        2mm
        """
        return self.css('strokeWidth', pt(1))
    def _set_strokeWidth(self, u):
        self.style['strokeWidth'] = units(u)
    strokeWidth = property(_get_strokeWidth, _set_strokeWidth)

    def _get_textFill(self):
        """Fill color property in style for text, using self.css to query
        cascading values. Setting the color will overwrite the cascade, by
        storing as local value.

        >>> e = Element(textFill=color('red'))
        >>> e.textFill
        Color(name="red")
        >>> # Construct color from tuple.
        >>> e.textFill = 1, 0, 0
        >>> e.textFill
        Color(r=1, g=0, b=0)
        >>> e.textFill = 0.5
        >>> e.textFill
        Color(r=0.5, g=0.5, b=0.5)
        """
        return self.css('textFill', noColor)
    def _set_textFill(self, c):
        self.style['textFill'] = color(c)
    textFill = property(_get_textFill, _set_textFill)

    def _get_textStroke(self):
        """Stroke color property in style, using self.css to query cascading
        values. Setting the color will overwrite the cascade, by storing as
        local value.

        >>> e = Element(textStroke=color('red'))
        >>> e.textStroke
        Color(name="red")
        >>> # Construct color from tuple.
        >>> e.textStroke = 1, 0, 0
        >>> e.textStroke
        Color(r=1, g=0, b=0)
        >>> e.textStroke = 0.5
        >>> e.textStroke
        Color(r=0.5, g=0.5, b=0.5)
        """
        return self.css('textStroke', noColor)
    def _set_textStroke(self, c):
        self.style['textStroke'] = color(c)
    textStroke = property(_get_textStroke, _set_textStroke)

    def _get_textStrokeWidth(self):
        """Stroke width property in style for text, using self.css to query
        cascading values. Setting the color will overwrite the cascade, by
        storing as local value.

        >>> from pagebot.toolbox.units import mm, p
        >>> e = Element(textStrokeWidth=p(6))
        >>> e.textStrokeWidth
        6p
        >>> e.textStrokeWidth = mm(2)
        >>> e.textStrokeWidth
        2mm
        """
        return self.css('textStrokeWidth', pt(1))
    def _set_textStrokeWidth(self, u):
        self.style['textStrokeWidth'] = units(u)
    textStrokeWidth = property(_get_textStrokeWidth, _set_textStrokeWidth)

    # Borders (equivalent for element stroke and strokWidth)

    def getBorderDict(self, stroke=None, strokeWidth=None, line=None,
            dash=None, border=None):
        """Internal method to create a dictionary with border info. If no valid
        border dictionary is defined, then use optional stroke and strokeWidth
        to create one. Otherwise answer *None*."""
        if border is False:
            return {}

        if isinstance(border, dict):
            return border

        # If number, assume it is strokeWidth
        if isinstance(border, (int, float)):
            strokeWidth = units(border)

        if stroke is None:
            stroke = self.css('stroke', blackColor)

        # Take current stroke width setting in css
        #if strokeWidth is None:
        #    strokeWidth = self.strokeWidth

        if line is None:
            line = ONLINE

        # Dash can be None
        # If 0, then answer an empty dict.
        if not strokeWidth:
            return {}
        return dict(stroke=stroke, strokeWidth=units(strokeWidth), line=line, dash=dash)

    def _get_borders(self):
        """Set all borders of the element.

        >>> from pagebot.toolbox.units import p
        >>> e = Element(stroke=(1, 0, 0))
        >>> e.borders = 2 # Value converts to units
        >>> e.borders[0].get('strokeWidth')
        2pt
        >>> e.borders = p(5) # Set a unit
        >>> e.borders[0].get('strokeWidth')
        5p
        >>> e.borders[0]['stroke']
        Color(r=1, g=0, b=0)
        """
        return self.borderTop, self.borderRight, self.borderBottom, self.borderLeft
    def _set_borders(self, borders):
        if isUnit(borders) or isinstance(borders, (int, float)):
            borders = self.getBorderDict(strokeWidth=borders)
        if not isinstance(borders, (list, tuple)):
            # Make copy, in case it is a dict, otherwise changes will be made in all.
            borders = copy.copy(borders), copy.copy(borders), copy.copy(borders), copy.copy(borders)
        elif len(borders) == 2:
            borders = [borders[0], borders[0], borders[1], borders[1]]
        elif len(borders) == 1:
            borders = [borders[0],borders[0],borders[0],borders[0]]
        self.borderTop, self.borderRight, self.borderBottom, self.borderLeft = borders
    # Seems to be confusing having only one of the two. So allow both property
    # names for the same property.
    border = borders = property(_get_borders, _set_borders)

    def _get_borderTop(self):
        """Set the border data on top of the element.

        >>> from pagebot.toolbox.color import color, blackColor
        >>> e = Element()
        >>> e.borderTop = e.getBorderDict(strokeWidth=pt(5), stroke=blackColor)
        >>> sorted(e.borderTop.items())
        [('dash', None), ('line', 'online'), ('stroke', Color(r=0, g=0, b=0)), ('strokeWidth', 5pt)]
        >>> e.borderTop = 2

        """
        return self.css('borderTop')
    def _set_borderTop(self, border):
        self.style['borderTop'] = self.getBorderDict(border=border)
    borderTop = property(_get_borderTop, _set_borderTop)

    def _get_borderRight(self):
        return self.css('borderRight')
    def _set_borderRight(self, border):
        self.style['borderRight'] = self.getBorderDict(border=border)
    borderRight = property(_get_borderRight, _set_borderRight)

    def _get_borderBottom(self):
        return self.css('borderBottom')
    def _set_borderBottom(self, border):
        self.style['borderBottom'] = self.getBorderDict(border=border)
    borderBottom = property(_get_borderBottom, _set_borderBottom)

    def _get_borderLeft(self):
        return self.css('borderLeft')
    def _set_borderLeft(self, border):
        self.style['borderLeft'] = self.getBorderDict(border=border)
    borderLeft = property(_get_borderLeft, _set_borderLeft)

    # Alignment types, defines where the origin of the element is located.

    def _validateXAlign(self, xAlign): # Check and answer value
        assert xAlign in XALIGNS, '[%s.xAlign] Alignment "%s" not valid in %s' % (self.__class__.__name__, xAlign, XALIGNS)
        return xAlign
    def _validateYAlign(self, yAlign): # Check and answer value
        assert yAlign in YALIGNS, '[%s.yAlign] Alignment "%s" not valid in %s' % (self.__class__.__name__, yAlign, YALIGNS)
        return yAlign
    def _validateZAlign(self, zAlign): # Check and answer value
        assert zAlign in ZALIGNS, '[%s.zAlign] Alignment "%s" not valid in %s' % (self.__class__.__name__, zAlign, ZALIGNS)
        return zAlign

    def _get_xAlign(self): # Answer the type of x-alignment. For compatibility allow align and xAlign as equivalents.
        return self._validateXAlign(self.css('xAlign'))
    def _set_xAlign(self, xAlign):
        self.style['xAlign'] = self._validateXAlign(xAlign) # Save locally, blocking CSS parent scope for this param.
    xAlign = property(_get_xAlign, _set_xAlign)

    def _get_yAlign(self): # Answer the type of y-alignment.
        return self._validateYAlign(self.css('yAlign'))
    def _set_yAlign(self, yAlign):
        self.style['yAlign'] = self._validateYAlign(yAlign) # Save locally, blocking CSS parent scope for this param.
    yAlign = property(_get_yAlign, _set_yAlign)

    def _get_zAlign(self): # Answer the type of z-alignment.
        return self._validateZAlign(self.css('zAlign'))
    def _set_zAlign(self, zAlign):
        self.style['zAlign'] = self._validateZAlign(zAlign) # Save locally, blocking CSS parent scope for this param.
    zAlign = property(_get_zAlign, _set_zAlign)


<<<<<<< HEAD
    def _get_xTextAlign(self): 
        """Answer the type of x-alignment for text strings. 
        """
        return self._validateXTestAlign(self.css('xTextAlign'))
    def _set_xTextAlign(self, xTextAlign):
        self.style['xTextAlign'] = self._validateXTestAlign(xTextAlign) # Save locally, blocking CSS parent scope for this param.
=======
    def _get_xTextAlign(self):
        """Answer the type of x-alignment for text strings.
        Only defined for inheriting Text elements.
        """
        #raise NotImplementedError

    def _set_xTextAlign(self, xTextAlign):
        pass
        #raise NotImplementedError

>>>>>>> 53fea015
    xTextAlign = property(_get_xTextAlign, _set_xTextAlign)


    def _get_gw(self): # Gutter width
        return self.css('gw', 0)
    def _set_gw(self, gw):
        self.style['gw'] = gw # Set local.
    gw = property(_get_gw, _set_gw)

    def _get_gh(self): # Gutter height
        return self.css('gh', 0)
    def _set_gh(self, gh):
        self.style['gh'] = gh # Set local
    gh = property(_get_gh, _set_gh)

    def _get_gd(self): # Gutter depth
        return self.css('gd', 0)
    def _set_gd(self, gd):
        self.style['gd'] = gd
    gd = property(_get_gd, _set_gd)

    def _get_gutter(self): # Tuple of (w, h) gutters
        """Gutter property for (e.gw, e.gh)

        >>> e = Element()
        >>> e.gutter
        (0, 0)
        >>> e.gutter = 10, 8
        >>> e.gutter, e.gw, e.gh
        ((10, 8), 10, 8)
        >>> e.gutter = 12 # Set both values
        >>> e.gutter
        (12, 12)
        >>> e = Element(style=dict(gw=13, gh=9))
        >>> e.gutter
        (13, 9)
        >>> e.gutter[0] == e.gw, e.gutter[1] == e.gh
        (True, True)
        """
        return self.gw, self.gh
    def _set_gutter(self, gutter):
        if not isinstance(gutter, (list, tuple)):
            gutter = [gutter]
        if len(gutter) == 1:
            gutter = (gutter[0], gutter[0])
        elif len(gutter) == 2:
            pass
        else:
            raise ValueError
        self.gw, self.gh = gutter
    gutter = property(_get_gutter, _set_gutter)

    def _get_gutter3D(self): # Tuple of (gw, gh, gd) gutters
        """Gutter 3D property for (e.gw, e.gh, e.gd)

        >>> e = Element()
        >>> e.gutter3D
        (0, 0, 0)
        >>> e.gutter3D = 10, 8, 6
        >>> e.gutter3D, e.gw, e.gh, e.gd
        ((10, 8, 6), 10, 8, 6)
        >>> e.gutter3D = 12 # Set all 3 values values
        >>> e.gutter3D
        (12, 12, 12)
        >>> e = Element(style=dict(gw=13, gh=9, gd=7))
        >>> e.gutter3D
        (13, 9, 7)
        >>> e.gutter3D[0] == e.gw, e.gutter3D[1] == e.gh, e.gutter3D[2] == e.gd
        (True, True, True)
        """
        return self.gw, self.gh, self.gd
    def _set_gutter3D(self, gutter3D):
        if not isinstance(gutter3D, (list, tuple)):
            gutter3D = [gutter3D]
        if len(gutter3D) == 1:
            gutter3D = (gutter3D[0], gutter3D[0], gutter3D[0])
        elif len(gutter3D) == 3:
            pass
        else:
            raise ValueError
        self.gw, self.gh, self.gd = gutter3D
    gutter3D = property(_get_gutter3D, _set_gutter3D)

    def _get_bleed(self):
        """Answers the value for bleed over the sides of parent or page objects.
        Elements will take care of the reposition/scaling themselves

        >>> from pagebot.toolbox.units import mm
        >>> e = Element(bleed=21)
        >>> e.bleed
        (21pt, 21pt, 21pt, 21pt)
        >>> e.bleed = 22 # Auto-convert to pt-units
        >>> e.bleed
        (22pt, 22pt, 22pt, 22pt)
        >>> e.bleed = mm(3)
        >>> e.style['bleedTop'] = pt(8.5) # Overwrite the top bleed from generic set.
        >>> e.bleed
        (8.5pt, 3mm, 3mm, 3mm)
        """
        return self.bleedTop, self.bleedRight, self.bleedBottom, self.bleedLeft
    def _set_bleed(self, bleed):
        if isinstance(bleed, (list, tuple)):
            if len(bleed) == 4:
                self.bleedTop, self.bleedRight, self.bleedBottom, self.bleedLeft = bleed
            elif len(bleed) == 2:
                self.bleedTop, self.bleedRight = self.bleedBottom, self.bleedLeft = bleed
            else: # Any other length, we just take the first one and copy
                self.bleedTop = self.bleedRight = self.bleedBottom = self.bleedLeft = bleed[0]
        else: # If there's only one value, copy onto all sides.
            self.bleedTop = self.bleedRight = self.bleedBottom = self.bleedLeft = bleed
    bleed = property(_get_bleed, _set_bleed)

    def _get_bleedTop(self):
        """Answers the value for bleed over the sides of parent or page objects.
        Elements will take care of the reposition/scaling themselves.

        >>> from pagebot.toolbox.units import mm
        >>> e = Element(bleedTop=20)
        >>> e.bleedTop
        20pt
        >>> e.bleed = 6
        >>> e.bleedTop = mm(5)
        >>> e.bleed
        (5mm, 6pt, 6pt, 6pt)
        """
        base = dict(base=self.h, em=self.em) # In case relative units, use this as base.
        return units(self.css('bleedTop', 0), base=base)
    def _set_bleedTop(self, bleed):
        self.style['bleedTop'] = units(bleed, default=0)
    bleedTop = property(_get_bleedTop, _set_bleedTop)

    def _get_bleedBottom(self):
        """Answers the value for bleed over the sides of parent or page objects.
        Elements will take care of the reposition/scaling themselves.

        >>> from pagebot.toolbox.units import mm
        >>> e = Element(bleedBottom=20)
        >>> e.bleedBottom
        20pt
        >>> e.bleed = 6
        >>> e.bleedBottom = mm(5)
        >>> e.bleedBottom
        5mm
        >>> e.bleed
        (6pt, 6pt, 5mm, 6pt)
        """
        base = dict(base=self.h, em=self.em) # In case relative units, use this as base.
        return units(self.css('bleedBottom', 0), base=base)
    def _set_bleedBottom(self, bleed):
        self.style['bleedBottom'] = units(bleed, default=0)
    bleedBottom = property(_get_bleedBottom, _set_bleedBottom)

    def _get_bleedLeft(self):
        """Answers the value for bleed over the sides of parent or page objects.
        Elements will take care of the reposition/scaling themselves.

        >>> from pagebot.toolbox.units import mm
        >>> e = Element(bleedLeft=20)
        >>> e.bleedLeft
        20pt
        >>> e.bleed = 6
        >>> e.bleedLeft = mm(5)
        >>> e.bleed
        (6pt, 6pt, 6pt, 5mm)
        """
        base = dict(base=self.w, em=self.em) # In case relative units, use this as base.
        return units(self.css('bleedLeft', 0), base=base)
    def _set_bleedLeft(self, bleed):
        self.style['bleedLeft'] = units(bleed, default=0)
    bleedLeft = property(_get_bleedLeft, _set_bleedLeft)

    def _get_bleedRight(self):
        """Answers the value for bleed over the sides of parent or page objects.
        Elements will take care of the reposition/scaling themselves.

        >>> from pagebot.toolbox.units import mm
        >>> e = Element(bleedRight=20)
        >>> e.bleedRight
        20pt
        >>> e.bleed = 21
        >>> e.bleedRight = mm(5)
        >>> e.bleed
        (21pt, 5mm, 21pt, 21pt)
        """
        base = dict(base=self.w, em=self.em) # In case relative units, use this as base.
        return units(self.css('bleedRight', 0), base=base)
    def _set_bleedRight(self, bleed):
        self.style['bleedRight'] = units(bleed, default=0)
    bleedRight = property(_get_bleedRight, _set_bleedRight)

    def _get_bleedW(self):
        """Answers the width of the element, including the bleed left and right,
        if defined.

        >>> from pagebot.toolbox.units import p
        >>> e = Element(w=p(100), bleed=p(1))
        >>> e.bleedW
        102p
        >>> e.w, e.bleedLeft, e.bleedRight
        (100p, 1p, 1p)
        """
        return self.w + self.bleedLeft + self.bleedRight
    bleedW = property(_get_bleedW)

    def _get_bleedH(self):
        """Answers the height of the element, including the bleed top and
        bottom, if defined.

        >>> from pagebot.toolbox.units import p
        >>> e = Element(h=p(100), bleed=p(1.5))
        >>> e.bleedH
        103p
        >>> e.h, e.bleedTop, e.bleedBottom
        (100p, 1p6, 1p6)
        """
        return self.h + self.bleedTop + self.bleedBottom
    bleedH = property(_get_bleedH)

    # Absolute positions

    def _get_bleedOrigin(self):
        """Answers the origin of the element, shifted by the defined bleed and
        and depending the side of alignment.
        """

        """
        >>> from pagebot.toolbox.units import p
        >>> e = Element(bleed=p(1), xAlign=LEFT, yAlign=TOP)
        >>> e.bleed
        (1p, 1p, 1p, 1p)
        >>> e.bleedOrigin
        (-12pt, -12pt)
        >>> e.xAlign=RIGHT
        >>> e.yAlign=BOTTOM
        >>> e.bleedOrigin
        (12pt, 12pt)
        """
        ox, oy = self.xy
        if self.xAlign == LEFT:
            ox -= self.bleedLeft
        elif self.xAlign == RIGHT:
            ox += self.bleedRight
        if self.yAlign == TOP:
            oy += self.bleedTop
        elif self.yAlign == BOTTOM:
            oy -= self.bleedBottom
        return ox, oy
    bleedOrigin = property(_get_bleedOrigin)

    def _get_viewCropMarkDistance(self):
        return self.css('viewCropMarkDistance', 0)
    def _set_viewCropMarkDistance(self, d):
        self.style['viewCropMarkDistance'] = units(d)
    viewCropMarkDistance = property(_get_viewCropMarkDistance, _set_viewCropMarkDistance)

    def _get_viewCropMarkSize(self):
        return self.css('viewCropMarkSize', pt(40))
    def _set_viewCropMarkSize(self, d):
        self.style['viewCropMarkSize'] = units(d)
    viewCropMarkSize = property(_get_viewCropMarkSize, _set_viewCropMarkSize)

    def _get_viewCropMarkStrokeWidth(self):
        return self.css('viewCropMarkStrokeWidth', pt(0.25))
    def _set_viewCropMarkStrokeWidth(self, d):
        self.style['viewCropMarkStrokeWidth'] = units(d)
    viewCropMarkStrokeWidth = property(_get_viewCropMarkStrokeWidth, _set_viewCropMarkStrokeWidth)


    def _get_viewRegistrationMarkDistance(self):
        return self.css('viewRegistrationMarkDistance', 0)
    def _set_viewRegistrationMarkDistance(self, d):
        self.style['viewRegistrationMarkDistance'] = units(d)
    viewRegistrationMarkDistance = property(_get_viewRegistrationMarkDistance, _set_viewRegistrationMarkDistance)

    def _get_viewRegistrationMarkSize(self):
        return self.css('viewRegistrationMarkSize', pt(40))
    def _set_viewRegistrationMarkSize(self, d):
        self.style['viewRegistrationMarkSize'] = units(d)
    viewRegistrationMarkSize = property(_get_viewRegistrationMarkSize, _set_viewRegistrationMarkSize)

    def _get_viewRegistrationMarkStrokeWidth(self):
        return self.css('viewRegistrationMarkStrokeWidth', pt(0.25))
    def _set_viewRegistrationMarkStrokeWidth(self, d):
        self.style['viewRegistrationMarkStrokeWidth'] = units(d)
    viewRegistrationMarkStrokeWidth = property(_get_viewRegistrationMarkStrokeWidth, _set_viewRegistrationMarkStrokeWidth)

    def _get_rootX(self):
        """Answers the read-only property root value of local self.x,
        from the whole tree of ancestors.

        >>> e1 = Element(x=10)
        >>> e2 = Element(x=20, elements=[e1])
        >>> e3 = Element(x=44, elements=[e2])
        >>> e1.x, e1.rootX, e2.x, e2.rootX, e3.x, e3.rootX
        (10pt, 74pt, 20pt, 64pt, 44pt, 44pt)
        """
        parent = self.parent
        if parent is not None:
            return self.x + parent.rootX # Add relative self to parents position.
        return self.x
    rootX = property(_get_rootX)

    def _get_rootY(self):
        """Answers the read-only property root value of local self.y,
        from the whole tree of ancestors.

        >>> e1 = Element(y=10)
        >>> e2 = Element(y=20, elements=[e1])
        >>> e3 = Element(y=44, elements=[e2])
        >>> e1.y, e1.rootY, e2.y, e2.rootY, e3.y, e3.rootY
        (10pt, 74pt, 20pt, 64pt, 44pt, 44pt)
        """
        parent = self.parent
        if parent is not None:
            return self.y + parent.rootY # Add relative self to parents position.
        return self.y
    rootY = property(_get_rootY)

    def _get_rootZ(self):
        """Answers the read-only property root value of local self.z,
        from the whole tree of ancestors.

        >>> e1 = Element(z=10)
        >>> e2 = Element(z=20, elements=[e1])
        >>> e3 = Element(z=44, elements=[e2])
        >>> e1.z, e1.rootZ, e2.z, e2.rootZ, e3.z, e3.rootZ
        (10pt, 74pt, 20pt, 64pt, 44pt, 44pt)
        """
        parent = self.parent
        if parent is not None:
            # Add relative self to parents position.
            return self.z + parent.rootZ
        return self.z
    rootZ = property(_get_rootZ)

    # (w, h, d) size of the element.

    def _get_proportional(self):
        """Get/set the proportional style flag as property. If True, setting
        self.w or self.h will keep the original proportions, but setting the
        other side as well. By default the self.proportional flag is False for
        most types of elements.

        >>> e = Element(w=100, h=200, proportional=True)
        >>> e.w = 200
        >>> e.h # Keeps proportions
        400pt
        >>> e.w = 10
        >>> e.h # Keeps proportions
        20pt
        >>> e.proportional = False
        >>> e.w = 100
        >>> e.h # Does not change
        20pt
        >>> e.proportional = True
        >>> e.h = 1000
        >>> e.w # Keeps proportions again
        5000pt
        """
        return self.css('proportional')
    def _set_proportional(self, proportional):
        self.style['proportional'] = proportional
    proportional = property(_get_proportional, _set_proportional)

    def _get_w(self):
        """Answers the width of the element.

        >>> e = Element(w=100)
        >>> e.w
        100pt
        >>> e.w = 101
        >>> e.w
        101pt
        >>> e.w = 0 # Zero width expands to DEFAULT_WIDTH (100)
        >>> e.w, e.w == DEFAULT_WIDTH
        (100pt, True)
        >>> child = Element(w='20%', parent=e)
        >>> child.w, child.w.pt
        (20%, 20)
        >>> child.w = '2fr' # Set as string get interpreted.
        >>> #FIX child.w, child.w.pt
        (2fr, 50)
        >>> e.style['fontSize'] = 10
        >>> child.w = '4.5em' # Multiplication factor with current e.style['fontSize'] (e.fontSize)
        >>> child.w, child.w.pt
        (4.5em, 45)
        """
        base = dict(base=self.parentW, em=self.em) # In case relative units, use this as base.
        return units(self.css('w'), base=base)
    def _set_w(self, w):
        w = units(w or DEFAULT_WIDTH)
        if self.proportional and self.w:
            self.style['h'] = w * self.h.pt/self.w.pt
            self.style['d'] = w * self.d.pt/self.w.pt
        self.style['w'] = w # Overwrite element local style from here, parent css becomes inaccessable.

    w = property(_get_w, _set_w)

    def _get_mw(self): # Width, including margins
        """Width property for self.mw style. Answers the width of the elements
        with added left/right margins.
        Note that since the margins are not considered by the self.proportional flag,
        changed in self.mw, self.mh and self.md may not stay proportional.

        >>> e = Element(w=10, ml=22, mr=33)
        >>> e.mw
        65pt
        >>> e = Element()
        >>> e.w = 100 # Numbers convert to points by default
        >>> e.ml = 44
        >>> e.mr = 55
        >>> e.mw # e.ml + e.w + e.mr
        199pt
        """
        return self.w + self.ml + self.mr # Add margins to width
    def _set_mw(self, w):
        self.w = max(0, w - self.ml - self.mr) # Should not become < 0
    mw = property(_get_mw, _set_mw)

    def _get_h(self):
        """Answers the height of the element.

        >>> e = Element(h=222)
        >>> e.h
        222pt
        >>> e.h = 440
        >>> e.h
        440pt
        >>> child = Element(h='20%', parent=e)
        >>> child.h.base
        440pt
        >>> #FIX child.h, child.h.ru, child.h.rv
        (20%, 88pt, 88)
        >>> e.style['fontSize'] = 12
        >>> child.h = '4.5em' # Multiplication with current e.style['fontSize']
        >>> child.h, child.h.pt
        (4.5em, 54)
        """
        # In case relative units, use this as base.
        base = dict(base=self.parentH, em=self.em)
        return units(self.css('h', 0), base=base)

    def _set_h(self, h):
        h = units(h)
        if self.proportional and self.h:
            self.style['w'] = h * self.w.pt/self.h.pt
            self.style['d'] = h * self.d.pt/self.h.pt

        # Overwrite element local style from here, parent css becomes
        # inaccessable.
        self.style['h'] = h

    h = property(_get_h, _set_h)

        # Height, including margins
    def _get_mh(self):
        """Height property for self.mh style.  Note that since the margins are
        not considered by the self.proportional flag, changed in self.mw,
        self.mh and self.md may not stay proportional.

        >>> e = Element(h=10, mt=22, mb=33)
        >>> e.mh
        65pt
        >>> e = Element()
        >>> e.h = 100
        >>> e.mt = 44
        >>> e.mb = 55
        >>> e.mh # e.mt + e.h + e.mb
        199pt
        """
        return self.h + self.mt + self.mb # Add margins to height
    def _set_mh(self, h):
        self.h = max(0, h - self.mt - self.mb) # Should not become < 0
    mh = property(_get_mh, _set_mh)

    def _get_d(self):
        """Answers and set the depth of the element.

        >>> e = Element()
        >>> # Default value
        >>> e.d
        100pt
        >>> # Set min/max of element with constructor
        >>> e = Element(d=100)
        >>> # Set depth value
        >>> e.d = 101
        >>> e.d
        101pt
        """
        # In case relative units, use this as base.
        base = dict(base=self.parentD, em=self.em)
        return units(self.css('d', 0), base=base)

    def _set_d(self, d):
        d = units(d)
        if self.proportional and self.d:
            self.style['w'] = d * self.w.pt/self.d.pt
            self.style['h'] = d * self.h/self.d
        # Overwrite element local style from here, parent css becomes inaccessable.
        self.style['d'] = d
    d = property(_get_d, _set_d)

    def _get_md(self): # Depth, including margin front and margin back in z-axis.
        """Width property for self.md style. Note that since the margins are
        not considered by the self.proportional flag, changed in self.mw,
        self.mh and self.md may not stay proportional.

        >>> e = Element(d=10, mzb=22, mzf=33)
        >>> e.md
        65pt
        >>> e = Element()
        >>> e.d = 10
        >>> e.mzb = 22
        >>> e.mzf = 33
        >>> e.md
        65pt
        """
        return self.d + self.mzb + self.mzf # Add front and back margins to depth
    def _set_md(self, d):
        self.d = max(0, d - self.mzf - self.mzb) # Should not become < 0, behind viewer?
    md = property(_get_md, _set_md)

    def _get_folds(self):
        """List if [(x, y), ...] (one of them can be None) that indicate the
        position of folding lines on a page. In general this is a view
        parameter (applying to all pages), but it can be overwritten by
        individual pages or other elements, if their folding pattern is
        different. The position of folds is ignored by self.w and self.h. It
        is mostly to show folding markers by PageView. The fold property is
        stored in style and not inherited."""
        return self.style.get('folds', []) # Not inherited
    def _set_folds(self, folds):
        self.style['folds'] = folds
    folds = property(_get_folds, _set_folds)

    # Margin properties

    # TODO: Add support of "auto" values, doing live centering.

    def _get_margin(self):
        """Tuple of paddings in CSS order, direction of clock
        Can be 123, [123], [123, 234], [123, 234, 345], [123, 234, 345, 456]
        or [123, 234, 345, 456, 567, 678]

        >>> from pagebot.toolbox.units import mm, perc, ru, rv
        >>> e = Element(margin=(10, 20, 30, 40))
        >>> e.mt, e.mr, e.mb, e.ml
        (10pt, 20pt, 30pt, 40pt)
        >>> e.ml = 123
        >>> e.margin
        (10pt, 20pt, 30pt, 123pt)
        >>> e.margin = mm(20) # Works in other types of units too.
        >>> e.margin
        (20mm, 20mm, 20mm, 20mm)
        >>> e.margin = (11, 22)
        >>> e.margin
        (11pt, 22pt, 11pt, 22pt)
        >>> e.margin = (11, 22, 33)
        >>> e.margin
        (11pt, 22pt, 33pt, 11pt)
        >>> e.margin = (11, 22, 33, 44)
        >>> e.margin
        (11pt, 22pt, 33pt, 44pt)
        >>> e.mt, e.mr, e.mb, e.ml
        (11pt, 22pt, 33pt, 44pt)
        >>> e.margin = (11, 22, 33, 44, 55, 66)
        >>> e.margin, ru(e.margin), rv(e.margin)
        ((11pt, 22pt, 33pt, 44pt), (11pt, 22pt, 33pt, 44pt), (11, 22, 33, 44))
        >>> e.w = e.h = e.d = 500
        >>> e.margin = '10%'
        >>> e.margin
        (10%, 10%, 10%, 10%)
        >>> e.margin = perc(15)
        >>> e.margin
        (15%, 15%, 15%, 15%)
        """
        return self.mt, self.mr, self.mb, self.ml
    def _set_margin(self, margin):
        # Can be 123, [123], [123, 234] or [123, 234, 345, 4565, ]
        if not isinstance(margin, (list, tuple)):
            margin = [margin]
        if len(margin) == 1: # All same value
            margin = (margin[0], margin[0], margin[0], margin[0], margin[0], margin[0])
        elif len(margin) == 2: # mt == mb, ml == mr, mzf == mzb
            margin = (margin[0], margin[1], margin[0], margin[1], margin[0], margin[1])
        elif len(margin) == 3: # mt == ml == mzf, mb == mr == mzb
            margin = (margin[0], margin[1], margin[2], margin[0], margin[1], margin[2])
        elif len(margin) == 4: # mt, mr, mb, ml, pt(0), pt(0)
            margin = (margin[0], margin[1], margin[2], margin[3], pt(0), pt(0))
        elif len(margin) == 6:
            pass
        else:
            raise ValueError
        # Conversion to units is done by the properties
        self.mt, self.mr, self.mb, self.ml, self.mzf, self.mzb = margin
    margin = property(_get_margin, _set_margin)

    def _get_margin3D(self):
        """Tuple of margin in CSS order + (front, back), direction of clock

        >>> from pagebot.toolbox.units import perc, ru, rv
        >>> e = Element(margin=(10, 20, 30, 40))
        >>> e.mt, e.mr, e.mb, e.ml
        (10pt, 20pt, 30pt, 40pt)
        >>> e.ml = 123
        >>> e.margin3D
        (10pt, 20pt, 30pt, 123pt, 0pt, 0pt)
        >>> e.margin3D = 11
        >>> e.margin3D
        (11pt, 11pt, 11pt, 11pt, 11pt, 11pt)
        >>> e.margin3D = (11, 22)
        >>> e.margin3D
        (11pt, 22pt, 11pt, 22pt, 11pt, 22pt)
        >>> e.margin3D = (11, 22, 33)
        >>> e.margin3D
        (11pt, 22pt, 33pt, 11pt, 22pt, 33pt)
        >>> e.margin3D = (11, 22, 33, 44)
        >>> e.margin3D
        (11pt, 22pt, 33pt, 44pt, 0pt, 0pt)
        >>> e.margin3D = (11, 22, 33, 44, 55, 66)
        >>> e.margin3D
        (11pt, 22pt, 33pt, 44pt, 55pt, 66pt)
        >>> e.w = e.h = e.d = 500
        >>> e.margin3D = '10%'
        >>> e.margin3D, ru(e.margin3D), rv(e.margin3D)
        ((10%, 10%, 10%, 10%, 10%, 10%), (50pt, 50pt, 50pt, 50pt, 50pt, 50pt), (50, 50, 50, 50, 50, 50))
        >>> e.margin3D = perc(15)
        >>> e.margin3D, ru(e.margin3D), rv(e.margin3D)
        ((15%, 15%, 15%, 15%, 15%, 15%), (75pt, 75pt, 75pt, 75pt, 75pt, 75pt), (75, 75, 75, 75, 75, 75))
        """
        return self.mt, self.mr, self.mb, self.ml, self.mzf, self.mzb
    margin3D = property(_get_margin3D, _set_margin)

    def _get_mt(self):
        """Margin top property. Relative unit values refer to self.h.

        >>> e = Element(mt=12)
        >>> e.mt
        12pt
        >>> e.mt = 13
        >>> e.mt
        13pt
        >>> e.style = dict(mt=14, h=500)
        >>> e.mt
        14pt
        >>> e.mt = '10%'
        >>> e.mt
        10%
        >>> e.mt.pt
        50
        """
        # In case relative units, use this as base.
        base = dict(base=self.h, em=self.em)
        return units(self.css('mt', 0), base=base)

    def _set_mt(self, mt):
        # Overwrite element local style from here, parent css becomes
        # inaccessable.
        self.style['mt'] = units(mt or 0)
    mt = property(_get_mt, _set_mt)

    # Margin bottom
    def _get_mb(self):
        """Margin bottom property. Relative unit values refer to the current
        self.h or self.em.

        >>> e = Element(mb=12)
        >>> e.mb
        12pt
        >>> e.mb.pt
        12
        >>> e.mb = 13
        >>> e.mb
        13pt
        >>> e.style = dict(mb=14, h=500)
        >>> e.mb
        14pt
        >>> e.mb = '10%'
        >>> e.mb
        10%
        >>> e.mb.pt
        50
        """
        base = dict(base=self.h, em=self.em) # In case relative units, use this as base.
        return units(self.css('mb', 0), base=base)
    def _set_mb(self, mb):
        """Precompile as Unit instance from whatever format mb has."""
        self.style['mb'] = units(mb) # Overwrite element local style from here, parent css becomes inaccessable.
    mb = property(_get_mb, _set_mb)

    def _get_ml(self): # Margin left
        """Margin left property. Relative unit values refer to self.w.

        >>> e = Element(ml=12)
        >>> e.ml
        12pt
        >>> e.ml = 13
        >>> e.ml
        13pt
        >>> e.style = dict(ml=14, w=500)
        >>> e.ml
        14pt
        >>> e.ml = '10%'
        >>> e.ml
        10%
        >>> e.ml.pt
        50
        """
        base = dict(base=self.w, em=self.em) # In case relative units, use this as base.
        return units(self.css('ml', 0), base=base)
    def _set_ml(self, ml):
        # Overwrite element local style from here, parent css becomes inaccessable.
        self.style['ml'] = units(ml)
    ml = property(_get_ml, _set_ml)

    def _get_mr(self): # Margin right
        """Margin right property. Relative unit values refer to self.w.

        >>> e = Element(mr=12)
        >>> e.mr
        12pt
        >>> e.mr = 13
        >>> e.mr
        13pt
        >>> e.style = dict(mr=14, w=500)
        >>> e.mr
        14pt
        >>> e.mr = '10%'
        >>> e.mr
        10%
        >>> e.mr.pt
        50
        """
        # In case relative units, use this as base.
        base = dict(base=self.w, em=self.em)
        return units(self.css('mr', 0), base=base)

    def _set_mr(self, mr):
        # Overwrite element local style from here, parent css becomes
        # inaccessable.
        self.style['mr'] = units(mr)
    mr = property(_get_mr, _set_mr)

    def _get_mzf(self): # Margin z-axis front
        """Margin z-axis front property (closest to view point). Relative unit
        values refer to self.d.

        >>> e = Element(mzf=12)
        >>> e.mzf
        12pt
        >>> e.mzf = 13
        >>> e.mzf
        13pt
        >>> e.style = dict(mzf=14, d=500)
        >>> e.mzf
        14pt
        >>> e.mzf = '10%'
        >>> e.mzf
        10%
        >>> e.mzf.pt
        50
        """
        base = dict(base=self.d, em=self.em) # In case relative units, use this as base.
        return units(self.css('mzf', 0), base=base)
    def _set_mzf(self, mzf):
        self.style['mzf'] = units(mzf or 0) # Overwrite element local style from here, parent css becomes inaccessable.
    mzf = property(_get_mzf, _set_mzf)

    def _get_mzb(self): # Margin z-axis back
        """Margin z-axis back property (most distant to view point). Relative
        unit values refer to self.d.

        >>> e = Element(mzb=12)
        >>> e.mzb
        12pt
        >>> e.mzb = 13
        >>> e.mzb
        13pt
        >>> e.style = dict(mzb=14, d=500)
        >>> e.mzb
        14pt
        >>> e.mzb = '10%'
        >>> e.mzb
        10%
        >>> e.mzb.pt
        50
        """
        # In case relative units, use this as base.
        base = dict(base=self.d, em=self.em)
        return units(self.css('mzb', 0), base=base)
    def _set_mzb(self, mzb):
        # Overwrite element local style from here, parent css becomes
        # inaccessable.
        self.style['mzb'] = units(mzb)
    mzb = property(_get_mzb, _set_mzb)

    # Padding properties

    # TODO: Add support of "auto" values, doing live centering.

    def _get_padding(self):
        """Tuple of paddings in CSS order, direction of clock starting on top
        Can be 123, [123], [123, 234], [123, 234, 345], [123, 234, 345, 456]
        or [123, 234, 345, 456, 567, 678]

        >>> from pagebot.toolbox.units import perc, ru, rv
        >>> e = Element(padding=(10, 20, 30, 40))
        >>> e.pt, e.pr, e.pb, e.pl
        (10pt, 20pt, 30pt, 40pt)
        >>> e.pl = 123
        >>> e.padding
        (10pt, 20pt, 30pt, 123pt)
        >>> e.padding = 11
        >>> e.padding
        (11pt, 11pt, 11pt, 11pt)
        >>> e.padding = (11, 22)
        >>> e.padding
        (11pt, 22pt, 11pt, 22pt)
        >>> e.padding = (11, 22, 33)
        >>> e.padding
        (11pt, 22pt, 33pt, 11pt)
        >>> e.padding = (11, 22, 33, 44)
        >>> e.padding
        (11pt, 22pt, 33pt, 44pt)
        >>> e.pt, e.pr, e.pb, e.pl
        (11pt, 22pt, 33pt, 44pt)
        >>> e.padding = (11, 22, 33, 44, 55, 66)
        >>> e.padding
        (11pt, 22pt, 33pt, 44pt)
        >>> e.padding3D
        (11pt, 22pt, 33pt, 44pt, 55pt, 66pt)
        >>> e.w = e.h = e.d = 500
        >>> e.padding = '10%'
        >>> e.padding, ru(e.padding), rv(e.padding)
        ((10%, 10%, 10%, 10%), (50pt, 50pt, 50pt, 50pt), (50, 50, 50, 50))
        >>> e.padding = perc(15)
        >>> e.padding, ru(e.padding), rv(e.padding)
        ((15%, 15%, 15%, 15%), (75pt, 75pt, 75pt, 75pt), (75, 75, 75, 75))
        """
        return self.pt, self.pr, self.pb, self.pl

    def _set_padding(self, padding):
        # Can be 123, [123], [123, 234] or [123, 234, 345, 4565]
        assert padding is not None
        if not isinstance(padding, (list, tuple)):
            padding = [padding]
        if len(padding) == 1: # All same value
            padding = (padding[0], padding[0], padding[0], padding[0], padding[0], padding[0])
        elif len(padding) == 2: # pt == pb, pl == pr, pzf == pzb
            padding = (padding[0], padding[1], padding[0], padding[1], padding[0], padding[1])
        elif len(padding) == 3: # pt == pl == pzf, pb == pr == pzb
            padding = (padding[0], padding[1], padding[2], padding[0], padding[1], padding[2])
        elif len(padding) == 4: # pt, pr, pb, pl, pt(0), pt(0)
            padding = (padding[0], padding[1], padding[2], padding[3], pt(0), pt(0))
        elif len(padding) == 6:
            pass
        else:
            raise ValueError
        # Conversion to units is done in the properties.
        self.pt, self.pr, self.pb, self.pl, self.pzf, self.pzb = padding
    padding = property(_get_padding, _set_padding)

    def _get_padding3D(self):
        """Tuple of padding in CSS order + (front, back), direction of clock

        >>> from pagebot.toolbox.units import perc, ru, rv
        >>> e = Element(padding=(10, 20, 30, 40))
        >>> e.pt, e.pr, e.pb, e.pl
        (10pt, 20pt, 30pt, 40pt)
        >>> e.pl = 123
        >>> e.padding3D
        (10pt, 20pt, 30pt, 123pt, 0pt, 0pt)
        >>> e.padding3D = 11
        >>> e.padding3D
        (11pt, 11pt, 11pt, 11pt, 11pt, 11pt)
        >>> e.padding3D = (11, 22)
        >>> e.padding3D
        (11pt, 22pt, 11pt, 22pt, 11pt, 22pt)
        >>> e.padding3D = (11, 22, 33)
        >>> e.padding3D
        (11pt, 22pt, 33pt, 11pt, 22pt, 33pt)
        >>> e.padding3D = (11, 22, 33, 44)
        >>> e.padding3D
        (11pt, 22pt, 33pt, 44pt, 0pt, 0pt)
        >>> e.padding3D = (11, 22, 33, 44, 55, 66)
        >>> e.padding3D
        (11pt, 22pt, 33pt, 44pt, 55pt, 66pt)
        >>> e.w = e.h = e.d = 500
        >>> e.padding3D = '10%'
        >>> e.padding3D, ru(e.padding3D), rv(e.padding3D)
        ((10%, 10%, 10%, 10%, 10%, 10%), (50pt, 50pt, 50pt, 50pt, 50pt, 50pt), (50, 50, 50, 50, 50, 50))
        >>> e.padding3D = perc(15)
        >>> e.padding3D, ru(e.padding3D), rv(e.padding3D)
        ((15%, 15%, 15%, 15%, 15%, 15%), (75pt, 75pt, 75pt, 75pt, 75pt, 75pt), (75, 75, 75, 75, 75, 75))
        """
        return self.pt, self.pr, self.pb, self.pl, self.pzf, self.pzb
    padding3D = property(_get_padding3D, _set_padding)

    def _get_pt(self):
        """Padding top property. Relative unit values refer to self.h.

        NOTE that in usage, the "pt" is abbreviation for padding-top, not
        point units.

        >>> e = Element(pt=12, h=500)
        >>> e.pt
        12pt
        >>> # Default conversion from numberts to points
        >>> e.pt = 13
        >>> e.pt
        13pt
        >>> e.pt = pt(14)
        >>> e.pt
        14pt
        >>> # Verify that other padding did not change.
        >>> e.padding
        (14pt, 0pt, 0pt, 0pt)
        >>> e.pt = '10%'
        >>> # e.pt is abbreviation for padding-top. .pt is the property that converts to points.
        >>> e.pt, e.pt.pt
        (10%, 50)
        """
        base = dict(base=self.h, em=self.em) # In case relative units, use this as base.
        return units(self.css('pt', 0), base=base)
    def _set_pt(self, pt):
        self.style['pt'] = units(pt or 0)  # Overwrite element local style from here, parent css becomes inaccessable.
    pt = property(_get_pt, _set_pt)

    def _get_pb(self): # Padding bottom
        """Padding bottom property. Relative unit values refer to self.h.

        >>> e = Element(padding=(10, 20, 30, 40))
        >>> e.pb
        30pt
        >>> e = Element(pb=12, h=500)
        >>> e.pb
        12pt
        >>> e.pb = 13
        >>> e.pb
        13pt
        >>> e.pb = pt(14)
        >>> e.pb
        14pt
        >>> e.pt, e.pr, e.pb, e.pl # Make sure other did not change.
        (0pt, 0pt, 14pt, 0pt)
        >>> e.padding
        (0pt, 0pt, 14pt, 0pt)
        >>> e.pb = '10%'
        >>> e.pb
        10%
        >>> e.pb.pt # 10% of base 500pt
        50
        """
        base = dict(base=self.h, em=self.em) # In case relative units, use this as base.
        return units(self.css('pb', 0), base=base)
    def _set_pb(self, pb):
        self.style['pb'] = units(pb or 0) # Overwrite element local style from here, parent css becomes inaccessable.
    pb = property(_get_pb, _set_pb)

    def _get_pl(self):
        """Padding left property. Relative unit values refer to self.w.

        >>> e1 = Element(w=660)
        >>> e2 = Element(padding=(10, 20, 30, 40), parent=e1)
        >>> e2.pl
        40pt
        >>> e2 = Element(pl=12, parent=e1)
        >>> e2.pl
        12pt
        >>> e2.pl = 13
        >>> e2.pl
        13pt
        >>> e2.padding # Make sure other did not change.
        (0pt, 0pt, 0pt, 13pt)
        >>> e2.pl = '10%' # Relating Unit instance
        >>> e2.pl, e2.pl.pt
        (10%, 10)
        """
        base = dict(base=self.w, em=self.em) # In case relative units, use this as base.
        return units(self.css('pl', 0), base=base)
    def _set_pl(self, pl):
        self.style['pl'] = units(pl or 0) # Overwrite element local style from here, parent css becomes inaccessable.
    pl = property(_get_pl, _set_pl)

    def _get_pr(self): # Margin right
        """Padding right property. Relative unit values refer to self.w.

        >>> e = Element(padding=(10, 20, 30, 40))
        >>> e.pr
        20pt
        >>> e = Element(pr=12)
        >>> e.pr
        12pt
        >>> e.pr = 13
        >>> e.pr
        13pt
        >>> e.style = dict(pr=14, w=500)
        >>> e.pr
        14pt
        >>> e.pt, e.pr, e.pb, e.pl # Make sure others did not change.
        (0pt, 14pt, 0pt, 0pt)
        >>> e.padding # Make sure other did not change.
        (0pt, 14pt, 0pt, 0pt)
        >>> e.pr = '10%'
        >>> e.pr # Padding right as Unit instance
        10%
        >>> e.pr.pt # Get padding-right, cast to points
        50
        """
        base = dict(base=self.w, em=self.em) # In case relative units, use this as base.
        return units(self.css('pr', 0), base=base)
    def _set_pr(self, pr):
        self.style['pr'] = units(pr or 0)
    pr = property(_get_pr, _set_pr)

    def _get_pzf(self):
        """Padding z-axis front property. Relative unit values refer to self.d.

        >>> e1 = Element(d=300)
        >>> e2 = Element(pzf=12, parent=e1)
        >>> e2.pzf
        12pt
        >>> e2.pzf = 13
        >>> e2.pzf
        13pt
        >>> e2.pzf = 14
        >>> e2.d = 500
        >>> e2.pzf
        14pt
        >>> e2.padding3D # Make sure other did not change.
        (0pt, 0pt, 0pt, 0pt, 14pt, 0pt)
        >>> e2.pzf = '10%'
        >>> e2.pzf
        10%
        >>> e2.pzf.pt # Padding-front, cast to point
        50
        """
        base = dict(base=self.d, em=self.em) # In case relative units, use this as base.
        return units(self.css('pzf', 0), base=base)
    def _set_pzf(self, pzf): # padding z-axis front
        self.style['pzf'] = units(pzf or 0) # Overwrite element local style from here, parent css becomes inaccessable.
    pzf = property(_get_pzf, _set_pzf)

    def _get_pzb(self):
        """Padding z-axis back property. Relative unit values refer to self.d.

        >>> e1 = Element(d=300)
        >>> e2 = Element(pzb=12, parent=e1)
        >>> e2.pzb
        12pt
        >>> e2.pzb = 13
        >>> e2.pzb
        13pt
        >>> e2.pzb, e2.d
        (13pt, 100pt)
        >>> e2.pzb=14
        >>> e2.d = 500
        >>> e2.pzb, e2.d
        (14pt, 500pt)
        >>> e2.padding3D # Make sure other did not change.
        (0pt, 0pt, 0pt, 0pt, 0pt, 14pt)
        >>> e2.pzb = '10%'
        >>> e2.pzb #, e2.pzb.base
        10%
        >>> e2.pzb.pt
        50
        """
        base = dict(base=self.d, em=self.em) # In case relative units, use this as base.
        return units(self.css('pzb', 0), base=base)
    def _set_pzb(self, pzb):
        self.style['pzb'] = units(pzb or 0) # Overwrite element local style from here, parent css becomes inaccessable.
    pzb = property(_get_pzb, _set_pzb)

    def _get_pw(self):
        """Padded width (space between the horizontal paddings) read-only
        property of the element block.

        >>> e = Element(w=400, pl=22, pr=33)
        >>> e.pw
        345pt
        >>> e.pl = e.pr = '10%'
        >>> e.pl, e.pl.pt, e.pr, e.pr.pt
        (10%, 40, 10%, 40)
        >>> e.pw
        320pt
        """
        return self.w - self.pl - self.pr
    pw = property(_get_pw)

    def _get_ph(self):
        """Padded height (space between the vertical paddings) read-only property of the element block.

        >>> e = Element(h=400, pb=22, pt=33)
        >>> e.ph
        345pt
        >>> e.pb = e.pt = '10%'
        >>> e.pb, e.pb.pt, e.pt, e.pt.pt # e.pt is Abbreviation of padding-top, .pt is points
        (10%, 40, 10%, 40)
        >>> e.ph
        320pt
        """
        return self.h - self.pb - self.pt
    ph = property(_get_ph)

    def _get_pd(self):
        """Padded depth read-only property of the element block. Answer the distance between depth padding.

        >>> e = Element(d=400, pzf=22, pzb=33)
        >>> e.pd
        345pt
        >>> e.pzf = e.pzb = '10%'
        >>> e.pzf, e.pzf.pt, e.pzb, e.pzb.pt
        (10%, 40, 10%, 40)
        >>> e.pd
        320pt
        """
        return self.d - self.pzf - self.pzb
    pd = property(_get_pd)

    def _get_radius(self):
        """Property answers the element generic radius value. It is up to specific
        types of elements to decide that “radius” is used for. It can be the rounding
        of corners or the radius of a circle node in a network drawing."""
        return self.css('radius')
    def _set_radius(self, radius):
        self.style['radius'] = radius # Overwrite as local value.
    radius = property(_get_radius, _set_radius)

    def _get_frameDuration(self):
        """Property answer the element frameDuration parameters, used for speed
        when exporting animated gifs. Normally only set in page or document."""
        return self.css('frameDuration')
    def _set_frameDuration(self, frameDuration):
        self.style['frameDuration'] = frameDuration # Overwrite as local value.
    frameDuration = property(_get_frameDuration, _set_frameDuration)

    def _get_size(self):
        """Set the size of the element by calling by properties self.w and self.h.
        If set, then overwrite access from style width and height. self.d is optional attribute.
        Setting size this way, temporarily disables the self.proportional flag.

        >>> e = Element()
        >>> e.size = 101, 202, 303
        >>> e.w, e.h, e.d
        (101pt, 202pt, 303pt)
        >>> e.size
        (101pt, 202pt)
        >>> e.size3D
        (101pt, 202pt, 303pt)
        >>> e.size = 101 # Set all w, h, d to the same value.
        >>> e.size3D
        (101pt, 101pt, 101pt)
        >>> e.size = 660, 201 # e.d is untouched.
        >>> e.size3D
        (660pt, 201pt, 101pt)
        >>> child = Element(parent=e)
        >>> child.size = '20%', '75%'
        >>> child.w, child.h, child.d
        (20%, 75%, 100pt)
        >>> child.size3D
        (20%, 75%, 100pt)
        >>> child.size
        (20%, 75%)
        >>> child.w.pt, child.size[0].pt # Render to pt by 20% of parent.w --> 0.2 * 660 = 132
        (132, 132)
        """
        return self.w, self.h

    def _set_size(self, size):
        # Disable the flag, we want to set the values independently
        saveFlag = self.proportional
        self.proportional = False
        if isinstance(size, (tuple, list)):
            assert len(size) in (2,3)
            if len(size) == 2:
                self.w, self.h = size # Don't touch self.d
            else:
                self.w, self.h, self.d = size
        else:
            self.w = self.h = self.d = size
        self.proportional = saveFlag

    size = property(_get_size, _set_size)

    def _get_size3D(self):
        return self.w, self.h, self.d

    # Setting is idential for self.size3D and self.size
    size3D = property(_get_size3D, _set_size)

    #   S H A D O W   &  G R A D I E N T

    def _get_shadow(self):
        """Answer the Shadow instance of self.

        >>> from pagebot.gradient import Shadow
        >>> e = Element()
        >>> e.shadow = Shadow(offset=pt(6, -6), blur=pt(6), color=0)
        >>> e.shadow
        <Shadow offset=(6pt, -6pt) blur=6pt Color(r=0, g=0, b=0)>
        """
        return self.css('shadow')
    def _set_shadow(self, shadow):
        assert shadow is None or isinstance(shadow, self.SHADOW_CLASS)
        self.style['shadow'] = shadow
    shadow = property(_get_shadow, _set_shadow)

    def _get_textShadow(self):
        return self.css('textShadow')
    def _set_textShadow(self, textShadow):
        assert textShadow is None or isinstance(textShadow, self.SHADOW_CLASS)
        self.style['textShadow'] = textShadow
    textShadow = property(_get_textShadow, _set_textShadow)

    def _get_gradient(self):
        return self.css('gradient')
    def _set_gradient(self, gradient):
        assert gradient is None or isinstance(gradient, self.GRADIENT_CLASS)
        self.style['gradient'] = gradient
    gradient = property(_get_gradient, _set_gradient)

    def _get_textGradient(self):
        return self.css('textGradient')
    def _set_textGradient(self, textGradient):
        assert textGradient is None or isinstance(textGradient, self.GRADIENT_CLASS)
        self.style['textGradient'] = textGradient
    textGradient = property(_get_textGradient, _set_textGradient)

    def _get_box3D(self):
        """Answers the 3D bounding box of self from (self.x, self.y, self.w,
        self.h) properties."""
        return self.x, self.y, self.z, self.w, self.h, self.d
    box3D = property(_get_box3D)

    def _get_box(self):
        """Construct the bounding box from (self.x, self.y, self.w, self.h)
        properties.

        >>> e = Element(x=150, y=150, w=300, h=400)
        >>> e.box
        (150pt, 150pt, 300pt, 400pt)
        >>> e.box = 50, 50, 200, 300
        >>> e.box
        (50pt, 50pt, 200pt, 300pt)
        >>> child = Element(x='10%', y='20%', w='50%', h='40%', parent=e)
        >>> child.box
        (10%, 20%, 50%, 40%)
        """
        return self.x, self.y, self.w, self.h
    def _set_box(self, box):
        self.x, self.y, self.w, self.h = box
    box = property(_get_box, _set_box)

    def _get_marginBox(self):
        """Calculate the margin position and margin resized box of the element,
        after applying the option style margin.

        >>> from pagebot.toolbox.units import ru
        >>> e = Element(w=500, h=500)
        >>> e.margin = 10
        >>> e.marginBox
        (-10pt, -10pt, 520pt, 520pt)
        >>> ru(e.marginBox)
        (-10pt, -10pt, 520pt, 520pt)
        >>> rv(e.marginBox)
        (-10, -10, 520, 520)
        >>> e.margin = '10%'
        >>> e.marginBox
        (-50pt, -50pt, 600pt, 600pt)
        >>> ru(e.marginBox)
        (-50pt, -50pt, 600pt, 600pt)
        >>> rv(e.marginBox)
        (-50, -50, 600, 600)
        """
        mt = self.mt
        mb = self.mb
        ml = self.ml
        y = self.y - mb
        return (self.x - ml, y, self.w + ml + self.mr, self.h + mt + mb)
    marginBox = property(_get_marginBox)

    def _get_paddedBox(self):
        """Calculate the padded position and padded resized box of the element,
        after applying the style padding. Answered format (x, y, w, h).

        >>> from pagebot.toolbox.units import ru
        >>> e = Element(w=500, h=500)
        >>> e.padding = 10
        >>> e.paddedBox
        ((10pt, 10pt), (480pt, 480pt))
        >>> e.padding = '10%'
        >>> e.padding
        (10%, 10%, 10%, 10%)
        >>> e.paddedBox
        ((50pt, 50pt), (400pt, 400pt))
        >>> ru(e.paddedBox)
        ((50pt, 50pt), (400pt, 400pt))
        >>> rv(e.paddedBox)
        ((50, 50), (400, 400))
        """
        pl = self.pl
        pt = self.pt # pt is abbreviation from padding-top here, not points.
        pb = self.pb
        y = self.y + pb
        return (self.x + pl, y), (self.w - pl - self.pr, self.h - pt - pb)
    paddedBox = property(_get_paddedBox)

    def _get_paddedBox3D(self):
        """Calculate the padded position and padded resized box in 3D of the
        lement, after applying the style padding. Answered format (x, y, z, w,
        h, d).

        >>> from pagebot.toolbox.units import ru
        >>> e = Element(w=500, h=500, d=500)
        >>> e.padding3D = 10
        >>> e.paddedBox3D
        ((10pt, 10pt, 10pt), (480pt, 480pt, 480pt))
        >>> ru(e.paddedBox3D)
        ((10pt, 10pt, 10pt), (480pt, 480pt, 480pt))
        >>> rv(e.paddedBox3D)
        ((10, 10, 10), (480, 480, 480))
        >>> e.padding3D = '10%'
        >>> e.padding3D
        (10%, 10%, 10%, 10%, 10%, 10%)
        >>> e.paddedBox3D
        ((50pt, 50pt, 50pt), (400pt, 400pt, 400pt))
        >>> ru(e.paddedBox3D)
        ((50pt, 50pt, 50pt), (400pt, 400pt, 400pt))
        >>> rv(e.paddedBox3D)
        ((50, 50, 50), (400, 400, 400))
        """
        (x, y), (w, h) = self.paddedBox
        pzf = self.pzf
        return (x, y, self.z + pzf), (w, h, self.d - pzf - self.pzb)
    paddedBox3D = property(_get_paddedBox3D)

    # PDF naming: MediaBox is highlighted with a magenta rectangle, the BleedBox with a cyan
    # one while dark blue is used for the TrimBox.
    # https://www.prepressure.com/pdf/basics/page-boxes

    # "Box" is bounding box on a single element.
    # "Block" is here used as bounding box of a group of elements
    # or otherwise the wrapped bounding box on self.

    def _get_block3D(self):
        """Answers the vacuum 3D bounding box around all child elements, including margin.

        >>> e1 = Element(x=10, y=52, z=14, w=100, h=110, d=801)
        >>> e2 = Element(x=50, y=12, z=54, w=200, h=210, d=401)
        >>> e3 = Element(x=70, y=72, z=74, w=300, h=310, d=101)
        >>> e1.w, e1.h
        (100pt, 110pt)
        >>> e = Element(elements=[e1, e2, e3])
        >>> #FIX e1.left, e1.right
        (10pt, 110pt)
        >>> #FIX e.block3D
        (10pt, 12pt, 14pt, 0, 0, 0)
        """
        x1 = y1 = z1 = XXXL
        x2 = y2 = z2 = -XXXL
        if not self.elements:
            # No element, answer vacuum block (x, y, z), (w, h, d)
            return pt(0, 0, 0), pt(0, 0, 0)
        for e in self.elements:
            x1 = min(x1, e.left)
            x2 = max(x2, e.right)
            y1 = min(y1, e.mBottom)
            y2 = max(y2, e.mTop)
            z1 = min(z1, e.front)
            z2 = max(z2, e.back)

        return (x1, y1, z1), (x2 - x1, y2 - y1, z2 - z1)
    block3D = property(_get_block3D)

    def _get_block(self):
        """Answers the vacuum bounding box around all child elements in 2D,
        including margin.

        >>> e1 = Element(x=10, y=10, w=100, h=100)
        >>> e2 = Element(x=50, y=50, w=200, h=100)
        >>> e3 = Element(x=70, y=30, w=801, h=10)
        >>> e = Element(elements=[e1, e2, e3])
        >>> #e.block
        (10, 10, 871, 150)
        """
        x, y, _, w, h, _ = self._get_block3D()
        return x, y, w, h
    block = property(_get_block)

    def _get_paddedBlock3D(self):
        """Answers the vacuum 3D bounding box around all child elements,
        subtracting their paddings. Sizes cannot become nextive."""
        x1 = y1 = z1 = XXXL
        x2 = y2 = z2 = -XXXL
        if not self.elements:
            # No element, answer vacuum block (x, y, z), (w, h, d)
            return pt(0, 0, 0), pt(0, 0, 0)
        for e in self.elements:
            x1 = max(x1, e.left + e.pl)
            x2 = min(x2, e.right - e.pl)
            y1 = max(y1, e.bottom + e.pb)
            y2 = min(y2, e.top - e.pt)
            z1 = max(z1, e.front + e.zpf)
            z2 = min(z2, e.back - e.zpb)

        # Make sure that the values cannot overlap.
        if x2 < x1: # If overlap
            x1 = x2 = (x1 + x2)/2 # Middle the x position
        if y2 < y1: # If overlap
            y1 = y2 = (y1 + y2)/2 # Middle the y position
        if z2 < z1: # If overlap
            z1 = z2 = (z1 + z2)/2 # Middle the z position
        return (x1, y1, z1), (x2 - x1, y2 - y1, z2 - z1)
    paddedBlock3D = property(_get_paddedBlock3D)

    def _get_paddedBlock(self):
        """Answers the vacuum bounding box around all child elements in 2D"""
        (x, y, _), (w, h, _) = self._get_paddedBlock3D()
        return (x, y), (w, h)
    paddedBlock = property(_get_paddedBlock)

    def _get_originsBlock3D(self):
        """Answers (minX, minY, maxX, maxY, minZ, maxZ) for all element origins."""
        minX = minY = minZ = XXXL
        maxX = maxY = maxZ = -XXXL
        for e in self.elements:
            minX = min(minX, e.x)
            maxX = max(maxX, e.x)
            minY = min(minY, e.y)
            maxY = max(maxY, e.y)
            minZ = min(minZ, e.z)
            maxZ = max(maxZ, e.z)
        return (minX, minY, minZ), (maxX, maxY, maxZ)
    originsBlock3D = property(_get_originsBlock3D)

    def _get_originsBlock(self):
        minX, minY, _, maxX, maxY, _ = self._get_originsBlock3D()
        return (minX, minY), (maxX, maxY)
    originsBlock = property(_get_originsBlock)

    # Scale

    def _get_scaleX(self):
        """Get/set the scale from the style. If the self.proportional flag is set,
        then also alter the other scales propotionally.

        >>> e = Element(scaleX=0.5, proportional=True)
        >>> e.scaleY, e.scaleZ
        (1, 1)
        >>> e.scaleX = 3
        >>> e.scaleY, e.scaleZ # Keeps proportion
        (6.0, 6.0)
        """
        return self.css('scaleX', 1)
    def _set_scaleX(self, scaleX):
        assert scaleX != 0
        if self.proportional:
            if self.scaleX:
                self.style['scaleY'] = scaleX * self.scaleY/self.scaleX
                self.style['scaleZ'] = scaleX * self.scaleZ/self.scaleX
        self.style['scaleX'] = scaleX # Set on local style, shielding parent self.css value.
    scaleX = property(_get_scaleX, _set_scaleX)

    def _get_scaleY(self):
        """Get/set the scale from the style. If the self.proportional flag is set,
        then also alter the other scales propotionally.

        >>> e = Element(scaleY=0.5, proportional=True)
        >>> e.scaleX, e.scaleZ
        (1, 1)
        >>> e.scaleY = 3
        >>> e.scaleX, e.scaleZ # Keeps proportion
        (6.0, 6.0)
        """
        return self.css('scaleY', 1)
    def _set_scaleY(self, scaleY):
        assert scaleY != 0
        if self.proportional:
            if self.scaleY:
                self.style['scaleX'] = scaleY * self.scaleX/self.scaleY
                self.style['scaleZ'] = scaleY * self.scaleZ/self.scaleY
        self.style['scaleY'] = scaleY # Set on local style, shielding parent self.css value.
    scaleY = property(_get_scaleY, _set_scaleY)

    def _get_scaleZ(self):
        """Get/set the scale from the style. If the self.proportional flag is set,
        then also alter the other scales propotionally.

        >>> e = Element(scaleY=0.5, proportional=True)
        >>> e.scaleX, e.scaleZ
        (1, 1)
        >>> e.scaleY = 3
        >>> e.scaleX, e.scaleZ # Keeps proportion
        (6.0, 6.0)
        """
        return self.css('scaleZ', 1)
    def _set_scaleZ(self, scaleZ):
        assert scaleZ != 0
        if self.proportional:
            if self.scaleZ:
                self.style['scaleX'] = scaleZ * self.scaleX/self.scaleZ
                self.style['scaleY'] = scaleZ * self.scaleY/self.scaleZ
        self.style['scaleZ'] = scaleZ # Set on local style, shielding parent self.css value.
    scaleZ = property(_get_scaleZ, _set_scaleZ)

    def _get_scale(self):
        """Answer the 2-tuple of (self.scaleX, self.scaleY)
        If scale it set this way, self.proportional will reset to False.

        >>> e = Element(scale=2)
        >>> e.scaleX, e.scaleY
        (2, 2)
        >>> e.scale
        (2, 2)
        >>> e.scale = (2, 3, 4)
        >>> e.scale
        (2, 3)
        >>> e.scale3D
        (2, 3, 4)
        >>> e.scaleZ = 5
        >>> e.scale3D
        (2, 3, 5)
        >>> e.scale = 1.5
        >>> e.scale
        (1.5, 1.5)
        >>> e.scale = None
        >>> e.scale
        (1, 1)
        """
        return self.scaleX, self.scaleY
    def _set_scale(self, scale):
        savedFlag = self.proportional # If probably setting to disproportional, save flag
        self.proportional = False # Allow setting of all scales, without changing the others.
        if not scale: # Reset to 1. Scale cannot be 0
            scale = 1
        if not isinstance(scale, (list, tuple)):
            scale = [scale]
        if len(scale) == 1:
            self.scaleX = self.scaleY = self.scaleZ = scale[0]
        elif len(scale) == 2:
            self.scaleX, self.scaleY = scale
            self.scaleZ = 1
        else:
            self.scaleZ, self.scaleY, self.scaleZ = scale[:3]
        self.proportiona = savedFlag # Restore the proportional flag.
    scale = property(_get_scale, _set_scale)

    def _get_scale3D(self):
        return self.scaleX, self.scaleY, self.scaleZ
    scale3D = property(_get_scale3D, _set_scale)

    # Element positions

    def getFloatSideTop(self, previousOnly=True, tolerance=0):
        """Answers the max y that can float to top, without overlapping previous
        sibling elements. This means we are just looking at the vertical
        projection between (self.mLeft, self.mRight). Note that the y may be
        outside the parent box. Only elements with identical z-value are
        compared. Comparison of available space, includes the margins of the
        elements."""
        y = self.parent.h
        for e in self.parent.elements:
            if previousOnly and e is self: # Only look at siblings that are previous in the list.
                break
            if abs(e.z - self.z) > tolerance or e.mRight < self.mLeft or self.mRight < e.mLeft:
                continue # Not equal z-layer or not in window of vertical projection.
            y = min(y, e.mBottom)
        return y

    def getFloatSideBottom(self, previousOnly=True, tolerance=0):
        """Answers the max y that can float to bottom, without overlapping
        previous sibling elements. This means we are just looking at the
        vertical projection of (self.mLeft, self.mRight). Note that the y may
        be outside the parent box. Only elements with identical z-value are
        compared. Comparison of available space, includes the margins of the
        elements."""
        y = 0
        for e in self.parent.elements: # All elements that share self.parent, except self.
            if previousOnly and e is self: # Only look at siblings that are previous in the list.
                break
            if abs(e.z - self.z) > tolerance or e.mRight < self.mLeft or self.mRight < e.mLeft:
                continue # Not equal z-layer or not in window of vertical projection.
            y = max(y, e.mTop)
        return y

    def getFloatSideLeft(self, previousOnly=True, tolerance=0):
        """Answers the max `x` that can float to the left, without overlapping
        previous sibling elements. This means we are just looking at the
        horizontal projection of `(self.mTop, self.mBottom)`. Note that the `x`
        may be outside the parent box. Only elements with identical z-value are
        compared. Comparison of available space, includes the margins of the
        elements."""
        x = 0

        # All elements that share self.parent, except self.
        for e in self.parent.elements:
            # Only look at siblings that are previous in the list.
            if previousOnly and e is self:
                break
            if abs(e.z - self.z) > tolerance:
                continue # Not equal z-layer
            if e.mBottom >= self.mTop or self.mBottom >= e.mTop:
                continue
            x = max(e.mRight, x)
        return x

    def getFloatSideRight(self, previousOnly=True, tolerance=0):
        """Answers the max Y that can float to the right, without overlapping
        previous sibling elements.  This means we are just looking at the
        vertical projection of (self.mLeft, self.mRight).  Note that the y may be
        outside the parent box. Only elements with identical z-value are
        compared.  Comparison of available space, includes the margins of the
        elements."""
        x = self.parent.w
        for e in self.parent.elements: # All elements that share self.parent, except self.
            if previousOnly and e is self: # Only look at siblings that are previous in the list.
                break
            if abs(e.z - self.z) > tolerance:
                continue # Not equal z-layer
            if e.mBottom >= self.mTop or self.mBottom >= e.mTop:
                continue
            x = min(e.mLeft, x)
        return x

    def _applyAlignment(self, p):
        """Answers point `p` according to the alignment status in the css."""
        px, py, pz = point3D(p)

        # Horizontal
        xAlign = self.xAlign
        if xAlign == CENTER:
            px -= self.w/2/self.scaleX
        elif xAlign == RIGHT:
            px -= self.w/self.scaleX

        # Vertical
        yAlign = self.yAlign
        if yAlign == MIDDLE:
            py -= self.h/2/self.scaleY
        elif yAlign == TOP:
            py -= self.h/self.scaleY

        # Currently no alignment in z-axis implemented
        return px, py, pz

    def _applyRotation(self, view, p):
        """Apply the rotation for angle, where (mx, my) is the rotation center."""
        if self.angle:
            # FIXME: Not something for the context to do? Unless in build modus.
            px, py, _ = point3D(p)
            self.view.context.rotate(self.angle, center=(px+self.rx, py+self.ry))

    def _restoreRotation(self, view, p):
        """Reset graphics state from rotation mode."""
        if self.angle:
            # FIXME: Not something for the context to do? Unless in build modus.
            px, py, _ = point3D(p)
            self.view.context.rotate(-self.angle, center=(px+self.rx, py+self.ry))

    def _applyScale(self, view, p):
        """Internal method to apply the scale, if both *self.scaleX* and
        *self.scaleY* are set. Use this method paired with
        self._restoreScale(). The (x, y) answered as reversed scaled tuple, so
        drawing elements can still draw on "real size", while the other element
        is in scaled mode."""
        sx = self.scaleX
        sy = self.scaleY
        sz = self.scaleZ
        p = point3D(p)

        # Make sure these are value scale values.
        if sx and sy and sz and (sx != 1 or sy != 1 or sz != 1):
            # FIXME: Not something for the context to do? Unless in build modus.
            self.view.context.saveGraphicState()
            view.scale = sx, sy
            # Scale point in 3 dimensions.
            p = (p[0] / sx, p[1] / sy, p[2] / sz)
        return p

    def _restoreScale(self, view):
        """Reset graphics state from svaed scale mode. Make sure to match the
        call of self._applyScale. If one of (self.scaleX, self.scaleY,
        self.scaleZ) is not 0 or 1, then do the restore."""
        # FIXME: Not something for the context to do? Unless in build modus.
        sx = self.scaleX
        sy = self.scaleY
        sz = self.scaleZ
        if sx and sy and sz and (sx != 1 or sy != 1 or sz != 1): # Make sure these are value scale values.
            self.view.context.restoreGraphicState()

    #   S P E L L  C H E C K

    def _spellCheckWords(self, languages, unknown, minLength):
        """Spellcheck the words of self. Default behavior is to do nothing.
        Inheriting classes can redefined this method.
        """

    def spellCheck(self, languages=None, unknown=None, minLength=3):
        """Recursively spellchecks all child elements for the given languages.
        Answer a list with unknown words. Default is to do nothing and just
        pass the call on to child elements. Inheriting classes can redefine
        _spellCheckWords to check on their on text content. Words with a
        length smaller than minLength are skipped."""
        if unknown is None:
            unknown = []
        if isinstance(languages, str):
            languages = [languages]
        elif languages is None:
            languages = [self.language or DEFAULT_LANGUAGE]
        self._spellCheckWords(languages, unknown, minLength)
        for e in self.elements:
            e.spellCheck(languages, unknown, minLength)
        return unknown

    #   C O M P O S I T I O N  S U P P O R T

    def compose(self, doc, publication):
        """Recursively composes Publication, Pages and Elements to build the
        document of a publication. Default behavior is to just pass it on to
        the chidren."""
        for e in self.elements:
            e.compose(doc, publication)

    #   D R A W I N G  S U P P O R T

    def getMetricsString(self, view=None):
        """Answers a single string with metrics info about the element. Default
        is to show the posiiton and size (in points and columns). This method
        can be redefined by inheriting elements that want to show additional
        information."""
        s = '%s\nPosition: %s, %s, %s\nSize: %s, %s' % \
            (self.__class__.__name__ + ' ' + (self.name or ''),
                asFormatted(self.x), asFormatted(self.y), asFormatted(self.z),
                asFormatted(self.w), asFormatted(self.h)
            )
        if self.xAlign or self.yAlign:
            s += '\nAlign: %s, %s' % (self.xAlign, self.yAlign)
        if self.conditions:
            if view is None and self.doc is not None:
                view = self.doc.view
            if view is not None:
                score = self.evaluate(view)
                s += '\nConditions: %d | Evaluate %d' % (len(self.conditions), score.result)
                if score.fails:
                    s += ' Fails: %d' % len(score.fails)
                    for eFail in score.fails:
                        s += '\n%s %s' % eFail
        return s

    def buildFrame(self, view, p):
        """Draw fill of the rectangular element space. The self.fill
        defines the color of the element background. Instead of the DrawBot
        stroke and strokeWidth attributes, use borders or (borderTop,
        borderRight, borderBottom, borderLeft) attributes.
        """
        c = view.context
        eShadow = self.shadow
        if eShadow:
            c.saveGraphicState()
            c.setShadow(eShadow)
            c.rect(p[0], p[1], self.w, self.h)
            c.restoreGraphicState()

        eFill = self.fill # Default is noColor
        eStroke = self.stroke #self.css('stroke', default=noColor)
        eGradient = self.gradient

        #if eStroke is not noColor or eFill is not noColor or eGradient:
        c.saveGraphicState()

        # Drawing element fill and/or frame
        if eGradient: # Gradient overwrites setting of fill.
            # TODO: Make bleed work here too.
            c.setGradient(eGradient, p, self.w, self.h) # Add self.w and self.h to define start/end from relative size.
        elif eFill in (None, noColor):
            c.fill(None)
        else:
            c.fill(eFill)

        if eStroke in (None, noColor):
            c.stroke(None)
        else: # Separate from border behavior if set.
            c.stroke(eStroke, self.strokeWidth)

        if self.framePath is not None: # In case defined, use instead of bounding box.
            c.drawPath(self.framePath)
        c.rect(p[0], p[1], self.w, self.h) # Ignore bleed, should already have been applied on position and size.

        c.fill(None)
        c.stroke(None)

        c.restoreGraphicState()

        # Instead of full frame drawing, check on separate border settings.
        borderTop = self.borderTop
        borderBottom = self.borderBottom
        borderRight = self.borderRight
        borderLeft = self.borderLeft

        if borderTop is not None:
            c.saveGraphicState()
            c.lineDash(borderTop.get('dash')) # None for no dash
            c.stroke(borderTop.get('stroke', noColor), borderTop.get('strokeWidth', 0))

            oLeft = 0 # Extra offset on left, if there is a left border.

            if borderLeft and (borderLeft.get('strokeWidth') or pt(0)) > 1:
                if borderLeft.get('line') == ONLINE:
                    oLeft = borderLeft.get('strokeWidth', 0)/2
                elif borderLeft.get('line') == OUTLINE:
                    oLeft = borderLeft.get('strokeWidth', 0)

            oRight = 0 # Extra offset on right, if there is a right border.

            if borderRight and (borderRight.get('strokeWidth') or pt(0)) > 1:
                if borderRight.get('line') == ONLINE:
                    oRight = borderRight.get('strokeWidth', 0)/2
                elif borderRight.get('line') == OUTLINE:
                    oRight = borderRight.get('strokeWidth', 0)

            if borderTop.get('line') == OUTLINE:
                oTop = borderTop.get('strokeWidth', 0)/2
            elif borderTop.get('line') == INLINE:
                oTop = -borderTop.get('strokeWidth', 0)/2
            else:
                oTop = 0

            c.line((p[0]-oLeft, p[1]+self.h+oTop), (p[0]+self.w+oRight, p[1]+self.h+oTop))
            c.restoreGraphicState()

        if borderBottom is not None:
            c.saveGraphicState()
            c.lineDash(borderBottom.get('dash')) # None for no dash
            c.stroke(borderBottom.get('stroke', noColor), borderBottom.get('strokeWidth', 0))

            oLeft = 0 # Extra offset on left, if there is a left border.
            if borderLeft and (borderLeft.get('strokeWidth') or pt(0)) > 1:
                if borderLeft.get('line') == ONLINE:
                    oLeft = borderLeft.get('strokeWidth', 0)/2
                elif borderLeft.get('line') == OUTLINE:
                    oLeft = borderLeft.get('strokeWidth', 0)

            oRight = 0 # Extra offset on right, if there is a right border.
            if borderRight and (borderRight.get('strokeWidth') or pt(0)) > 1:
                if borderRight.get('line') == ONLINE:
                    oRight = borderRight.get('strokeWidth', 0)/2
                elif borderRight.get('line') == OUTLINE:
                    oRight = borderRight.get('strokeWidth', 0)

            if borderBottom.get('line') == OUTLINE:
                oBottom = borderBottom.get('strokeWidth', 0)/2
            elif borderBottom.get('line') == INLINE:
                oBottom = -borderBottom.get('strokeWidth', 0)/2
            else:
                oBottom = 0

            c.line((p[0]-oLeft, p[1]-oBottom), (p[0]+self.w+oRight, p[1]-oBottom))
            c.restoreGraphicState()

        if borderRight is not None:
            c.saveGraphicState()
            c.lineDash(borderRight.get('dash')) # None for no dash
            c.stroke(borderRight.get('stroke', noColor), borderRight.get('strokeWidth', 0))

            oTop = 0 # Extra offset on top, if there is a top border.
            if borderTop and (borderTop.get('strokeWidth') or pt(0)) > 1:
                if borderTop.get('line') == ONLINE:
                    oTop = borderTop.get('strokeWidth', 0)/2
                elif borderLeft.get('line') == OUTLINE:
                    oTop = borderTop.get('strokeWidth', 0)

            oBottom = 0 # Extra offset on bottom, if there is a bottom border.
            if borderBottom and (borderBottom.get('strokeWidth') or pt(0)) > 1:
                if borderBottom.get('line') == ONLINE:
                    oBottom = borderBottom.get('strokeWidth', 0)/2
                elif borderBottom.get('line') == OUTLINE:
                    oBottom = borderBottom.get('strokeWidth', 0)

            if borderRight.get('line') == OUTLINE:
                oRight = borderRight.get('strokeWidth', 0)/2
            elif borderRight.get('line') == INLINE:
                oRight = -borderRight.get('strokeWidth', 0)/2
            else:
                oRight = 0

            c.line((p[0]+self.w+oRight, p[1]-oBottom), (p[0]+self.w+oRight, p[1]+self.h+oTop))
            c.restoreGraphicState()

        if borderLeft is not None:
            c.saveGraphicState()
            c.lineDash(borderLeft.get('dash')) # None for no dash
            c.stroke(borderLeft.get('stroke', noColor), borderLeft.get('strokeWidth', 0))

            oTop = 0 # Extra offset on top, if there is a top border.
            if borderTop and (borderTop.get('strokeWidth') or pt(0)) > 1:
                if borderTop.get('line') == ONLINE:
                    oTop = borderTop.get('strokeWidth', 0)/2
                elif borderLeft.get('line') == OUTLINE:
                    oTop = borderTop.get('strokeWidth', 0)

            oBottom = 0 # Extra offset on bottom, if there is a bottom border.
            if borderBottom and (borderBottom.get('strokeWidth') or pt(0)) > 1:
                if borderBottom.get('line') == ONLINE:
                    oBottom = borderBottom.get('strokeWidth', 0)/2
                elif borderBottom.get('line') == OUTLINE:
                    oBottom = borderBottom.get('strokeWidth', 0)

            if borderLeft.get('line') == OUTLINE:
                oLeft = borderLeft.get('strokeWidth', 0)/2
            elif borderLeft.get('line') == INLINE:
                oLeft = -borderLeft.get('strokeWidth', 0)/2
            else:
                oLeft = 0

            c.line((p[0]-oLeft, p[1]-oBottom), (p[0]-oLeft, p[1]+self.h+oTop))
            c.restoreGraphicState()

    #   D R A W B O T / F L A T  S U P P O R T

    def prepare(self, view):
        """Respond to the top-down element broadcast to prepare for build.  If
        the original image needs scaling, then prepare the build by letting the
        context make a new cache file with the scaled images. If the cache
        file already exists, then ignore, just continue the broadcast towards
        the child elements. Default behavior is to do nothing. Inheriting
        Element classes can redefine."""
        for e in self.elements:
            e.prepare(view)

    def build(self, view, origin, drawElements=True, **kwargs):
        """Default drawing method just drawing the frame. Probably will be
        redefined by inheriting element classes."""
        p = pointOffset(self.origin, origin)
        p = self._applyScale(view, p)
        # Ignore z-axis for now.
        px, py, _ = p = self._applyAlignment(p)

        self._applyRotation(view, p)

        # Draw optional frame or borders.
        self.buildFrame(view, p)

        # Let the view draw frame info for debugging, in case view.showFrame ==
        # True and self.isPage or if self.showFrame. Mark that we are drawing
        # background here.
        view.drawPageMetaInfoBackground(self, p)#, background=True)

        # Call if defined.
        if self.drawBefore is not None:
            self.drawBefore(self, view, p)

        # Draw the actual element content.  Inheriting elements classes can
        # redefine just this method to fill in drawing behavior. @p is the
        # transformed position to draw in the main canvas.
        self.buildElement(view, p, drawElements, **kwargs)

        if self.drawAfter is not None:
            # Call if defined.
            self.drawAfter(self, view, p)

        # Let the view draw frame info for debugging, in case view.showFrame ==
        # True and self.isPage or if self.showFrame. Mark that we are drawing
        # foreground here.
        view.drawPageMetaInfo(self, p)

        self._restoreRotation(view, p)
        self._restoreScale(view)
        # Depends on flag 'view.showElementInfo'.
        view.drawElementInfo(self, origin)
        # Supposedly drawing outside rotation/scaling mode, so the origin of
        # the element is visible.
        view.drawElementOrigin(self, p)

    def buildElement(self, view, p, drawElements=True, **kwargs):
        """Main drawing method for elements to draw their content and the
        content of their children if they exist. @p is the transformed
        position of the context canvas. To be redefined by inheriting element
        classes that need to draw more than just their chold elements."""
        if drawElements:
            # If there are child elements, recursively draw them over the pixel
            # image.
            self.buildChildElements(view, p, **kwargs)

    def buildChildElements(self, view, origin=None, **kwargs):
        """Draws child elements, dispatching depends on the implementation of
        context specific build elements.

        If no specific builder_<view.context.b.PB_ID> is implemented, call default
        e.build(view, origin). """
        hook = 'build_' + view.context.b.PB_ID

        for e in self.elements:
            if not e.show:
                continue
            if hasattr(e, hook):
                getattr(e, hook)(view, origin, **kwargs)
            else: # No implementation for this context, call default building method for this element.
                e.build(view, origin, **kwargs)

    #   I N D E S I G N  S U P P O R T

    def prepare_inds(self, view):
        for e in self.elements:
            e.prepare_inds(view)

    def build_inds(self, view, origin, drawElements=True, **kwargs):
        """It is better to have a separate InDesignContext build tree, since we
        need more information down there than just drawing instructions. This
        way the InDesignContext just gets the PageBot Element passed over,
        using it's own API."""
        p = pointOffset(self.origin, origin)
        p2D = point2D(self._applyAlignment(p)) # Ignore z-axis for now.
        # Inheriting Elements should add their context call here.
        if drawElements:
            for e in self.elements:
                e.build_inds(view, p2D, **kwargs)

    #   H T M L  /  S C S S / S A S S  S U P P O R T

    # Sass syntax is not supported yet. It does not appear to be standard and
    # cannot be easily converted from existing CSS. Meanwhile, many CSS
    # designers can extend easier to SCSS.

    def prepare_html(self, view):
        """Respond to the top-down view --> element broadcast in preparation for
        build_html. Default behavior is to do nothing other than recursively
        broadcast to all child element. Inheriting Element classes can
        redefine."""
        for e in self.elements:
            e.prepare_html(view)

    def prepare_zip(self, view):
        """Respond to the top-down view --> element broadcast in preparation
        for build_zip. Default behavior is to do nothing other than
        recursively broadcast to all child element. Inheriting Element classes
        can redefine."""
        for e in self.elements:
            e.prepare_zip(view)

    '''
    def build_scss(self, view):
        """Build the scss variables for this element."""
        b = self.context.b
        b.build_scss(self, view)
        for e in self.elements:
            if e.show:
                e.build_scss(view)
    '''

    def build_css(self, view, cssList=None):
        """Build the scss variables for this element and pass the request on
        to the child elements. This should harvest the CSS that is specific
        for a single page."""
        if cssList is None:
            cssList = []
        for e in self.elements:
            if e.show:
                e.build_css(view, cssList)
        return cssList

    def asNormalizedJSON(self):
        """Build self and all child elements as regular dict and add it to the
        list of siblings. Path points to the folder where elements can copy
        additional files, such as images, fonts, CSS, JS, etc.). This path will
        later be converted to zip file, as main storage of the current
        document.

        >>> import os
        >>> e = Element(x=50, y=60)
        >>> d = e.asNormalizedJSON()
        >>> d['style']['x']['v']
        50
        >>> d['style']['h']['v'], d['style']['h']['class_']
        (100, 'Pt')
        """
        elements = []
        d = dict(
            name=self.name,
            class_=self.__class__.__name__,
            elements=asNormalizedJSON(self.elements),
            style=asNormalizedJSON(self.style)
        )
        return d

    def build_html(self, view, path, drawElements=True, **kwargs):
        """Build the HTML/CSS code through WebBuilder (or equivalent) that is
        the closest representation of self. If there are any child elements,
        then also included their code, using the level recursive indent. For
        HTML builder the origin is ignored, as all position is relative."""
        # Use the current context builder to write the HTML/CSS code.
        b = view.context.b

        if self.htmlCode is not None:
            # Add chunk of defined HTML to output.
            b.addHtml(self.htmlCode)
        elif self.htmlPaths is not None:
            for htmlPath in self.htmlPaths:
                # Add HTML content from file, if path is not None and the file
                # exists.
                b.importHtml(htmlPath)
        else:
            # No default class, ignore if not defined.
            b.div(cssClass=self.cssClass, cssId=self.cssId)

            if self.drawBefore is not None: # Call if defined
                self.drawBefore(self, view)

            # Build child elements, dispatch if they implemented generic or
            # context specific build method.
            if drawElements:
                self.buildChildElements(view, path, **kwargs)

            # Call if defined.
            if self.drawAfter is not None:
                self.drawAfter(self, view)

            b._div()

    #   V A L I D A T I O N

    def evaluate(self, score=None):
        """Evaluate the content of element e with the total sum of conditions."""
        if score is None:
            score = Score()

        # Can be None or empty.
        if self.conditions:
            # Skip in case there are no conditions in the style.
            for condition in self.conditions:
             condition.evaluate(self, score)

        # Also works if showing element is not a container.
        for e in self.elements:
            if e.show:
                e.evaluate(score)

        return score

    def solve(self, score=None):
        """Evaluate the content of element e with the total sum of conditions.
        The view is passed, as it (or its builder) may be needed to solve
        specific text conditions, such as run length of text and overflow of
        text boxes."""
        if score is None:
            score = Score()

        # Can be None or empty list. Skip in case there are no conditions in
        # the style.
        if self.conditions:

            for condition in self.conditions:
                condition.solve(self, score)

        # Also works if showing element is not a container.
        for e in self.elements:
            if e.show:
                e.solve(score)

        return score

    #   C O N D I T I O N S

    def isBottomOnBottom(self, tolerance=0):
        return abs(self.parent.pb - self.mBottom) <= tolerance

    def isBottomOnSideBottom(self, tolerance=0):
        return abs(self.mBottom) <= tolerance

    def isBottomOnBleedBottom(self, tolerance=0):
        return abs(self.mBottom - self.bleedBottom) <= tolerance

    def isBottomOnTop(self, tolerance=0):
        return abs(self.parent.h - self.parent.pt - self.mBottom) <= tolerance

    def isCenterOnCenter(self, tolerance=0):
        pl = self.parent.pl # Get parent padding left
        center = (self.parent.w - self.parent.pr - pl)/2
        return abs(pl + center - self.center) <= tolerance

    def isCenterOnCenterSides(self, tolerance=0):
        return abs(self.parent.w/2 - self.center) <= tolerance

    def isCenterOnLeft(self, tolerance=0):
        return abs(self.parent.pl - self.center) <= tolerance

    def isCenterOnRight(self, tolerance=0):
        return abs(self.parent.w - self.parent.pr - self.center) <= tolerance

    def isCenterOnSideRight(self, tolerance=0):
        return abs(self.parent.w - self.center) <= tolerance

    def isMiddleOnBottom(self, tolerance=0):
        return abs(self.parent.pb - self.middle) <= tolerance

    def isMiddleOnSideBottom(self, tolerance=0):
        return abs(self.middle) <= tolerance

    def isMiddleOnTop(self, tolerance=0):
        return abs(self.parent.h - self.parent.pt - self.middle) <= tolerance

    def isMiddleOnSideTop(self, tolerance=0):
        return abs(self.parent.h - self.middle) <= tolerance

    def isMiddleOnMiddle(self, tolerance=0):
        pt = self.parent.pt # Get parent padding top
        pb = self.parent.pb
        middle = (self.parent.h - pt - pb)/2
        return abs(pb + middle - self.middle) <= tolerance

    def isMiddleOnMiddleSides(self, tolerance=0):
        return abs(self.parent.h - self.middle) <= tolerance

    def isLeftOnCenter(self, tolerance=0):
        pl = self.parent.pl # Get parent padding left
        center = (self.parent.w - self.parent.pr - pl)/2
        return abs(pl + center - self.mLeft) <= tolerance

    def isLeftOnCenterSides(self, tolerance=0):
        return abs(self.parent.w/2 - self.mLeft) <= tolerance

    def isLeftOnLeft(self, tolerance=0):
        return abs(self.parent.pl - self.mLeft) <= tolerance

    def isLeftOnSideLeft(self, tolerance=0):
        return abs(self.mLeft) <= tolerance

    def isLeftOnBleedLeft(self, tolerance=0):
        return abs(self.mLeft + self.bleedLeft) <= tolerance

    def isLeftOnRight(self, tolerance=0):
        return abs(self.parent.w - self.parent.pr - self.mLeft) <= tolerance

    def isLeftOnSideRight(self, tolerance=0):
        return abs(self.parent.w - self.mLeft) <= tolerance

    def isCenterOnSideLeft(self, tolerance=0):
        return abs(self.parent.mLeft - self.center) <= tolerance

    def isTopOnMiddle(self, tolerance=0):
        pt = self.parent.pt # Get parent padding top
        pb = self.parent.pb
        middle = (self.parent.h - pb - pt)/2
        return abs(pb + middle - self.mTop) <= tolerance

    def isTopOnMiddleSides(self, tolerance=0):
        return abs(self.parent.h/2 - self.mTop) <= tolerance

    def isOriginOnBottom(self, tolerance=0):
        pb = self.parent.pb # Get parent padding left
        return abs(pb - self.y) <= tolerance

    def isOriginOnSideBottom(self, tolerance=0):
        return abs(self.y) <= tolerance

    def isOriginOnCenter(self, tolerance=0):
        pl = self.parent.pl # Get parent padding left
        center = (self.parent.w - self.parent.pr - pl)/2
        return abs(pl + center - self.x) <= tolerance

    def isOriginOnCenterSides(self, tolerance=0):
        return abs(self.parent.w/2 - self.x) <= tolerance

    def isOriginOnLeft(self, tolerance=0):
        return abs(self.parent.pl - self.x) <= tolerance

    def isOriginOnSideLeft(self, tolerance=0):
        return abs(self.x) <= tolerance

    def isOriginOnRight(self, tolerance=0):
        return abs(self.parent.w - self.parent.pr - self.x) <= tolerance

    def isOriginOnSideRight(self, tolerance=0):
        return abs(self.parent.w - self.x) <= tolerance

    def isOriginOnTop(self, tolerance=0):
        return abs(self.parent.h - self.parent.pt - self.y) <= tolerance

    def isOriginOnSideTop(self, tolerance=0):
        """Answers if the origin of self is on the top side of self.parent.

        >>> e1 = Element(w=200, h=400)
        >>> e2 = Element(w=50, h=50, parent=e1)
        >>> #FIX e1.isOriginOnSideTop()
        False
        >>> #FIX e2.isOriginOnSideTop()
        False
        >>> e2.y = e1.top
        >>> #FIX e2.isOriginOnSideTop(), e2.y, e1.top
        (True, 500pt, 500pt)
        """
        if self.parent is None:
            return False
        return abs(self.parent.top - self.y) <= tolerance

    def isOriginOnMiddle(self, tolerance=0):
        """Answers if the origin of self is on the top side of self.parent.

        >>> e1 = Element(w=200, h=400)
        >>> e2 = Element(w=50, h=50, parent=e1)
        >>> e1.isOriginOnMiddle()
        False
        >>> #FIX e2.isOriginOnMiddle()
        False
        >>> e2.y = e1.middle
        >>> #FIX e2.isOriginOnMiddle(), e2.y, e1.middle
        (True, 500pt, 500pt)
        """
        if self.parent is None:
            return False
        return abs(self.parent.middle - self.y) <= tolerance

    def isOriginOnMiddleSides(self, tolerance=0):
        return abs(self.parent.h/2 - self.y) <= tolerance

    def isRightOnCenter(self, tolerance=0):
        """Answers if the right size of `self` is on the middle of the parent.

        >>> e1 = Element(x=100, w=200) # e1.right == 300
        >>> e2 = Element(w=600, elements=[e1])

        """
        return abs(self.parent.pl + self.parent.pw/2 - self.mRight) <= tolerance

    def isRightOnCenterSides(self, tolerance=0):
        return abs(self.parent.w/2 - self.mRight) <= tolerance

    def isRightOnLeft(self, tolerance=0):
        return abs(self.parent.pl - self.mRight) <= tolerance

    def isRightOnRight(self, tolerance=0):
        return abs(self.parent.w - self.parent.pr - self.mRight) <= tolerance

    def isRightOnSideRight(self, tolerance=0):
        return abs(self.parent.w - self.mRight) <= tolerance

    def isRightOnBleedRight(self, tolerance=0):
        return abs(self.parent.w + self.bleedLeft) <= tolerance

    def isBottomOnMiddle(self, tolerance=0):
        pt = self.parent.pt # Get parent padding top
        pb = self.parent.pb
        middle = (self.parent.h - pb - pt)/2
        return abs(pb + middle - self.mBottom) <= tolerance

    def isBottomOnMiddleSides(self, tolerance=0):
        return abs(self.parent.h/2 - self.mBottom) <= tolerance

    def isTopOnBottom(self, tolerance=0):
        return abs(self.parent.pb - self.mTop) <= tolerance

    def isTopOnTop(self, tolerance=0):
        return abs(self.parent.h - self.parent.pt - self.mTop) <= tolerance

    def isTopOnSideTop(self, tolerance=0):
        return abs(self.parent.h - self.mTop) <= tolerance

    def isTopOnBleedTop(self, tolerance=0):
        return abs(self.parent.h - self.mTop + self.bleedTop) <= tolerance

    # Shrink block conditions

    def isSchrunkOnBlockLeft(self, tolerance):
        boxX, _, _, _ = self.marginBox
        return abs(self.mLeft + self.pl - boxX) <= tolerance

    def isShrunkOnBlockRight(self, tolerance):
        boxX, _, boxW, _ = self.marginBox
        return abs(self.mRight - self.pr - (boxX + boxW)) <= tolerance

    def isShrunkOnBlockTop(self, tolerance):
        _, boxY, _, boxH = self.marginBox
        return self.mTop - self.pt - (boxY + boxH) <= tolerance

    def isShrunkOnBlockBottom(self, tolerance):
        """Test if the bottom of self is shrunk to the bottom position of the block."""
        _, boxY, _, boxH = self.marginBox
        return abs(self.pb - boxY) <= tolerance

    def isShrunkOnBlockSideLeft(self, tolerance):
        boxX, _, _, _ = self.box
        return abs(self.mLeft - boxX) <= tolerance

    def isShrunkOnBlockSideRight(self, tolerance):
        boxX, _, boxW, _ = self.mbox
        return abs(self.mRight - (boxX + boxW)) <= tolerance

    def isShrunkOnBlockSideTop(self, tolerance):
        _, boxY, _, boxH = self.box
        return self.mTop - (boxY + boxH) <= tolerance

    def isShrunkOnBlockSideBottom(self, tolerance):
        _, boxY, _, boxH = self.marginBox
        return abs(self.mBottom - boxY) <= tolerance

    # Unimplemented here for text operations.

    def isShrunkOnTextHeight(self, tolerance=0):
        """For non-text elements, this is always True to satisfy the calling condition."""
        return True

    def shrink2TextHeight(self, tolerance=0):
        """For non-text elements, this is always True to satisfy the calling condition."""
        return True

    def isShrunkOnTextWidth(self, tolerance=0):
        """For non-text elements, this is always True to satisfy the calling condition."""
        return True

    def shrink2TextWidth(self, tolerance=0):
        """For non-text elements, this is always True to satisfy the calling condition."""
        return True

    # Float conditions to page padding.

    def isFloatOnTop(self, tolerance=0):
        return abs(min(self.getFloatSideTop(), self.parent.h - self.parent.pt) - self.mTop) <= tolerance

    def isFloatOnBottom(self, tolerance=0):
        return abs(max(self.getFloatSideBottom(), self.parent.pb) - self.mBottom) <= tolerance

    def isFloatOnLeft(self, tolerance=0):
        return abs(max(self.getFloatSideLeft(), self.parent.pl) - self.mLeft) <= tolerance

    def isFloatOnRight(self, tolerance=0):
        return abs(min(self.getFloatSideRight(), self.parent.w - self.parent.pr) - self.mRight) <= tolerance

    # Float conditions to page sides

    def isFloatOnSideTop(self, tolerance=0):
        return abs(self.getFloatSideTop() - self.mTop) <= tolerance

    def isFloatOnSideBottom(self, tolerance=0):
        return abs(self.getFloatSideBottom() - self.mBottom) <= tolerance

    def isFloatOnSideLeft(self, tolerance=0):
        return abs(self.getFloatSideLeft() - self.mLeft) <= tolerance

    def isFloatOnSideRight(self, tolerance=0):
        return abs(self.getFloatSideRight() - self.mRight) <= tolerance

    #   Column/Row conditions

    def isLeftOnCol(self, col, tolerance):
        """Move top of the element to col index position."""
        gridColumns = self.getGridColumns()
        if col in range(len(gridColumns)):
            return abs(self.mLeft - gridColumns[col][0]) <= tolerance
        return False # row is not in range of gridColumns

    def isRightOnCol(self, col, tolerance):
        """Move top of the element to col index position."""
        gridColumns = self.getGridColumns()
        if col in range(len(gridColumns)):
            return abs(self.mRight - gridColumns[col][0] - self.gw) <= tolerance
        return False # row is not in range of gridColumns

    def isFitOnColSpan(self, col, colSpan, tolerance):
        """Answer if the self.w is the same as the total of column widths
        between col and col+colSpan

        >>> from pagebot.toolbox.units import pt
        >>> gridX = (pt(100, 10), pt(200, 20), pt(300, 30), pt(400, 40), pt(500, 50))
        >>> e1 = Element(padding=30, w=600, gridX=gridX)
        >>> e1.getGridColumns()
        [(0, 100pt), (110pt, 200pt), (330pt, 300pt), (660pt, 400pt), (1100pt, 500pt)]
        >>> e2 = Element(w=100, parent=e1)
        >>> e1.getGridColumns()
        [(0, 100pt), (110pt, 200pt), (330pt, 300pt), (660pt, 400pt), (1100pt, 500pt)]
        >>> e2.isFitOnColSpan(0, 1, 0)
        True
        >>> e2.w = 310
        >>> e2.isFitOnColSpan(0, 2, 0)
        True
        >>> e2.w = 950
        >>> e2.isFitOnColSpan(1, 3, 0)
        True
        """
        gridColumns = self.getGridColumns()

        if col >= 0 and col+colSpan <= len(gridColumns):
            c1 = gridColumns[col]
            c2 = gridColumns[col + colSpan - 1]
            return abs(self.w - (c2[0] - c1[0] + c2[1])) <= tolerance

        return False

    def isTopOnRow(self, row, tolerance):
        """Move top of the element to row."""
        gridRows = self.getGridRows()

        if row in range(len(gridRows)):
            return abs(self.mTop - gridRows[row][0]) <= tolerance

        # row is not in range of gridColumns.
        return False

    def isBottomOnRow(self, row, tolerance):
        """Move top of the element to row."""
        gridRows = self.getGridRows()

        if row in range(len(gridRows)):
            return abs(self.mBottom - gridRows[row][0]) <= tolerance

        # row is not in range of gridColumns.
        return False

    def isFitOnRowSpan(self, row, rowSpan, tolerance):
        gridRows = self.getGridRows()
        if row >= 0 and row+rowSpan < len(gridRows):
            r1 = gridRows[row]
            r2 = gridRows[row + rowSpan - 1]
            return abs(self.h - (r2[0] - r1[0] + r2[1])) <= tolerance
        return False

    #   T R A N S F O R M A T I O N S

    #   Column/Row alignment

    def left2Col(self, col):
        """Move top of the element to col index position."""
        gridColumns = self.getGridColumns()

        if col in range(len(gridColumns)):
            self.mLeft = self.parent.pl + gridColumns[col][0] # @@@ FIX GUTTER
            return True

        # Row is not in range of available gridColumns.
        return False

    def right2Col(self, col):
        """Move right of the element to col index position."""
        gridColumns = self.getGridColumns()

        if col in range(len(gridColumns)):
            self.mRight = self.parent.pl + gridColumns[col][0] - self.gw
            return True

        # Row is not in range of available gridColumns.
        return False

    def fit2ColSpan(self, col, colSpan):
        """Fit the width of self to colSpan (can run over several columns),
        starting at column index col.

        >>> from pagebot.toolbox.units import pt
        >>> gridX = (pt(100, 10), pt(200, 20), pt(300, 30), pt(400, 40), pt(500, 50))
        >>> e1 = Element(padding=30, w=600, gridX=gridX)
        >>> e1.getGridColumns()
        [(0, 100pt), (110pt, 200pt), (330pt, 300pt), (660pt, 400pt), (1100pt, 500pt)]
        >>> e2 = Element(w=100, parent=e1)
        >>> e2.isFitOnColSpan(1, 3, 0), e2.w
        (False, 100pt)
        >>> e2.fit2ColSpan(1, 3)
        True
        >>> e2.isFitOnColSpan(1, 3, 0), e2.w
        (True, 950pt)
        """
        gridColumns = self.getGridColumns()
        if col >= 0 and col+colSpan <= len(gridColumns):
            c1 = gridColumns[col]
            c2 = gridColumns[col + colSpan - 1]
            self.w = c2[0] - c1[0] + c2[1]
            return True
        return False

    def top2Row(self, row):
        """Move top of the element to row."""
        gridRows = self.getGridRows()
        if row in range(len(gridRows)):
            self.mTop = self.parent.pb + gridRows[row][0] # @@@ FIX GUTTER
            return True
        return False # row is not in range of gridColumns

    def bottom2Row(self, row):
        """Move top of the element to row."""
        gridRows = self.getGridRows()
        if row in range(len(gridRows)):
            self.mBottom = self.parent.pb + gridRows[row][0] # @@@ FIX GUTTER
            return True
        return False # row is not in range of gridColumns

    def fit2RowSpan(self, row, rowSpan):
        gridRows = self.getGridRows()
        indices = range(len(gridRows))
        if row in indices and row + rowSpan in indices:
            r1 = gridRows[row]
            r2 = gridRows[row + rowSpan - 1]
            self.h = r2[0] - r1[0] + r2[1]
            return True
        return False

    def top2Grid(self):
        """Move the top of self to rounded grid

        >>> e1 = Element(baselineGridStart=100, baselineGrid=10, h=1000)
        >>> e2 = Element(y=105, h=200, parent=e1)
        >>> e2.top
        305pt
        >>> e2.top2Grid()
        >>> e2.y
        100pt
        >>> e2.y = 101
        >>> e2.top2Grid()
        >>> e2.y
        100pt
        >>> e2.y = 106
        >>> e2.top2Grid()
        >>> e2.y
        110pt
        """
        self.top += self.getDistance2Grid(self.top)

    def bottom2Grid(self):
        """Move the top of self to rounded grid

        >>> e1 = Element(baselineGridStart=100, baselineGrid=10, h=1000)
        >>> e2 = Element(y=105, h=200, parent=e1)
        >>> e2.bottom
        105pt
        >>> e2.bottom2Grid()
        >>> e2.y
        100pt
        >>> e2.y = 101
        >>> e2.bottom2Grid()
        >>> e2.y
        100pt
        >>> e2.y = 106
        >>> e2.bottom2Grid()
        >>> e2.y
        110pt
        """
        self.bottom += self.getDistance2Grid(self.bottom)

    def _get_distance2Grid(self):
        """Answer the distance to the parent grid, where vertical alignment
        decides where is measured.

        >>> e1 = Element(baselineGridStart=100, baselineGrid=50, h=1000)
        >>> e2 = Element(y=130, h=200, parent=e1)
        >>> e2.distance2Grid
        20pt
        >>> e2.y = pt(140)
        >>> e2.distance2Grid
        10pt
        >>> e2.y = pt(150)
        >>> e2.distance2Grid
        0pt
        """
        return self.parent.getDistance2Grid(self.y)
    distance2Grid = property(_get_distance2Grid)

    #   Page block and Page side alignments

    #   Horizontal alignments

    def center2Center(self):
        """Move center of self to padding center position of parent.
        Note that this different from self.center2CenterSides if the left
        and right padding of parent is not identical.
        The position of e2 element origin depends on the horizontal
        alignment type.

        >>> e1 = Element(w=500, pl=30, pr=80) # Force non-symmetry
        >>> e1.center2Center() # Element without parent answers False
        False
        >>> e2 = Element(w=120, parent=e1, xAlign=LEFT)
        >>> success = e2.center2Center()
        >>> e2.x, 30 + (500 - 30 - 80)/2 - 120/2
        (165pt, 165.0)
        >>> e2.xAlign = CENTER
        >>> success = e2.center2Center()
        >>> e2.x, 30 + (500 - 30 - 80)/2
        (225pt, 225.0)
        >>> e2.xAlign = RIGHT
        >>> success = e2.center2Center()
        >>> e2.x, 30 + (500 - 30 - 80)/2 + 120/2
        (285pt, 285.0)
        """
        if self.parent is None:
            return False
        self.center = self.parent.pl + self.parent.pw/2
        return True

    def center2CenterSides(self):
        """Move center of self to center of sides of parent.
        Note that this different from self.center2Center if the left
        and right padding of parent is not identical.
        The position of e2 element origin depends on the horizontal
        alignment type.

        >>> e1 = Element(w=500, pl=30, pr=80) # Force non-symmetry
        >>> e1.center2CenterSides() # Element without parent answers False
        False
        >>> e2 = Element(w=120, parent=e1, xAlign=LEFT)
        >>> success = e2.center2CenterSides()
        >>> e2.x, 500/2 - 120/2
        (190pt, 190.0)
        >>> e2.xAlign = CENTER
        >>> success = e2.center2CenterSides()
        >>> e2.x, 500/2
        (250pt, 250.0)
        >>> e2.xAlign = RIGHT
        >>> success = e2.center2CenterSides()
        >>> e2.x, 500/2 + 120/2
        (310pt, 310.0)
        """
        if self.parent is None:
            return False
        self.center = self.parent.w/2
        return True

    def center2Left(self):
        """Move center of self to left padding of parent.
        The position of e2 element origin depends on the horizontal
        alignment type.

        >>> e1 = Element(w=500, pl=30, pr=80) # Force non-symmetry
        >>> e1.center2Left() # Element without parent answers False
        False
        >>> e2 = Element(w=120, parent=e1, xAlign=LEFT)
        >>> success = e2.center2Left()
        >>> e2.x, 30 - 120/2
        (-30pt, -30.0)
        >>> e2.xAlign = CENTER
        >>> success = e2.center2Left()
        >>> e2.x, 30
        (30pt, 30)
        >>> e2.xAlign = RIGHT
        >>> success = e2.center2Left()
        >>> e2.x, 30 + 120/2
        (90pt, 90.0)
        """
        if self.parent is None:
            return False
        self.center = self.parent.pl # Padding left
        return True

    def center2SideLeft(self):
        """Move center of self to left side of parent.
        The position of e2 element origin depends on the horizontal
        alignment type.

        >>> e1 = Element(w=500, pl=30, pr=80) # Force non-symmetry
        >>> e1.center2SideLeft() # Element without parent answers False
        False
        >>> e2 = Element(w=120, parent=e1, xAlign=LEFT)
        >>> success = e2.center2SideLeft()
        >>> e2.x, -120/2
        (-60pt, -60.0)
        >>> e2.xAlign = CENTER
        >>> success = e2.center2SideLeft()
        >>> e2.x
        0pt
        >>> e2.xAlign = RIGHT
        >>> success = e2.center2SideLeft()
        >>> e2.x, 120/2
        (60pt, 60.0)
        """
        if self.parent is None:
            return False
        self.center = 0
        return True

    def center2Right(self):
        """Move center of self to the right padding of parent.
        The position of e2 element origin depends on the horizontal
        alignment type.

        >>> e1 = Element(w=500, pl=30, pr=80) # Force non-symmetry
        >>> e1.center2Right() # Element without parent answers False
        False
        >>> e2 = Element(w=120, parent=e1, xAlign=LEFT)
        >>> success = e2.center2Right()
        >>> e2.x, 500 - 80 - 120/2
        (360pt, 360.0)
        >>> e2.xAlign = CENTER
        >>> success = e2.center2Right()
        >>> e2.x, 500 - 80
        (420pt, 420)
        >>> e2.xAlign = RIGHT
        >>> success = e2.center2Right()
        >>> e2.x, 500 - 80 + 120/2
        (480pt, 480.0)
        """
        if self.parent is None:
            return False
        self.center = self.parent.w - self.parent.pr
        return True

    def center2SideRight(self):
        """Move center of self to the right side of parent.
        The position of e2 element origin depends on the horizontal
        alignment type.

        >>> e1 = Element(w=500, pl=30, pr=80) # Force non-symmetry
        >>> e1.center2SideRight() # Element without parent answers False
        False
        >>> e2 = Element(w=120, parent=e1, xAlign=LEFT)
        >>> success = e2.center2SideRight()
        >>> e2.x, 500 - 120/2
        (440pt, 440.0)
        >>> e2.xAlign = CENTER
        >>> success = e2.center2SideRight()
        >>> e2.x, 500
        (500pt, 500)
        >>> e2.xAlign = RIGHT
        >>> success = e2.center2SideRight()
        >>> e2.x, 500 + 120/2
        (560pt, 560.0)
        """
        if self.parent is None:
            return False
        self.center = self.parent.w
        return True

    def left2Center(self):
        """Move left of self to the padding center of parent.
        The position of e2 element origin depends on the horizontal
        alignment type.

        >>> e1 = Element(w=500, pl=30, pr=80) # Force non-symmetry
        >>> e1.left2Center() # Element without parent answers False
        False
        >>> e2 = Element(w=120, parent=e1, xAlign=LEFT)
        >>> success = e2.left2Center()
        >>> e2.x, 30 + (500 - 30 - 80)/2
        (225pt, 225.0)
        >>> e2.xAlign = CENTER
        >>> success = e2.left2Center()
        >>> e2.x, 30 + (500 - 30 - 80)/2 + 120/2
        (285pt, 285.0)
        >>> e2.xAlign = RIGHT
        >>> success = e2.left2Center()
        >>> e2.x, 30 + (500 - 30 - 80)/2 + 120
        (345pt, 345.0)
        """
        if self.parent is None:
            return False
        self.mLeft = self.parent.pl + self.parent.pw/2
        return True

    def left2CenterSides(self):
        """Move left of self to the sides center of parent.
        The position of e2 element origin depends on the horizontal
        alignment type.

        >>> e1 = Element(w=500, pl=30, pr=80) # Force non-symmetry
        >>> e1.left2Center() # Element without parent answers False
        False
        >>> e2 = Element(w=120, parent=e1, xAlign=LEFT)
        >>> success = e2.left2CenterSides()
        >>> e2.x, 500/2
        (250pt, 250.0)
        >>> e2.xAlign = CENTER
        >>> success = e2.left2CenterSides()
        >>> e2.x, 500/2 + 120/2
        (310pt, 310.0)
        >>> e2.xAlign = RIGHT
        >>> success = e2.left2CenterSides()
        >>> e2.x, 500/2 + 120
        (370pt, 370.0)
        """
        if self.parent is None:
            return False
        self.mLeft = self.parent.w/2
        return True

    def left2Left(self):
        """Move left of self to padding left position of parent.
        The position of e2 element origin depends on the horizontal
        alignment type.

        >>> e1 = Element(w=500, pl=50)
        >>> e1.left2Left() # Element without parent answers False
        False
        >>> e2 = Element(w=120, parent=e1, xAlign=LEFT)
        >>> success = e2.left2Left()
        >>> e2.x
        50pt
        >>> e2.xAlign = CENTER
        >>> success = e2.left2Left()
        >>> e2.x
        110pt
        >>> e2.xAlign = RIGHT
        >>> success = e2.left2Left()
        >>> e2.x
        170pt
        """
        if self.parent is None:
            return False
        self.mLeft = self.parent.pl # Padding left
        return True

    def left2SideLeft(self):
        """Move left of self to left position of parent.
        The position of e2 element origin depends on the horizontal
        alignment type.

        >>> e1 = Element(w=500, pl=50)
        >>> e1.left2SideLeft() # Element without parent answers False
        False
        >>> e2 = Element(w=120, parent=e1, xAlign=LEFT)
        >>> success = e2.left2SideLeft()
        >>> e2.x
        0pt
        >>> e2.xAlign = CENTER
        >>> success = e2.left2SideLeft()
        >>> e2.x
        60pt
        >>> e2.xAlign = RIGHT
        >>> success = e2.left2SideLeft()
        >>> e2.x
        120pt
        """
        if self.parent is None:
            return False
        self.mLeft = 0
        return True

    def left2BleedLeft(self):
        """Move left of self to left bleed position of parent.
        The position of e2 element origin depends on the horizontal
        alignment type.
        """
        if self.parent is None:
            return False
        self.mLeft = -self.bleedLeft
        return True

    def left2Right(self):
        """Move left of self to padding right position of parent.
        The position of e2 element origin depends on the horizontal
        alignment type.

        >>> e1 = Element(w=500, padding=50)
        >>> e1.left2Right() # Element without parent answers False
        False
        >>> e2 = Element(w=120, parent=e1, xAlign=RIGHT)
        >>> success = e2.left2Right()
        >>> e2.x
        570pt
        >>> e2.xAlign = CENTER
        >>> success = e2.left2Right()
        >>> e2.x
        510pt
        >>> e2.xAlign = LEFT
        >>> success = e2.left2Right()
        >>> e2.x
        450pt
        """
        if self.parent is None:
            return False
        self.mLeft = self.parent.w - self.parent.pr
        return True

    def left2SideRight(self):
        """Move left of self to full width (right position) of parent.
        The position of e2 element origin depends on the horizontal
        alignment type.

        >>> e1 = Element(w=500, padding=50)
        >>> e1.left2SideRight() # Element without parent answers False
        False
        >>> e2 = Element(w=120, parent=e1, xAlign=RIGHT)
        >>> success = e2.left2SideRight()
        >>> e2.x
        620pt
        >>> e2.xAlign = CENTER
        >>> success = e2.left2SideRight()
        >>> e2.x
        560pt
        >>> e2.xAlign = LEFT
        >>> success = e2.left2SideRight()
        >>> e2.x
        500pt
        """
        if self.parent is None:
            return False
        self.mLeft = self.parent.w
        return True

    def right2Center(self):
        """Position the right side centered on the padding of the parent.
        Note that this different from self.right2Center if the left
        and right padding of parent is not identical.

        >>> e1 = Element(w=500, pl=30, pr=80) # Force non-symmetric padding
        >>> e1.right2Center() # Element without parent answers False
        False
        >>> e2 = Element(w=120, parent=e1, xAlign=LEFT)
        >>> success = e2.right2Center()
        >>> e2.x, e1.pl, e1.pw/2, 30 + (500 - 30 - 80)/2 - 120
        (105pt, 30pt, 195pt, 105.0)
        >>> e2.xAlign = CENTER
        >>> success = e2.right2Center()
        >>> e2.x, 30 + (500 - 30 - 80)/2 - 120/2
        (165pt, 165.0)
        >>> e2.xAlign = RIGHT
        >>> success = e2.right2Center()
        >>> e2.x, 30 + (500 - 30 - 80)/2
        (225pt, 225.0)
        """
        if self.parent is None:
            return False
        self.mRight = self.parent.pl + self.parent.pw/2
        return True

    def right2CenterSides(self):
        """Position the right side centered on the sides of the parent.
        Note that this different from self.right2Center if the left
        and right padding of parent is not identical.

        >>> e1 = Element(w=500, pl=30, pr=80) # Force non-symmetric padding
        >>> e1.right2CenterSides() # Element without parent answers False
        False
        >>> e2 = Element(w=120, parent=e1, xAlign=LEFT)
        >>> success = e2.right2CenterSides()
        >>> e2.x # 500/2 - 120
        130pt
        >>> e2.xAlign = CENTER
        >>> success = e2.right2CenterSides()
        >>> e2.x # 500/2 - 120/2
        190pt
        >>> e2.xAlign = RIGHT
        >>> success = e2.right2CenterSides()
        >>> e2.x # 500/2
        250pt
        """
        if self.parent is None:
            return False
        self.mRight = self.parent.w/2
        return True

    def right2Left(self):
        """Move right of self to padding left position of parent.
        The position of e2 element origin depends on the horizontal
        alignment type.

        >>> e1 = Element(w=500, padding=50)
        >>> e1.right2Left() # Element without parent answers False
        False
        >>> e2 = Element(w=120, parent=e1, xAlign=LEFT)
        >>> success = e2.right2Left()
        >>> e2.x # 50 - 120
        -70pt
        >>> e2.xAlign = CENTER
        >>> success = e2.right2Left()
        >>> e2.x # 50 - 120/2
        -10pt
        >>> e2.xAlign = RIGHT
        >>> success = e2.right2Left()
        >>> e2.x
        50pt
        """
        if self.parent is None:
            return False
        self.mRight = self.parent.pl # Padding left
        return True

    def right2SideLeft(self):
        """Move right of self to left position of parent. The position of e2
        element origin depends on the horizontal alignment type.

        >>> e1 = Element(w=500, padding=50)
        >>> e1.right2SideLeft() # Element without parent answers False
        False
        >>> e2 = Element(w=120, parent=e1, xAlign=LEFT)
        >>> success = e2.right2SideLeft()
        >>> e2.x
        -120pt
        >>> e2.xAlign = CENTER
        >>> success = e2.right2SideLeft()
        >>> e2.x, -120/2
        (-60pt, -60.0)
        >>> e2.xAlign = RIGHT
        >>> success = e2.right2SideLeft()
        >>> e2.x
        0pt
        """
        if self.parent is None:
            return False
        self.mRight = 0 # Left side of parent position
        return True

    def right2Right(self):
        """Move right of self to padding right position of parent.
        The position of e2 element origin depends on the horizontal
        alignment type.

        >>> e1 = Element(w=500, pl=30, pr=80)
        >>> e1.right2Right() # Element without parent answers False
        False
        >>> e2 = Element(w=120, parent=e1, xAlign=LEFT)
        >>> success = e2.right2Right()
        >>> e2.x, 500 - 80 - 120
        (300pt, 300)
        >>> e2.xAlign = CENTER
        >>> success = e2.right2Right()
        >>> e2.x, 500 - 80 - 120/2
        (360pt, 360.0)
        >>> e2.xAlign = RIGHT
        >>> success = e2.right2Right()
        >>> e2.x, 500 - 80
        (420pt, 420)
        """
        if self.parent is None:
            return False
        self.mRight = self.parent.w - self.parent.pr
        return True

    def right2SideRight(self):
        """Move right of self to right width position of parent.
        The position of e2 element origin depends on the horizontal
        alignment type.

        >>> e1 = Element(w=500, padding=50)
        >>> e1.right2SideRight() # Element without parent answers False
        False
        >>> e2 = Element(w=120, parent=e1, xAlign=LEFT)
        >>> success = e2.right2SideRight()
        >>> e2.x, 500 - 120
        (380pt, 380)
        >>> e2.xAlign = CENTER
        >>> success = e2.right2SideRight()
        >>> e2.x, 500 - 120/2
        (440pt, 440.0)
        >>> e2.xAlign = RIGHT
        >>> success = e2.right2SideRight()
        >>> e2.x
        500pt
        """
        if self.parent is None:
            return False
        self.mRight = self.parent.w
        return True

    def right2BleedRight(self):
        """Move right of self to right bleed width position of parent. The
        position of e2 element origin depends on the horizontal alignment
        type."""
        if self.parent is None:
            return False
        self.mRight = self.parent.w + self.bleedRight
        return True

    def origin2Center(self):
        """Move origin of the element to the padding center of the parent.

        >>> e1 = Element(w=500, pl=30, pr=80)
        >>> e1.origin2Center() # Element without parent answers False
        False
        >>> e2 = Element(w=120, parent=e1, xAlign=LEFT)
        >>> success = e2.origin2Center()
        >>> e2.x, 30 + (500 - 30 - 80)/2
        (225pt, 225.0)
        """
        if self.parent is None:
            return False
        self.x = self.parent.pl + self.parent.pw/2
        return True

    def origin2CenterSides(self):
        """Move origin of the element to the sides center of the parent.

        >>> e1 = Element(w=500, pl=30, pr=80)
        >>> e1.origin2CenterSides() # Element without parent answers False
        False
        >>> e2 = Element(w=120, parent=e1, xAlign=LEFT)
        >>> success = e2.origin2CenterSides()
        >>> e2.x, 500/2
        (250pt, 250.0)
        """
        if self.parent is None:
            return False
        self.x = self.parent.w/2
        return True

    def origin2Left(self):
        """Move origin of the element to the padding left of the parent.

        >>> e1 = Element(w=500, pl=30, pr=80)
        >>> e1.origin2Left() # Element without parent answers False
        False
        >>> e2 = Element(w=120, parent=e1, xAlign=LEFT)
        >>> success = e2.origin2Left()
        >>> e2.x, 30
        (30pt, 30)
        """
        if self.parent is None:
            return False
        self.x = self.parent.pl # Padding left
        return True

    def origin2SideLeft(self):
        """Move origin of the element to the left side of the parent.

        >>> e1 = Element(w=500, pl=30, pr=80)
        >>> e2 = Element(w=120, parent=e1, xAlign=LEFT)
        >>> success = e2.origin2SideLeft()
        >>> e2.x
        0pt
        """
        self.x = 0
        return True

    def origin2Right(self):
        """Move origin of the element to the right padding of the parent.

        >>> e1 = Element(w=500, pl=30, pr=80)
        >>> e1.origin2Right() # Element without parent answers False
        False
        >>> e2 = Element(w=120, parent=e1, xAlign=LEFT)
        >>> success = e2.origin2Right()
        >>> e2.x, 500 - 80
        (420pt, 420)
        """
        if self.parent is None:
            return False
        self.x = self.parent.w - self.parent.pr
        return True

    def origin2SideRight(self):
        """Move origin of the element to the right padding of the parent.

        >>> e1 = Element(w=500, pl=30, pr=80)
        >>> e1.origin2SideRight() # Element without parent answers False
        False
        >>> e2 = Element(w=120, parent=e1, xAlign=LEFT)
        >>> success = e2.origin2SideRight()
        >>> e2.x, 500
        (500pt, 500)
        """
        if self.parent is None:
            return False
        self.x = self.parent.w
        return True


    #   Vertical alignments

    def bottom2Bottom(self):
        """Move bottom of the element to the bottom of the parent block.
        The position of e2 element origin depends on the vertical
        alignment type.

        >>> e1 = Element(h=500, pt=30, pb=80)
        >>> e1.bottom2Bottom() # Element without parent answers False
        False
        >>> e2 = Element(h=120, parent=e1, yAlign=TOP)
        >>> success = e2.bottom2Bottom()
        >>> e2.y, 80 + 120
        (200pt, 200)
        >>> e2.yAlign = MIDDLE
        >>> success = e2.bottom2Bottom()
        >>> e2.y, 80 + 120/2, e1.pb + e2.h/2
        (140pt, 140.0, 140pt)
        >>> e2.yAlign = BOTTOM
        >>> success = e2.bottom2Bottom()
        >>> e2.y, 80
        (80pt, 80)
        """

        """
        >>> e1 = Element(h=500, pt=30, pb=80)
        >>> e1.bottom2Bottom() # Element without parent answers False
        False
        >>> e2 = Element(h=120, parent=e1, yAlign=TOP)
        >>> success = e2.bottom2Bottom()
        >>> e2.y, 500 - 80 - 120
        (300pt, 300)
        >>> e2.yAlign = MIDDLE
        >>> success = e2.bottom2Bottom()
        >>> e2.y, 500 - 80 - 120/2, e1.h - e1.pb - e2.h/2
        (360pt, 360.0, 360pt)
        >>> e2.yAlign = BOTTOM
        >>> success = e2.bottom2Bottom()
        >>> e2.y, 500 - 80
        (420pt, 420)
        """

        if self.parent is None:
            return False
        self.mBottom = self.parent.pb
        return True

    def bottom2SideBottom(self):
        """Move bottom of the element to the bottom side of the parent.
        The position of e2 element origin depends on the vertical
        alignment type.

        >>> e1 = Element(h=500, pt=30, pb=80)
        >>> # Element without parent answers False.
        >>> e1.bottom2SideBottom()
        True
        >>> e2 = Element(h=120, parent=e1, yAlign=TOP)
        >>> # Inherited property.
        >>> success = e2.bottom2SideBottom()
        >>> e2.y, 120
        (120pt, 120)
        >>> e2.yAlign = MIDDLE
        >>> success = e2.bottom2SideBottom()
        >>> e2.y, 120/2, e2.h/2
        (60pt, 60.0, 60pt)
        >>> e2.yAlign = BOTTOM
        >>> success = e2.bottom2SideBottom()
        >>> e2.y, 0
        (0pt, 0)
        """

        """
        >>> e1 = Element(h=500, pt=30, pb=80)
        >>> # Element without parent answers False.
        >>> e1.bottom2SideBottom()
        False
        >>> e2 = Element(h=120, parent=e1, yAlign=TOP)
        >>> # Inherited property.
        >>> success = e2.bottom2SideBottom()
        >>> e2.y, 500 - 120
        (380pt, 380)
        >>> e2.yAlign = MIDDLE
        >>> success = e2.bottom2SideBottom()
        >>> e2.y, 500 - 120/2, e1.h - e2.h/2
        (440pt, 440.0, 440pt)
        >>> e2.yAlign = BOTTOM
        >>> success = e2.bottom2SideBottom()
        >>> e2.y, 500
        (500pt, 500)
        """
        self.mBottom = 0
        return True

    def bottom2BleedBottom(self):
        """Move bottom of the element to the bottom side of the parent,
        overshooting by bleed. The position of e2 element origin depends on
        the vertical alignment type.
        """
        self.mBottom = -self.bleedBottom
        return True

    def bottom2Top(self):
        """Move bottom of the element to the top padding of the parent.
        The position of e2 element origin depends on the vertical
        alignment type.

        >>> e1 = Element(h=500, pt=30, pb=80,)
        >>> e1.bottom2Top() # Element without parent answers False
        False
        >>> e2 = Element(h=120, parent=e1, yAlign=TOP)
        >>> success = e2.bottom2Top()
        >>> e2.y, 500 - 30 + 120, e1.h - e1.pt + e2.h
        (590pt, 590, 590pt)
        >>> e2.yAlign = MIDDLE
        >>> success = e2.bottom2Top()
        >>> e2.y, 500 - 30 + 120/2, e1.h - e1.pt + e2.h/2
        (530pt, 530.0, 530pt)
        >>> e2.yAlign = BOTTOM
        >>> success = e2.bottom2Top()
        >>> e2.y, 500 - 30, e1.h - e1.pt
        (470pt, 470, 470pt)
        """

        """
        >>> e1 = Element(h=500, pt=30, pb=80)
        >>> e1.bottom2Top() # Element without parent answers False
        False
        >>> e2 = Element(h=120, parent=e1, yAlign=TOP)
        >>> success = e2.bottom2Top()
        >>> e2.y, 30 - 120
        (-90pt, -90)
        >>> e2.yAlign = MIDDLE
        >>> success = e2.bottom2Top()
        >>> e2.y, 30 - 120/2
        (-30pt, -30.0)
        >>> e2.yAlign = BOTTOM
        >>> success = e2.bottom2Top()
        >>> e2.y, 30
        (30pt, 30)
        """

        if self.parent is None:
            return False
        self.mBottom = self.parent.h - self.parent.pt
        return True

    def middle2Bottom(self):
        """Move middle of the element to the bottom padding of the parent.
        The position of e2 element origin depends on the vertical
        alignment type.

        >>> e1 = Element(h=500, pt=30, pb=80)
        >>> e1.middle2Bottom() # Element without parent answers False
        False
        >>> e2 = Element(h=120, parent=e1, yAlign=TOP)
        >>> success = e2.middle2Bottom()
        >>> e2.y, 80 + 120/2, e1.pb + e2.h/2
        (140pt, 140.0, 140pt)
        >>> e2.yAlign = MIDDLE
        >>> success = e2.middle2Bottom()
        >>> e2.y, 80, e1.pb
        (80pt, 80, 80pt)
        >>> e2.yAlign = BOTTOM
        >>> success = e2.middle2Bottom()
        >>> e2.y, 80 - 120/2, e1.pb - e2.h/2
        (20pt, 20.0, 20pt)
        """

        """
        >>> e1 = Element(h=500, pt=30, pb=80)
        >>> e1.middle2Bottom() # Element without parent answers False
        False
        >>> e2 = Element(h=120, parent=e1, yAlign=TOP)
        >>> success = e2.middle2Bottom()
        >>> e2.y, 500 - 80 - 120/2
        (360pt, 360.0)
        >>> e2.yAlign = MIDDLE
        >>> success = e2.middle2Bottom()
        >>> e2.y, 500 - 80
        (420pt, 420)
        >>> e2.yAlign = BOTTOM
        >>> success = e2.middle2Bottom()
        >>> e2.y, 500 - 80 + 120/2
        (480pt, 480.0)
        """

        if self.parent is None:
            return False
        self.middle = self.parent.pb
        return True

    def middle2SideBottom(self):
        """Move middle of the element to the bottom side of the parent.
        The position of e2 element origin depends on the vertical
        alignment type.

        >>> e1 = Element(h=500, pt=30, pb=80)
        >>> e1.middle2SideBottom() # Element without parent answers False
        False
        >>> e2 = Element(h=120, parent=e1, yAlign=TOP)
        >>> success = e2.middle2SideBottom()
        >>> e2.y, 120/2, e2.h/2
        (60pt, 60.0, 60pt)
        >>> e2.yAlign = MIDDLE
        >>> success = e2.middle2SideBottom()
        >>> e2.y, 0
        (0pt, 0)
        >>> e2.yAlign = BOTTOM
        >>> success = e2.middle2SideBottom()
        >>> e2.y, -120/2, -e2.h/2
        (-60pt, -60.0, -60pt)
        """

        """
        >>> e1 = Element(h=500, pt=30, pb=80)
        >>> e1.middle2SideBottom() # Element without parent answers False
        False
        >>> e2 = Element(h=120, parent=e1, yAlign=TOP)
        >>> success = e2.middle2SideBottom()
        >>> e2.y, 500 - 120/2
        (440pt, 440.0)
        >>> e2.yAlign = MIDDLE
        >>> success = e2.middle2SideBottom()
        >>> e2.y, 500
        (500pt, 500)
        >>> e2.yAlign = BOTTOM
        >>> success = e2.middle2SideBottom()
        >>> e2.y, 500 + 120/2
        (560pt, 560.0)
        """

        if self.parent is None:
            return False
        self.middle = 0
        return True


    def middle2Top(self):
        """Move middle of the element to the top side of the parent.
        The position of e2 element origin depends on the vertical
        alignment type.

        >>> e1 = Element(h=500, pt=30, pb=80)
        >>> e1.middle2Top() # Element without parent answers False
        False
        >>> e2 = Element(h=120, parent=e1, yAlign=TOP)
        >>> success = e2.middle2Top()
        >>> e2.y, 500 - 30 + 120/2, e1.h - e1.pt + e2.h/2
        (530pt, 530.0, 530pt)
        >>> e2.yAlign = MIDDLE
        >>> success = e2.middle2Top()
        >>> e2.y, 500 - 30, e1.h - e1.pt
        (470pt, 470, 470pt)
        >>> e2.yAlign = BOTTOM
        >>> success = e2.middle2Top()
        >>> e2.y, 500 - 30 - 120/2, e1.h - e1.pt - e2.h/2
        (410pt, 410.0, 410pt)
        """

        """
        >>> e1 = Element(h=500, pt=30, pb=80)
        >>> e1.middle2Top() # Element without parent answers False
        False
        >>> e2 = Element(h=120, parent=e1, yAlign=TOP)
        >>> success = e2.middle2Top()
        >>> e2.y, 30 - 120/2
        (-30pt, -30.0)
        >>> e2.yAlign = MIDDLE
        >>> success = e2.middle2Top()
        >>> e2.y, 30
        (30pt, 30)
        >>> e2.yAlign = BOTTOM
        >>> success = e2.middle2Top()
        >>> e2.y, 30 + 120/2
        (90pt, 90.0)
        """

        if self.parent is None:
            return False
        self.middle = self.parent.h - self.parent.pt
        return True

    def middle2SideTop(self):
        """Move middle of the element to the top side of the parent.
        The position of e2 element origin depends on the vertical
        alignment type.

        >>> e1 = Element(h=500, pt=30, pb=80)
        >>> e1.middle2SideTop() # Element without parent answers False
        False
        >>> e2 = Element(h=120, parent=e1, yAlign=TOP)
        >>> success = e2.middle2SideTop()
        >>> e2.y, 500 + 120/2, e1.h + e2.h/2
        (560pt, 560.0, 560pt)
        >>> e2.yAlign = MIDDLE
        >>> success = e2.middle2SideTop()
        >>> e2.y, 500, e1.h
        (500pt, 500, 500pt)
        >>> e2.yAlign = BOTTOM
        >>> success = e2.middle2SideTop()
        >>> e2.y, 500 - 120/2, e1.h - e2.h/2
        (440pt, 440.0, 440pt)
        """

        """
        >>> e1 = Element(h=500, pt=30, pb=80)
        >>> e1.middle2SideTop() # Element without parent answers False
        False
        >>> e2 = Element(h=120, parent=e1, yAlign=TOP)
        >>> success = e2.middle2SideTop()
        >>> e2.y, -120/2
        (-60pt, -60.0)
        >>> e2.yAlign = MIDDLE
        >>> success = e2.middle2SideTop()
        >>> e2.y
        0pt
        >>> e2.yAlign = BOTTOM
        >>> success = e2.middle2SideTop()
        >>> e2.y, 120/2
        (60pt, 60.0)
        """

        if self.parent is None:
            return False
        self.middle = self.parent.h
        return True

    def middle2Middle(self): # Vertical center, following CSS naming.
        """Move middle of the element to the padding middle of the parent.
        The position of e2 element origin depends on the vertical
        alignment type.

        >>> e1 = Element(h=500, pt=30, pb=80)
        >>> e1.middle2Middle() # Element without parent answers False
        False
        >>> e2 = Element(h=120, parent=e1, yAlign=TOP)
        >>> success = e2.middle2Middle()
        >>> e2.y, 80 + (500 - 30 - 80)/2 + 120/2, e1.pb + (e1.h - e1.pb - e1.pt)/2 + e2.h/2
        (335pt, 335.0, 335pt)
        >>> e2.yAlign = MIDDLE
        >>> success = e2.middle2Middle()
        >>> e2.y, 80 + (500 - 30 - 80)/2, e1.pb + (e1.h - e1.pb - e1.pt)/2
        (275pt, 275.0, 275pt)
        >>> e2.yAlign = BOTTOM
        >>> success = e2.middle2Middle()
        >>> e2.y, 80 + (500 - 30 - 80)/2 - 120/2, e1.pb + (e1.h - e1.pb - e1.pt)/2 - e2.h/2
        (215pt, 215.0, 215pt)
        """

        """
        >>> e1 = Element(h=500, pt=30, pb=80)
        >>> e1.middle2Middle() # Element without parent answers False
        False
        >>> e2 = Element(h=120, parent=e1, yAlign=TOP)
        >>> success = e2.middle2Middle()
        >>> e2.y, 30 + (500 - 30 - 80)/2 - 120/2
        (165pt, 165.0)
        >>> e2.yAlign = MIDDLE
        >>> success = e2.middle2Middle()
        >>> e2.y, 30 + (500 - 30 - 80)/2
        (225pt, 225.0)
        >>> e2.yAlign = BOTTOM
        >>> success = e2.middle2Middle()
        >>> e2.y, 30 + (500 - 30 - 80)/2 + 120/2
        (285pt, 285.0)
        """

        if self.parent is None:
            return False
        self.middle = self.parent.pb + self.parent.ph/2
        return True

    def middle2MiddleSides(self):
        """Move middle of the element to the sides middle of the parent.
        The position of e2 element origin depends on the vertical
        alignment type.

        >>> e1 = Element(h=500, pt=30, pb=80)
        >>> e1.middle2MiddleSides() # Element without parent answers False
        False
        >>> e2 = Element(h=120, parent=e1, yAlign=TOP)
        >>> success = e2.middle2MiddleSides()
        >>> e2.y, 500/2 + 120/2, e1.h/2 + e2.h/2
        (310pt, 310.0, 310pt)
        >>> e2.yAlign = MIDDLE
        >>> success = e2.middle2MiddleSides()
        >>> e2.y, 500/2, e1.h/2
        (250pt, 250.0, 250pt)
        >>> e2.yAlign = BOTTOM
        >>> success = e2.middle2MiddleSides()
        >>> e2.y, 500/2 - 120/2, e1.h/2 - e2.h/2
        (190pt, 190.0, 190pt)
        """

        """
        >>> e1 = Element(h=500, pt=30, pb=80)
        >>> e1.middle2MiddleSides() # Element without parent answers False
        False
        >>> e2 = Element(h=120, parent=e1, yAlign=TOP)
        >>> success = e2.middle2MiddleSides()
        >>> e2.y, 500/2 - 120/2
        (190pt, 190.0)
        >>> e2.yAlign = MIDDLE
        >>> success = e2.middle2MiddleSides()
        >>> e2.y, 500/2
        (250pt, 250.0)
        >>> e2.yAlign = BOTTOM
        >>> success = e2.middle2MiddleSides()
        >>> e2.y, 500/2 + 120/2
        (310pt, 310.0)
        """

        if self.parent is None:
            return False
        self.middle = self.parent.h/2
        return True


    def top2Middle(self):
        """Move top of the element to the padding middle of the parent.
        The position of e2 element origin depends on the vertical
        alignment type.

        >>> e1 = Element(h=500, pt=30, pb=80)
        >>> e1.top2Middle() # Element without parent answers False
        False
        >>> e2 = Element(h=120, parent=e1, yAlign=TOP)
        >>> success = e2.top2Middle()
        >>> e2.y, 80 + (500 - 30 - 80)/2, e1.pb + (e1.h - e1.pb - e1.pt)/2
        (275pt, 275.0, 275pt)
        >>> e2.yAlign = MIDDLE
        >>> success = e2.top2Middle()
        >>> e2.y, 80 + (500 - 30 - 80)/2 - 120/2, e1.pb + (e1.h - e1.pb - e1.pt)/2 - e2.h/2
        (215pt, 215.0, 215pt)
        >>> e2.yAlign = BOTTOM
        >>> success = e2.top2Middle()
        >>> e2.y, 80 + (500 - 30 - 80)/2 - 120, e1.pb + (e1.h - e1.pb - e1.pt)/2 - e2.h
        (155pt, 155.0, 155pt)
        """

        """
        >>> e1 = Element(h=500, pt=30, pb=80)
        >>> e1.top2Middle() # Element without parent answers False
        False
        >>> e2 = Element(h=120, parent=e1, yAlign=TOP)
        >>> success = e2.top2Middle()
        >>> e2.y, 30 + (500 - 30 - 80)/2
        (225pt, 225.0)
        >>> e2.yAlign = MIDDLE
        >>> success = e2.top2Middle()
        >>> e2.y, 30 + (500 - 30 - 80)/2 + 120/2
        (285pt, 285.0)
        >>> e2.yAlign = BOTTOM
        >>> success = e2.top2Middle()
        >>> e2.y, 30 + (500 - 30 - 80)/2 + 120
        (345pt, 345.0)
        """

        if self.parent is None:
            return False
        self.mTop = self.parent.pb + self.parent.ph/2
        return True

    def top2MiddleSides(self):
        """Move top of the element to the middle between sides of the parent.
        The position of e2 element origin depends on the vertical alignment
        type.

        >>> e1 = Element(h=500, pt=30, pb=80)
        >>> e1.top2MiddleSides() # Element without parent answers False
        False
        >>> e2 = Element(h=120, parent=e1, yAlign=TOP)
        >>> success = e2.top2MiddleSides()
        >>> e2.y, 500/2
        (250pt, 250.0)
        >>> e2.yAlign = MIDDLE
        >>> success = e2.top2MiddleSides()
        >>> e2.y, 500/2 - 120/2, e1.h/2 - e2.h/2
        (190pt, 190.0, 190pt)
        >>> e2.yAlign = BOTTOM
        >>> success = e2.top2MiddleSides()
        >>> e2.y, 500/2 - 120, e1.h/2 - e2.h
        (130pt, 130.0, 130pt)
        """
        """
        >>> e1 = Element(h=500, pt=30, pb=80)
        >>> e1.top2MiddleSides() # Element without parent answers False
        False
        >>> e2 = Element(h=120, parent=e1, yAlign=TOP)
        >>> success = e2.top2MiddleSides()
        >>> e2.y, 500/2
        (250pt, 250.0)
        >>> e2.yAlign = MIDDLE
        >>> success = e2.top2MiddleSides()
        >>> e2.y, 500/2 + 120/2
        (310pt, 310.0)
        >>> e2.yAlign = BOTTOM
        >>> success = e2.top2MiddleSides()
        >>> e2.y, 500/2 + 120
        (370pt, 370.0)
        """

        if self.parent is None:
            return False
        self.mTop = self.parent.h/2
        return True

    def origin2Bottom(self):
        """Move origin of the element to the padding bottom of the parent.

        >>> e1 = Element(h=500, pt=30, pb=80)
        >>> e1.origin2Bottom() # Element without parent answers False
        False
        >>> e2 = Element(h=120, parent=e1, yAlign=TOP)
        >>> success = e2.origin2Bottom()
        >>> e2.y, 80, e1.pb
        (80pt, 80, 80pt)
        """

        """
        >>> e1 = Element(h=500, pt=30, pb=80)
        >>> e1.origin2Bottom() # Element without parent answers False
        False
        >>> e2 = Element(h=120, parent=e1, yAlign=TOP)
        >>> success = e2.origin2Bottom()
        >>> e2.y, 500 - 80
        (420pt, 420)
        """

        if self.parent is None:
            return False
        self.y = self.parent.pb
        return True

    def origin2SideBottom(self):
        """Move origin of the element to the padding bottom of the parent.

        >>> e1 = Element(h=500, pt=30, pb=80)
        >>> e1.origin2SideBottom() # Element without parent answers False
        False
        >>> e2 = Element(h=120, parent=e1, yAlign=TOP)
        >>> success = e2.origin2SideBottom()
        >>> e2.y, 0
        (0pt, 0)
        """

        """
        >>> e1 = Element(h=500, pt=30, pb=80)
        >>> e1.origin2SideBottom() # Element without parent answers False
        False
        >>> e2 = Element(h=120, parent=e1, yAlign=TOP)
        >>> success = e2.origin2SideBottom()
        >>> e2.y
        500pt
        """

        if self.parent is None:
            return False
        self.y = 0
        return True

    def origin2Top(self):
        """Move origin of the element to the top padding of the parent.
        """

        """
        >>> e1 = Element(h=500, pt=30, pb=80)
        >>> e1.origin2Top() # Element without parent answers False
        False
        >>> e2 = Element(h=120, parent=e1)
        >>> success = e2.origin2Top()
        >>> e2.y, 30
        (30pt, 30)

        >>> e1 = Element(h=500, pt=30, pb=80)
        >>> e1.origin2Top() # Element without parent answers False
        False
        >>> e2 = Element(h=120, parent=e1)
        >>> success = e2.origin2Top()
        >>> e2.y, 30
        (30pt, 30)

        """
        if self.parent is None:
            return False
        self.y = self.parent.h - self.parent.pt
        return True

    def origin2SideTop(self):
        """Move origin of the element to the top side of the parent.

        >>> e1 = Element(h=500, pt=30, pb=80)
        >>> e1.origin2SideTop() # Element without parent answers False
        False
        >>> e2 = Element(h=120, parent=e1)
        >>> success = e2.origin2SideTop()
        >>> e2.y, e1.h
        (500pt, 500pt)
        """

        """
        >>> e1 = Element(h=500, pt=30, pb=80)
        >>> e1.origin2SideTop() # Element without parent answers False
        False
        >>> e2 = Element(h=120, parent=e1)
        >>> success = e2.origin2SideTop()
        >>> e2.y
        0pt
        """

        if self.parent is None:
            return False
        self.y = self.parent.h
        return True

    def origin2Middle(self):
        """Move origin of the element to the top side of the parent.

        >>> e1 = Element(h=500, pt=30, pb=80)
        >>> e1.origin2Middle() # Element without parent answers False
        False
        >>> e2 = Element(h=120, parent=e1)
        >>> success = e2.origin2Middle()
        >>> e2.y, 80 + (500 - 30 - 80)/2
        (275pt, 275.0)
        """

        """
        >>> e1 = Element(h=500, pt=30, pb=80)
        >>> e1.origin2Middle() # Element without parent answers False
        False
        >>> e2 = Element(h=120, parent=e1)
        >>> success = e2.origin2Middle()
        >>> e2.y, 30 + (500 - 30 - 80)/2
        (225pt, 225.0)
        """

        if self.parent is None:
            return False
        self.y = self.parent.pb + self.parent.ph/2
        return True

    def origin2MiddleSides(self):
        """Move origin of the element to the sides middle of the parent.

        >>> e1 = Element(h=500, pt=30, pb=80)
        >>> e1.origin2MiddleSides() # Element without parent answers False
        False
        >>> e2 = Element(h=120, parent=e1)
        >>> success = e2.origin2MiddleSides()
        >>> e2.y, 500/2
        (250pt, 250.0)

        >>> e1 = Element(h=500, pt=30, pb=80)
        >>> e1.origin2MiddleSides() # Element without parent answers False
        False
        >>> e2 = Element(h=120, parent=e1)
        >>> success = e2.origin2MiddleSides()
        >>> e2.y, 500/2
        (250pt, 250.0)
        """
        if self.parent is None:
            return False
        self.y = self.parent.h/2
        return True

    def bottom2Middle(self):
        """Move margin bottom of the element to the padding middle of the parent.

        >>> e1 = Element(h=500, pt=30, pb=80)
        >>> e1.bottom2Middle() # Element without parent answers False
        False
        >>> e2 = Element(h=120, parent=e1, yAlign=TOP)
        >>> success = e2.bottom2Middle()
        >>> e2.y, 80 + (500 - 30 - 80)/2 + 120, e1.pb + (e1.h - e1.pb - e1.pt)/2 + e2.h
        (395pt, 395.0, 395pt)
        >>> e2.yAlign = MIDDLE
        >>> success = e2.bottom2Middle()
        >>> e2.y, 80 + (500 - 30 - 80)/2 + 120/2, e1.pb + (e1.h - e1.pb - e1.pt)/2 + e2.h/2
        (335pt, 335.0, 335pt)
        >>> e2.yAlign = BOTTOM
        >>> success = e2.bottom2Middle()
        >>> e2.y, 80 + (500 - 30 - 80)/2, e1.pb + (e1.h - e1.pb - e1.pt)/2
        (275pt, 275.0, 275pt)
        """

        """
        >>> e1 = Element(h=500, pt=30, pb=80)
        >>> e1.bottom2Middle() # Element without parent answers False
        False
        >>> e2 = Element(h=120, parent=e1, yAlign=TOP)
        >>> success = e2.bottom2Middle()
        >>> e2.y, 30 + (500 - 30 - 80)/2 - 120
        (105pt, 105.0)
        >>> e2.yAlign = MIDDLE
        >>> success = e2.bottom2Middle()
        >>> e2.y, 30 + (500 - 30 - 80)/2 - 120/2
        (165pt, 165.0)
        >>> e2.yAlign = BOTTOM
        >>> success = e2.bottom2Middle()
        >>> e2.y, 30 + (500 - 30 - 80)/2
        (225pt, 225.0)
        """

        if self.parent is None:
            return False
        self.mBottom = self.parent.pb + self.parent.ph/2
        return True

    def bottom2MiddleSides(self):
        """Move margin bottom of the element to the sides middle of the parent.

        >>> e1 = Element(h=500, pt=30, pb=80)
        >>> e1.bottom2MiddleSides() # Element without parent answers False
        False
        >>> e2 = Element(h=120, parent=e1, yAlign=TOP)
        >>> success = e2.bottom2MiddleSides()
        >>> e2.y, 500/2 + 120, e1.h/2 + e2.h
        (370pt, 370.0, 370pt)
        >>> e2.yAlign = MIDDLE
        >>> success = e2.bottom2MiddleSides()
        >>> e2.y, 500/2 + 120/2, e1.h/2 + e2.h/2
        (310pt, 310.0, 310pt)
        >>> e2.yAlign = BOTTOM
        >>> success = e2.bottom2MiddleSides()
        >>> e2.y, 500/2, e1.h/2
        (250pt, 250.0, 250pt)
        """

        """
        >>> e1 = Element(h=500, pt=30, pb=80)
        >>> e1.bottom2MiddleSides() # Element without parent answers False
        False
        >>> e2 = Element(h=120, parent=e1, yAlign=TOP)
        >>> success = e2.bottom2MiddleSides()
        >>> e2.y, 500/2 - 120
        (130pt, 130.0)
        >>> e2.yAlign = MIDDLE
        >>> success = e2.bottom2MiddleSides()
        >>> e2.y, 500/2 - 120/2
        (190pt, 190.0)
        >>> e2.yAlign = BOTTOM
        >>> success = e2.bottom2MiddleSides()
        >>> e2.y, 500/2
        (250pt, 250.0)
        """

        if self.parent is None:
            return False
        self.mBottom = self.parent.h/2
        return True

    def top2Bottom(self):
        """Move margin top of the element to the padding bottom of the parent.

        >>> e1 = Element(h=500, pt=30, pb=80)
        >>> e1.top2Bottom() # Element without parent answers False
        False
        >>> e2 = Element(h=120, parent=e1, yAlign=TOP)
        >>> success = e2.top2Bottom()
        >>> e2.y, 80, e1.pb
        (80pt, 80, 80pt)
        >>> e2.yAlign = MIDDLE
        >>> success = e2.top2Bottom()
        >>> e2.y, 80 - 120/2, e1.pb - e2.h/2
        (20pt, 20.0, 20pt)
        >>> e2.yAlign = BOTTOM
        >>> success = e2.top2Bottom()
        >>> e2.y, 80 - 120, e1.pb - e2.h
        (-40pt, -40, -40pt)
        """

        """
        >>> e1 = Element(h=500, pt=30, pb=80)
        >>> e1.top2Bottom() # Element without parent answers False
        False
        >>> e2 = Element(h=120, parent=e1, yAlign=TOP)
        >>> success = e2.top2Bottom()
        >>> e2.y, 500 - 80
        (420pt, 420)
        >>> e2.yAlign = MIDDLE
        >>> success = e2.top2Bottom()
        >>> e2.y, 500 - 80 + 120/2
        (480pt, 480.0)
        >>> e2.yAlign = BOTTOM
        >>> success = e2.top2Bottom()
        >>> e2.y, 500 - 80 + 120
        (540pt, 540)
        """

        if self.parent is None:
            return False
        self.mTop = self.parent.pb
        return True

    def top2Top(self):
        """Move margin top of the element to the padding top of the parent.

        >>> e1 = Element(h=500, pt=30, pb=80)
        >>> e1.top2Top() # Element without parent answers False
        False
        >>> e2 = Element(h=120, parent=e1, yAlign=TOP)
        >>> success = e2.top2Top()
        >>> e2.y, 500 - 30, e1.h - e1.pt
        (470pt, 470, 470pt)
        >>> e2.yAlign = MIDDLE
        >>> success = e2.top2Top()
        >>> e2.y, 500 - 30 - 120/2, e1.h - e1.pt - e2.h/2
        (410pt, 410.0, 410pt)
        >>> e2.yAlign = BOTTOM
        >>> success = e2.top2Top()
        >>> e2.y, 500 - 30 - 120, e1.h - e1.pt - e2.h
        (350pt, 350, 350pt)
        """

        """
        >>> e1 = Element(h=500, pt=30, pb=80)
        >>> e1.top2Top() # Element without parent answers False
        False
        >>> e2 = Element(h=120, parent=e1, yAlign=TOP)
        >>> success = e2.top2Top()
        >>> e2.y, 30
        (30pt, 30)
        >>> e2.yAlign = MIDDLE
        >>> success = e2.top2Top()
        >>> e2.y, 30 + 120/2
        (90pt, 90.0)
        >>> e2.yAlign = BOTTOM
        >>> success = e2.top2Top()
        >>> e2.y, 30 + 120
        (150pt, 150)
        """

        if self.parent is None:
            return False
        self.mTop = self.parent.h - self.parent.pt
        return True

    def top2SideTop(self):
        """Move margin top of the element to the top side of the parent.

        >>> e1 = Element(h=500, pt=30, pb=80)
        >>> e1.top2SideTop() # Element without parent answers False
        False
        >>> e2 = Element(h=120, parent=e1, yAlign=TOP)
        >>> success = e2.top2SideTop()
        >>> e2.y, 500, e1.h
        (500pt, 500, 500pt)
        >>> e2.yAlign = MIDDLE
        >>> success = e2.top2SideTop()
        >>> e2.y, 500 - 120/2, e1.h - e2.h/2
        (440pt, 440.0, 440pt)
        >>> e2.yAlign = BOTTOM
        >>> success = e2.top2SideTop()
        >>> e2.y, 500 - 120, e1.h - e2.h
        (380pt, 380, 380pt)
        """
        """
        >>> e1 = Element(h=500, pt=30, pb=80)
        >>> e1.top2SideTop() # Element without parent answers False
        False
        >>> e2 = Element(h=120, parent=e1, yAlign=TOP)
        >>> success = e2.top2SideTop()
        >>> e2.y
        0pt
        >>> e2.yAlign = MIDDLE
        >>> success = e2.top2SideTop()
        >>> e2.y, 120/2
        (60pt, 60.0)
        >>> e2.yAlign = BOTTOM
        >>> success = e2.top2SideTop()
        >>> e2.y, 120
        (120pt, 120)
        """

        if self.parent is None:
            return False
        self.mTop = self.parent.h
        return True

    def top2BleedTop(self):
        """Move margin top of the element to the top side of the parent, overshooting
        by bleed."""
        if self.parent is None:
            return False
        self.mTop = self.parent.h + self.bleedTop
        return True

    # Floating parent padding

    def float2Top(self):
        """Float the element upward, until top hits the parent top padding or
        "hooks" into another element at the same z-layer position. Include
        margin to decide if it fits."""
        self.mTop = min(self.getFloatSideTop(), self.parent.h - self.parent.pt)
        return True

    def float2Bottom(self):
        self.mBottom = min(self.getFloatSideBottom(), self.parent.pb)
        return True

    def float2Left(self):
        self.mLeft = max(self.getFloatSideLeft(), self.parent.pl) # padding left
        return True

    def float2Right(self):
        self.mRight = min(self.getFloatSideRight(), self.parent.w - self.parent.pr)
        return True

    # Floating to parent sides, go as far as there are no other elements in the
    # same z-layer

    def float2SideTop(self):
        self.mTop = self.getFloatSideTop()
        return True

    def float2SideBottom(self):
        """Float margin bottom to bottom side."""
        self.mBottom = self.getFloatSideBottom()
        return True

    def float2SideLeft(self):
        """Float margin left to left side."""
        self.mLeft = self.getFloatSideLeft()
        return True

    def float2SideRight(self):
        """Float margin right to right side."""
        self.mRight = self.getFloatSideRight()
        return True

    # With fitting (and shrinking) we need to change the actual size of the
    # element. This can have implications on it's content, and we need to take
    # the min/max sizes into conderantion: setting the self.w and self.h to a
    # value, does not mean that the size really got that value, if exceeding a
    # min/max limit.

    def fit2Bottom(self):
        self.h = self.mTop - self.parent.pb
        self.mBottom = self.parent.pb
        return True

    def fit2SideBottom(self):
        top = self.mTop
        self.mBottom = 0
        self.h = top
        return True

    def fit2BleedBottom(self):
        top = self.mTop
        self.mBottom = -self.bleedBottom
        self.h = top + self.bleedBottom
        return True

    def fit2Left(self):
        """Fit to left, inlcuding margin left and margin right."""
        right = self.mRight
        self.mLeft = self.parent.pl # Padding left
        self.w += right - self.mRight
        return True

    def fit2SideLeft(self):
        """Fit to left, including margin left and margin right."""
        right = self.mRight
        self.mLeft = 0
        self.w += right - self.mRight
        return True

    def fit2Right(self):
        """Make the right side of self fit the right padding of the parent,
        without moving the left position. Text implements it's own method
        to make the text fit by adjusting the size.

        >>> e1 = Element(x=100, y=20, w=100, h=50)
        >>> e2 = Element(w=300, h=300, elements=[e1], padding=10)
        >>> e1.x, e1.y, e1.w, e1.h # Default position and size
        (100pt, 20pt, 100pt, 50pt)
        >>> success = e1.fit2Right()
        >>> e1.x, e1.y, e1.w, e1.h # Position and size, solved by position, fitting parent on padding
        (100pt, 20pt, 190pt, 50pt)
        >>>
        """
        self.w = self.parent.w - self.parent.pr - self.x
        return True

    def scale2Right(self):
        """Make the right side of self fit the right padding of the parent,
        without moving the left position. The scale the height according to the
        original ratio.

        >>> e1 = Element(x=100, y=20, w=100, h=50)
        >>> e2 = Element(w=300, h=300, elements=[e1], padding=10)
        >>> e1.x, e1.y, e1.w, e1.h # Default position and size
        (100pt, 20pt, 100pt, 50pt)
        >>> success = e1.scale2Right()
        >>> e1.x, e1.y, e1.w, e1.h # Position and size, solved by position, fitting parent on padding
        (100pt, 20pt, 190pt, 95pt)
        >>>
        """
        orgW = self.w
        if orgW:
            self.w = self.parent.w - self.parent.pr - self.x
            self.h = self.h * self.w.pt / orgW.pt
            return True
        return False # No original width, cannot calculate due to zero division.

    def fit2SideRight(self):
        """Make the right side of self fit the right side of the parent,
        without moving the left position.

        >>> e1 = Element(x=100, y=20, w=100, h=50)
        >>> e2 = Element(w=300, h=300, elements=[e1], padding=10)
        >>> e1.x, e1.y, e1.w, e1.h # Default position and size
        (100pt, 20pt, 100pt, 50pt)
        >>> success = e1.fit2SideRight()
        >>> e1.x, e1.y, e1.w, e1.h # Position and size, solved by position, fitting parent on padding
        (100pt, 20pt, 200pt, 50pt)
        >>>
        """
        self.w = self.parent.w - self.x
        return True

    def fit2BleedRight(self):
        """Make the right side of self fit the right bleed side of the parent,
        without moving the left position."""
        self.w = self.parent.w - self.x + self.bleedRight
        return True

    def fit2Top(self):
        """Make the top side of self fit the top padding of the parent, without
        moving the bottom position.

        >>> e1 = Element(x=100, y=20, w=100, h=50)
        >>> e2 = Element(w=300, h=300, elements=[e1], padding=10)
        >>> e1.x, e1.y, e1.w, e1.h # Default position and size
        (100pt, 20pt, 100pt, 50pt)
        >>> success = e1.fit2Top()
        >>> e1.x, e1.y, e1.w, e1.h # Position and size, solved by position, fitting parent on padding
        (100pt, 20pt, 100pt, 270pt)
        """
        self.h += self.parent.h - self.parent.pt - self.mTop
        return True

    def fit2SideTop(self):
        self.h += self.parent.h - self.mTop
        return True

    def fit2BleedTop(self):
        self.h += self.parent.h - self.mTop + self.bleedTop
        return True

    #   Shrinking

    def shrink2BlockBottom(self):
        _, boxY, _, boxH = self.box
        top = self.mTop
        self.mBottom = boxY
        self.h += top - self.mTop
        return True

    def shrink2BlockSideBottom(self):
        top = self.mTop
        self.mBottom = 0 # Parent botom
        self.h += top - self.mTop
        return True

    def shrink2BlockLeft(self):
        right = self.MRight
        self.mLeft = self.parent.pl # Padding left
        self.w += right - self.mRight
        return True

    def shrink2BlockSideLeft(self):
        right = self.mRight
        self.mLeft = 0
        self.w += right - self.mRight
        return True

    def shrink2BlockRight(self):
        self.w += self.parent.w - self.parent.pr - self.mRight
        return True

    def shrink2BlockSideRight(self):
        self.w += self.parent.w - self.mRight
        return True

    def shrink2BlockTop(self):
        self.h += self.parent.h - self.parent.pt - self.mTop
        return True

    def shrink2BlockSideTop(self):
        self.h += self.parent.h - self.mTop
        return True

    #    Text conditions

    def baseline2Top(self):
        # Implemented for elements that support text boxes.
        # Default is to do nothing for non-text elements
        pass

    def baseline2Middle(self):
        # Implemented for elements that support text boxes.
        # Default is to do nothing for non-text elements
        pass

    def baseline2Bottom(self):
        # Implemented for elements that support text boxes.
        # Default is to do nothing for non-text elements
        pass

    def capHeight2Top(self):
        # Implemented for elements that support text boxes.
        # Default is to do nothing for non-text elements
        pass

    def capHeight2Middle(self):
        # Implemented for elements that support text boxes.
        # Default is to do nothing for non-text elements
        pass

    def capHeight2Bottom(self):
        # Implemented for elements that support text boxes.
        # Default is to do nothing for non-text elements
        pass

    def xHeight2Top(self):
        # Implemented for elements that support text boxes.
        # Default is to do nothing for non-text elements
        pass

    def xHeight2Middle(self):
        # Implemented for elements that support text boxes.
        # Default is to do nothing for non-text elements
        pass

    def xHeight2Bottom(self):
        # Implemented for elements that support text boxes.
        # Default is to do nothing for non-text elements
        pass

    def ascender2Top(self):
        # Implemented for elements that support text boxes.
        # Default is to do nothing for non-text elements
        pass

    def ascender2Middle(self):
        # Implemented for elements that support text boxes.
        # Default is to do nothing for non-text elements
        pass

    def ascender2Bottom(self):
        # Implemented for elements that support text boxes.
        # Default is to do nothing for non-text elements
        pass

    def descender2Top(self):
        # Implemented for elements that support text boxes.
        # Default is to do nothing for non-text elements
        pass

    def descender2Middle(self):
        # Implemented for elements that support text boxes.
        # Default is to do nothing for non-text elements
        pass

    def descender2Bottom(self):
        # Implemented for elements that support text boxes.
        # Default is to do nothing for non-text elements
        pass

    #   S H O W I N G  P R O P E R T I E S (stored as style attribute, mostly used by views)

    #   Note that the viewing property values are NOT inherited by self.css(...) following
    #   the element tree upwards. Instead they are local parameters for each element, page
    #   or view.

    def setShowings(self, *args):
        """Set the showing flags of self (often a View instance) to predefined
        flags, depending on a type of stage of usage."""
        setNames = set(args)

        self.show = True
        self.showSpread = False
        self.viewMinInfoPadding = 0
        self.showCropMarks = False
        self.showRegistrationMarks = False
        self.showColorBars = False
        self.showOrigin = False
        self.showPadding = False # Show the (inside) frame of padding
        self.showFrame = False # Showing the element boundaries.
        self.showMargin = False # Showing the (outside) frame of margin.
        self.showNameInfo = False
        self.showElementInfo = False
        self.showMissingElement = False
        self.showGrid = False
        self.showBaselineGrid = False
        self.showTextLeading = False
        self.showFlowConnections = False
        self.showTextOverflowMarker = False
        self.showImageReference = False
        self.cssVerbose = False

        if VIEW_PRINT in setNames:
            # View settings flags to True for print (such as crop marks and
            # registration marks).
            self.showSpread = True
            self.viewMinInfoPadding = DEFAULT_MININFOPADDING
            self.showCropMarks = DEFAULT_CROPMARKS
            self.showRegistrationMarks = DEFAULT_REGISTRATIONMARKS
            self.showNameInfo = True
            if self.isView:
                self.padding = DEFAULT_MININFOPADDING

        if VIEW_PRINT2 in setNames:
            # Extended show options for printing
            self.showColorBars = True

        if VIEW_DEBUG in setNames:
            # View settings flags to True that are useful for debugging a document
            self.showPadding = True
            self.showMargin = True
            self.showFrame = True
            self.showGrid = DEFAULT_GRID
            self.showBaselineGrid = DEFAULT_BASELINE
            self.showTextLeading = True

        if VIEW_DEBUG2 in setNames:
            self.showOrigin = True
            self.showElementInfo = True
            self.showMissingElement = True
            self.cssVerbose = True

        if VIEW_FLOW in setNames:
            self.showFlowConnections = True
            self.showTextOverflowMarker = True
            self.showImageReference = True

        #else VIEW_NONE in setNames: # View settings are all off.

    def _get_show(self):
        """Set flag for drawing or interpretation with conditional.

        >>> e = Element(show=False) # Set a separate attribute
        >>> e.show
        False
        >>> e.show = True
        >>> e.show
        True
        >>> e = Element(style=dict(show=False)) # Set through local style
        >>> e.show
        False
        >>> e1 = Element()
        >>> e1.show # Default is True
        True
        >>> i = e.appendElement(e1) # Add to parent, inheriting show == False
        >>> e1.show
        False
        """
        return self.css('show', True) # Inherited
    def _set_show(self, showFlag):
        self.style['show'] = showFlag # Hiding rest of css for this value.
    show = property(_get_show, _set_show)

    def _get_showSpread(self):
        """Boolean value. If True, show even pages on left of fold, odd on the right.
        Gap distance between the spread pages is defined by the page margins."""
        return self.style.get('showSpread', False) # Not inherited
    def _set_showSpread(self, spread):
        self.style['showSpread'] = bool(spread)
    showSpread = property(_get_showSpread, _set_showSpread)

    # Document/page stuff
    def _get_viewMinInfoPadding(self):
        """Unit value. # Minimum padding needed to show meta info. Otherwise truncated
        to 0 and not showing meta info."""
        base = dict(base=self.parentW, em=self.em) # In case relative units, use this as base for %
        return units(self.style.get('viewMinInfoPadding', 0), base=base) # Not inherited
    def _set_viewMinInfoPadding(self, viewMinInfoPadding):
        self.style['viewMinInfoPadding'] = units(viewMinInfoPadding)
    viewMinInfoPadding = property(_get_viewMinInfoPadding, _set_viewMinInfoPadding)

    def _get_showCropMarks(self):
        """Boolean value. If True and enough space by self.viewMinInfoPadding, show crop marks
        around the elemment."""
        return self.style.get('showCropMarks') or {} # Not inherited

    def _set_showCropMarks(self, showCropMarks):
        if not showCropMarks:
            showCropMarks = {}
        elif not isinstance(showCropMarks, (set, list, tuple, dict)):
            showCropMarks = DEFAULT_CROPMARKS
        assert isinstance(showCropMarks, (set, list, tuple, dict))
        self.style['showCropMarks'] = showCropMarks

    showCropMarks = property(_get_showCropMarks, _set_showCropMarks)

    def _get_showRegistrationMarks(self):
        """Boolean value. If True and enough space by self.viewMinInfoPadding, show
        registration  marks around the elemment."""
        return self.style.get('showRegistrationMarks') or {} # Not inherited

    def _set_showRegistrationMarks(self, showRegistrationMarks):
        if not showRegistrationMarks:
            showRegistrationMarks = {}
        elif not isinstance(showRegistrationMarks, (set, list, dict, tuple)):
            showRegistrationMarks = DEFAULT_REGISTRATIONMARKS
        assert isinstance(showRegistrationMarks, (set, list, tuple, dict))
        self.style['showRegistrationMarks'] = showRegistrationMarks

    showRegistrationMarks = property(_get_showRegistrationMarks, _set_showRegistrationMarks)

    def _get_viewFrameStroke(self):
        """Answer local setting of frame stroke color, used if self.showFrame is True.
        Note that this is independent from the element border showing.
        """
        return self.style.get('viewFrameStroke') # Not inherited
    def _set_viewFrameStroke(self, stroke):
        self.style['viewFrameStroke'] = stroke
    viewFrameStroke = property(_get_viewFrameStroke, _set_viewFrameStroke)

    def _get_viewFrameStrokeWidth(self):
        """Answer local setting of frame stroke width, used if self.showFrame is True.
        Note that this is independent from the element border showing.
        """
        return self.style.get('viewFrameStrokeWidth') # Not inherited
    def _set_viewFrameStrokeWidth(self, strokeWidth):
        self.style['viewFrameStrokeWidth'] = strokeWidth
    viewFrameStrokeWidth = property(_get_viewFrameStrokeWidth, _set_viewFrameStrokeWidth)

    def _get_viewPaddingStroke(self):
        """Answer local setting of padding stroke color, used if self.showPadding is True.
        """
        return self.style.get('viewPaddingStroke') # Not inherited
    def _set_viewPaddingStroke(self, stroke):
        self.style['viewPaddingStroke'] = stroke
    viewPaddingStroke = property(_get_viewPaddingStroke, _set_viewPaddingStroke)

    def _get_viewPaddingStrokeWidth(self):
        """Answer local setting of padding stroke width, used if self.showFrame is True.
        """
        return self.style.get('viewPaddingStrokeWidth') # Not inherited
    def _set_viewPaddingStrokeWidth(self, strokeWidth):
        self.style['viewPaddingStrokeWidth'] = strokeWidth
    viewPaddingStrokeWidth = property(_get_viewPaddingStrokeWidth, _set_viewPaddingStrokeWidth)

    def _get_viewMarginStroke(self):
        """Answer local setting of margin stroke color, used if self.showMargin is True.
        """
        return self.style.get('viewMarginStroke') # Not inherited
    def _set_viewMarginStroke(self, stroke):
        self.style['viewMarginStroke'] = stroke
    viewMarginStroke = property(_get_viewMarginStroke, _set_viewMarginStroke)

    def _get_viewMarginStrokeWidth(self):
        """Answer local setting of margin stroke width, used if self.showMargin is True.
        """
        return self.style.get('viewMarginStrokeWidth') # Not inherited
    def _set_viewMarginStrokeWidth(self, strokeWidth):
        self.style['viewMarginStrokeWidth'] = strokeWidth
    viewMarginStrokeWidth = property(_get_viewMarginStrokeWidth, _set_viewMarginStrokeWidth)

    def _get_showColorBars(self):
        """Set value, containing the selection of color bars that should be shown.
        See pagebot.constants for the names of the options."""
        return set(self.style.get('showColorBars') or []) # Not inherited
    def _set_showColorBars(self, showColorBars):
        if not showColorBars:
            showColorBars = []
        elif not isinstance(showColorBars, (set, list, tuple)):
            if isinstance(showColorBars, str):
                showColorBars = [showColorBars]
            elif showColorBars:
                showColorBars = DEFAULT_COLOR_BARS
            else:
                showColorBars = [] # Don't show them
        self.style['showColorBars'] = set(showColorBars)
    showColorBars = property(_get_showColorBars, _set_showColorBars)

    def _get_showOrigin(self):
        """Boolean value. If True and enough space by self.viewMinInfoPadding, show
        origin cross hair marker of the page or other elements."""
        return self.style.get('showOrigin', False) # Not inherited
    def _set_showOrigin(self, showOrigin):
        self.style['showOrigin'] = bool(showOrigin)
    showOrigin = property(_get_showOrigin, _set_showOrigin)

    def _get_showPadding(self):
        """Boolean value. If True show padding of the page or other elements."""
        return self.style.get('showPadding', False) # Not inherited
    def _set_showPadding(self, showPadding):
        self.style['showPadding'] = bool(showPadding)
    showPadding = property(_get_showPadding, _set_showPadding)

    def _get_showMargin(self):
        """Boolean value. If True and enough space by self.viewMinInfoPadding, show
        margin of the page or other elements."""
        return self.style.get('showMargin', False) # Not inherited
    def _set_showMargin(self, showMargin):
        self.style['showMargin'] = bool(showMargin)
    showMargin = property(_get_showMargin, _set_showMargin)

    def _get_showFrame(self):
        """Boolean value. If True and enough space by self.viewMinInfoPadding, show
        frame of the page or other elements as self.size."""
        return self.style.get('showFrame', False) # Not inherited
    def _set_showFrame(self, showFrame):
        self.style['showFrame'] = bool(showFrame)
    showFrame = property(_get_showFrame, _set_showFrame)

    def _get_showNameInfo(self):
        """Boolean value. If True and enough space by self.viewMinInfoPadding, show
        the name of the page or other elements."""
        return self.style.get('showNameInfo', False) # Not inherited
    def _set_showNameInfo(self, showNameInfo):
        self.style['showNameInfo'] = bool(showNameInfo)
    showNameInfo = property(_get_showNameInfo, _set_showNameInfo)

    def _get_showElementInfo(self):
        """Boolean value. If True and enough space by self.viewMinInfoPadding, show
        the meta info of the page or other elements."""
        return self.style.get('showElementInfo', False) # Not inherited
    def _set_showElementInfo(self, showElementInfo):
        self.style['showElementInfo'] = bool(showElementInfo)
    showElementInfo = property(_get_showElementInfo, _set_showElementInfo)

    def _get_showIdClass(self):
        """Boolean value. If True show the element.cssId and element.cssClass,
        if they are defined.
        """
        return self.style.get('showIdClass', False) # Not inherited
    def _set_showIdClass(self, showIdClass):
        self.style['showIdClass'] = bool(showIdClass)
    showIdClass = property(_get_showIdClass, _set_showIdClass)

    def _get_showDimensions(self):
        """Boolean value. If True and enough space by self.viewMinInfoPadding, show
        the dimensions of the page or other elements."""
        return self.style.get('showDimensions', False) # Not inherited
    def _set_showDimensions(self, showDimensions):
        self.style['showDimensions'] = bool(showDimensions)
    showDimensions = property(_get_showDimensions, _set_showDimensions)

    def _get_showMissingElement(self):
        """Boolean value. If True and enough space by self.viewMinInfoPadding, show
        the MissingElement of the page or other elements."""
        return self.style.get('showMissingElement', False) # Not inherited
    def _set_showMissingElement(self, showMissingElement):
        self.style['showMissingElement'] = bool(showMissingElement)
    showMissingElement = property(_get_showMissingElement, _set_showMissingElement)

    def _get_showSourceCode(self):
        """Boolean value. If True elements can show their source code on export."""
        return self.style.get('showSourceCode', False) # Not inherited
    def _set_showSourceCode(self, showSourceCode):
        self.style['showSourceCode'] = bool(showSourceCode)
    showSourceCode = property(_get_showSourceCode, _set_showSourceCode)

    #   Grid stuff using a selected set of (GRID_COL, GRID_ROW, GRID_SQR)

    def _get_showGrid(self):
        """Set value, containing the parts of grid that should be shown. See
        pagebot.constants for the names of the options."""
        # Not inherited
        return set(self.style.get('showGrid') or [])
    def _set_showGrid(self, showGrid):
        if not showGrid:
            showGrid = []
        elif not isinstance(showGrid, (set, list, tuple)):
            # In case of single valid option, make into set
            if showGrid in GRID_OPTIONS:
                showGrid = set([showGrid])
            else:
                showGrid = DEFAULT_GRID
        self.style['showGrid'] = set(showGrid)
    showGrid = property(_get_showGrid, _set_showGrid)

    #   Types of baseline grid to be drawn using conbination set of (BASE_LINE,
    #   BASE_INDEX_LEFT)

    def _get_showBaselineGrid(self):
        """Set value, containing the parts of baseline that should be shown.
        See pagebot.constants for the names of the options."""
        return set(self.style.get('showBaselineGrid') or []) # Not inherited

    def _set_showBaselineGrid(self, showBaselineGrid):
        if not showBaselineGrid:
            showBaselineGrid = []
        elif not isinstance(showBaselineGrid, (set, tuple, list)):
            # In case of single valid option, make into set
            if showBaselineGrid in BASE_OPTIONS:
                showBaselineGrid = set([showBaselineGrid])
            else:
                showBaselineGrid = DEFAULT_BASELINE
        self.style['showBaselineGrid'] = set(showBaselineGrid)
    showBaselineGrid = property(_get_showBaselineGrid, _set_showBaselineGrid)

    def _get_showTextLeading(self):
        """Boolean value. If True show the vertical distance between text
        lines."""
        return self.style.get('showTextLeading', False) # Not inherited

    def _set_showTextLeading(self, showTextLeading):
        self.style['showTextLeading'] = bool(showTextLeading)
    showTextLeading = property(_get_showTextLeading, _set_showTextLeading)

    #   Flow stuff

    def _get_showFlowConnections(self):
        """Boolean value. If True show connection between elements the overflow text lines."""
        return self.style.get('showFlowConnections', False) # Not inherited
    def _set_showFlowConnections(self, showFlowConnections):
        self.style['showFlowConnections'] = bool(showFlowConnections)
    showFlowConnections = property(_get_showFlowConnections, _set_showFlowConnections)

    def _get_showTextOverflowMarker(self):
        """Boolean value. If True a [+] marker is shown where text boxes have
        overflow, while not connected to another element."""
        return self.style.get('showTextOverflowMarker', False) # Not inherited

    def _set_showTextOverflowMarker(self, showTextOverflowMarker):
        self.style['showTextOverflowMarker'] = bool(showTextOverflowMarker)
    showTextOverflowMarker = property(_get_showTextOverflowMarker, _set_showTextOverflowMarker)

    #   Spread stuff

    def _get_showImageReference(self):
        """Boolean value. If True, the name or reference of an image element is
        show."""
        return self.style.get('showImageReference', False) # Not inherited

    def _set_showImageReference(self, showImageReference):
        self.style['showImageReference'] = bool(showImageReference)

    showImageReference = property(_get_showImageReference, _set_showImageReference)

    #   CSS flags

    def _get_cssVerbose(self):
        """Boolean value. If True, adds information comments with original
        values to CSS export."""
        return self.css('cssVerbose', False) # Inherited

    def _set_cssVerbosee(self, cssVerbose):
        self.style['cssVerbose'] = bool(cssVerbose)

    cssVerbose = property(_get_cssVerbose, _set_cssVerbosee)

    #   Exporting

    def _get_saveUrlAsDirectory(self):
        """Boolean value. Flag to turn off saving self.url pages as directory.
        Instead, all "/" is replaced by "-". This choice is made for exprot
        .html paths, where a flat directory is less of a problem than adjusting
        all relative urls for images/CSS/JS"""
        return self.css('saveUrlAsDirectory', False) # Inherited

    def _set_saveUrlAsDirectory(self, saveUrlAsDirectory):
        self.style['saveUrlAsDirectory'] = saveUrlAsDirectory

    saveUrlAsDirectory = property(_get_saveUrlAsDirectory, _set_saveUrlAsDirectory)

    def _get_doExport(self):
        """Boolean value. Flag to turn off any export, for view, e.g. in case
        of testing with docTest."""
        return self.css('doExport', False)

    def _set_doExport(self, doExport):
        self.style['doExport'] = bool(doExport)
    doExport = property(_get_doExport, _set_doExport)

if __name__ == '__main__':
    import doctest
    import sys
    sys.exit(doctest.testmod()[0])<|MERGE_RESOLUTION|>--- conflicted
+++ resolved
@@ -3154,25 +3154,12 @@
     zAlign = property(_get_zAlign, _set_zAlign)
 
 
-<<<<<<< HEAD
     def _get_xTextAlign(self): 
         """Answer the type of x-alignment for text strings. 
         """
         return self._validateXTestAlign(self.css('xTextAlign'))
     def _set_xTextAlign(self, xTextAlign):
         self.style['xTextAlign'] = self._validateXTestAlign(xTextAlign) # Save locally, blocking CSS parent scope for this param.
-=======
-    def _get_xTextAlign(self):
-        """Answer the type of x-alignment for text strings.
-        Only defined for inheriting Text elements.
-        """
-        #raise NotImplementedError
-
-    def _set_xTextAlign(self, xTextAlign):
-        pass
-        #raise NotImplementedError
-
->>>>>>> 53fea015
     xTextAlign = property(_get_xTextAlign, _set_xTextAlign)
 
 
