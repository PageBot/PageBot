#!/usr/bin/env python3
# -*- coding: UTF-8 -*-
# -----------------------------------------------------------------------------
#
#     P A G E B O T
#
#     Copyright (c) 2016+ Buro Petr van Blokland + Claudia Mens
#     www.pagebot.io
#     Licensed under MIT conditions
#
#     Supporting DrawBot, www.drawbot.com
#     Supporting Flat, xxyxyz.org/flat
# -----------------------------------------------------------------------------
#
#     pbimage.py
#

import os
import sys

from pagebot.elements.element import Element
from pagebot.constants import ORIGIN, CACHE_EXTENSIONS, SCALE_TYPE_PROPORTIONAL
from pagebot.toolbox.units import pointOffset, point2D, point3D, units, pt, upt
from pagebot.toolbox.color import noColor
from pagebot.toolbox.transformer import path2Extension


class Image(Element):
    """The Image contains the reference to the actual binary image data. eId
    can be (unique) file path or eId.

    >>> from pagebot.toolbox.units import mm, p, point3D
    >>> from pagebot.filepaths import getResourcesPath
    >>> imageFilePath = '/images/peppertom_lowres_398x530.png'
    >>> imagePath = getResourcesPath() + imageFilePath
    >>> from pagebot.contexts.markup.htmlcontext import HtmlContext
    >>> from pagebot.constants import A4
    >>> from pagebot.document import Document
    >>> from pagebot.conditions import *
    >>> context = HtmlContext()
    >>> doc = Document(size=A4, originTop=False, padding=30, context=context)
    >>> page = doc[1]
    >>> e = Image(imagePath, xy=pt(220, 330), w=512, parent=page, conditions=[Fit2Sides()])
    >>> e.xy # Position of the image
    (220pt, 330pt)
    >>> (e.w, e.h), e.size, (e.iw, e.ih) # Identical result, width is the lead.
    ((512pt, 681.81pt), (512pt, 681.81pt), (398pt, 530pt))
    >>> e.h = 800 # Width is proportionally calculated, height is the lead.
    >>> e.size
    (600.75pt, 800pt)
    >>> e.h *= 1.5
    >>> e.size, e._w, e._h
    ((901.13pt, 1200pt), None, 1200pt)
    >>> e.size = mm(50), p(100) # Disproportional size setting.
    >>> e.size
    (50mm, 100p)
    >>> e.size = None # Force answering the original image size.
    >>> e.size # Initialize from file.
    (398pt, 530pt)
    >>> page.w = mm(150)
    >>> e.conditions = [Top2Top(), Fit2Width()] # Set new condition, fitting on page padding of 30pt.
    >>> doc.solve()
    Score: 2 Fails: 0
    >>> e.w = 48 # Make the element into a thumbnail, scale the image to it.
    >>> e._scaleImage(doc.view)
    >>> e.size # New scaled proportions
    (48pt, 64pt)
    """

    isImage = True

    def __init__(self, path=None, alt=None, name=None, w=None, h=None,
            size=None, cssSize=None, cssRepeat=None, z=0, mask=None, imo=None,
            proportional=True, index=1, scaleImage=True, resolutionFactor=None,
            scaleType=None, **kwargs):
        Element.__init__(self, **kwargs)
        """Initializes the self.im and self.ih sizes of the image file, defined
        by path. If the path does not exist, then self.im = self.ih = pt(0)
        This calls self.initImageSize() to set self.im and slef.ih from the
        image file size.

        If path is omitted or file does not exist, a gray rectangle with a
        cross will be drawn."""
        self.path = self.srcPath = path

        if self.iw and self.ih:
            if proportional:
                if size is not None:
                    w, h = point2D(size)

                if w is not None:
                    # Crop the (w, h) if maximum or default sizes are defined.
                    w = min(self.maxImageWidth or sys.maxsize, upt(w)) or self.defaultImageWidth or w
                    # Brackets: Divide into ratio number before multiplying.
                    uw = units(w)
                    self.size = uw, self.ih/self.iw * uw
                elif h is not None:
                    # Crop the (w, h) if maximum or default sizes are defined.
                    h = min(self.maxImageHeight or sys.maxsize, upt(h)) or self.defaultImageHeight or h
                    # Brackets: Divide into ratio number before multiplying.
                    uh = units(h)
                    self.size = self.iw/self.ih * uh, uh
                else:
                    iw = min(self.maxImageWidth or sys.maxsize, upt(self.iw)) or self.defaultImageWidth or self.iw
                    ih = min(self.maxImageHeight or sys.maxsize, upt(self.ih)) or self.defaultImageHeight or self.ih
                    self.size = units(iw,ih)
            else:
                # No proportional flag, try to figure out from the supplied
                # proportions.
                if size is not None:
                    w, h = point2D(size)
                    # Crop the (w, h) if maximum or default sizes are defined.
                    w = min(self.maxImageWidth or sys.maxsize, upt(w)) or self.defaultImageWidth or w
                    h = min(self.maxImageHeight or sys.maxsize, upt(h)) or self.defaultImageHeight or h
                    self.size = units(w, h)

                # One of the two needs to be defined, the other can be None.
                # If both are set, then the image scales disproportional.
                # Disproportional scaling.
                if size is None and w is not None and h is not None:
                    # Crop the (w, h) if maximum or default sizes are defined.
                    w = min(self.maxImageWidth or sys.maxsize, upt(w)) or self.defaultImageWidth or w
                    h = min(self.maxImageHeight or sys.maxsize, upt(h)) or self.defaultImageHeight or h
                    self.size = units(w, h)

        else:
            print('Image: Missing image at path "%s"' % path)

        # Used to overwrite self.w and self.h values, in case of CSS output.
        # Values corresponding https://www.w3schools.com/cssref/css3_pr_background-size.asp
        # Note: No comma between w and h values in CSS.
        # Examples "auto 100%" "100% auto" "cover" "contain" "initial" "inherit"
        self.cssSize = cssSize
        self.cssRepeat = cssRepeat

        self.name = name
        self.alt = alt
        # Optional mask element..
        self.mask = mask
        # Optional ImageObject with filters defined. See
        #
        # http://www.drawbot.com/content/image/imageObject.html
        #
        self.imo = imo
        # In case there are multiple images in the file (e.g. PDF), use this
        # index. Default is first = 1.
        self.index = index
        self.scaleImage = scaleImage
        self.scaleType = scaleType or SCALE_TYPE_PROPORTIONAL

        # If defined, overwrites the automatic factor of image type.
        self.resolutionFactor = resolutionFactor

    def _get_size(self):
        """Get/Set the size of the image. If one of (self._w, self._h) values
        is None, then it is calculated by propertion. If both are None, the
        original size of the image is returned. If both are not None, then that
        size is answered disproportionally."""
        return self.w, self.h

    def _set_size(self, size):
        # Reset to original size by single None value.
        if size is None:
            size = None, None, None
        self._w, self._h, self.d = units(point3D(size))

    size = property(_get_size, _set_size)

    def _get_size3D(self):
        return self.w, self.h, self.d

    size3D = property(_get_size3D, _set_size)

    def _get_w(self):
        """Get the intended width and calculate the new scale, validating the
        width to the image minimum width and the height to the image minimum
        height. If not self._h is defined, then the proportion is recalculated,
        depending on the ratio of the image."""
        u = None
        if not self._w: # Width is undefined
            iwpt, ihpt = upt(self.iw, self.ih)
            if self.defaultImageWidth and iwpt:
                u = min(self.defaultImageWidth, iwpt)  # Width overrules, avoid enlargements
            elif self.defaultImageHeight and ihpt:
                u = self.iw * upt(min(self.defaultImageHeight, ihpt) / ihpt)  # Height is lead, calculate width.
            elif self._h and ihpt:
                u = self.iw * upt(self._h / ihpt)  # Height is lead, calculate width.
            else:
                u = self.iw # Undefined and without parent, answer original image width.
        else:
            base = dict(base=self.parentW, em=self.em) # In case relative units, use the right kind of base.
            u = units(self._w, base=base) # Width is lead and defined as not 0 or None.
        return u
    def _set_w(self, w):
        # If self._h is set too, do disproportional sizing. Otherwise set to 0 or None.
        if w:
            w = units(w)
        self._w = w # Width is lead, height is undefined.
        self._h = None
    w = property(_get_w, _set_w)

    def _get_h(self):
        u = None
        # Height is undefined.
        if not self._h:
            iwpt, ihpt = upt(self.iw, self.ih)
            if self.defaultImageHeight and ihpt:
                # Height overrules, avoid enlargements.
                u = min(self.defaultImageHeight, ihpt)
            elif self.defaultImageWidth and iwpt:
                # Height is lead, calculate width.
                u = self.ih * upt(min(self.defaultImageWidth, iwpt) / iwpt)
            elif self._w and iwpt:
                # Width is lead, calculate height.
                u = self.ih * upt(self._w / iwpt)
            else:
                # Undefined and without parent, answer original image width.
                u = self.ih
        else:
            # In case relative units, use the right kind of base.
            base = dict(base=self.parentH, em=self.em)
            # Height is lead and defined as not 0 or None.
            u = units(self._h, base=base)
        return u

    def _set_h(self, h):
        # If self._w is set too, do disproportional sizing. Otherwise set to 0
        # or None.
        if h:
            h = units(h)
        self._w = None # Height is lead, width is undefined.
        self._h = h

    h = property(_get_h, _set_h)

    def __len__(self):
        """Answers the number of pages in the the current image file."""
        if self.path:
            return self.context.numberOfImages(self.path)
        return 0

    def __repr__(self):
        return '<%s eId:%s path:%s>' % (self.__class__.__name__, self.eId, self.path)

    def addFilter(self, filters):
        """Add the filter to the self.imo image object. Create the image object
        in case it doest not exist yet. To be extended into a better API. More
        feedback needed for what the DrawBot values in the filters do and what
        their ranges are."""
        if self.imo is None and self.path is not None:
            self.imo = self.context.ImageObject(self.path)
            for filterName, params in filters:
                getattr(self.imo, filterName)(**params)

    def setPath(self, path):
        """Set the path of the image. If the path exists, the get the real
        image size and store as self.iw, self.ih."""
        self._path = path
        # Get real size from the file.
        self.initImageSize()

    def _get_path(self):
        return self._path
    def _set_path(self, path):
        self.setPath(path)
    path = property(_get_path, _set_path)

    def initImageSize(self):
        """Initialize the image size. Note that this is done with the
        default/current Context, as there may not be a view availabe yet."""
        # Default, in case Undefined or non-existing, there is no image file.
        iw = ih = pt(0)
        if self.path is not None and os.path.exists(self.path):
            imageSize = self.context.imageSize(self.path)
            if imageSize is not None:
                iw, ih = imageSize
        self.iw, self.ih = iw, ih

    def _get_imageSize(self):
        """Answers the Point2D image size in pixels."""
        return self.iw, self.ih
    imageSize = property(_get_imageSize)

    def getPixelColor(self, p, scaled=True):
        """Answers the color in either the scaled point (x, y) or original
        image size point."""
        assert self.path is not None
        x, y = point2D(p)
        if scaled:
            x = self.w / self.iw
            y = self.h / self.ih
        p = x, y
        return self.doc.context.imagePixelColor(self.path, p)

    def _getAlpha(self):
        """Use alpha channel of the fill color as opacity of the image."""
        sFill = self.css('fill', noColor)
        if isinstance(sFill, (tuple, list)) and len(sFill) == 4:
            _, _, _, alpha = sFill
        else:
            alpha = 1
        return alpha

    def _scaleImage(self, view):
        """If the self.saveScaled is True and the reduction scale is inside the
        range, then create a new cached image file, if it does not already
        exist. Scaling images in the DrawBot context is a fast operation, so
        always worthwhile to creating PNG from large export PDF files.

        In case the source is a PDF, then use self.index to request for the
        page.

        TODO: Add clipPath and filter as parameters.
        """
        if self.path is None or not self.scaleImage:
            return

        # Make sure image exists and not zero size, to avoid division.
        if not self.iw or not self.ih:
            print('Image.scaleImage: %dx%d zero size for image "%s"' % (self.iw, self.ih, self.path))
            return

        extension = path2Extension(self.path)
        resolutionFactor = self.resolutionFactor or self.resolutionFactors.get(extension, 1)
        # Translate the extension to the related type of output.
        exportExtension = CACHE_EXTENSIONS.get(extension, extension)

        resW = self.w * resolutionFactor
        resH = self.h * resolutionFactor

        sx, sy = upt(resW / self.iw, resH / self.ih)

        if self.proportional:
            sx = sy = max(sx, sy)

        if not self.scaleImage and self.cacheScaledImageFactor <= sx and self.cacheScaledImageFactor <= sy:
            # If no real scale reduction, then skip. Never enlarge.
            return

        # Scales the image the cache does not exist already. A new self.path is
        # saved for the scaled image file at self.srcPath. Resets (self.iw, self.ih).
        self.path = self.context.scaleImage(
            path=self.srcPath.lower(), w=resW, h=resH, index=self.index,
            showImageLoresMarker=self.showImageLoresMarker or view.showImageLoresMarker,
            exportExtension=exportExtension
        )

    def prepare_html(self, view):
        """Responds to the top-down element broadcast to prepare for build_html.
        If the original image needs scaling, then prepares the build by letting
        the context make a new cache file with the scaled images. If the cache
        file already exists, then ignore -- just continue the broadcast to the
        child elements."""
        self._scaleImage(view)

        for e in self.elements:
            e.prepare_html(view)

    def build_html(self, view, path, drawElements=True, **kwargs):
        # Gets current context.
        context = view.context
        b = context.b

        # Use self.cssClass if defined, otherwise self class. #id is ignored if None
        b.div(cssClass=self.cssClass or self.__class__.__name__.lower(), cssId=self.cssId)

        if self.drawBefore is not None:
            # Call if defined.
            self.drawBefore(self, view)

        b.img(src=self.path, alt=self.alt)

        # Allow CSS to address the captions separately.
        b.div(cssClass='caption')

        # Draw captions if there are any.
        if drawElements:
            for e in self.elements:
                e.build_html(view, path, **kwargs)
        # .caption
        b._div()

        # Call if defined
        if self.drawAfter is not None:
            self.drawAfter(self, view)

        # self.cssClass or self.__class__.__name__
        b._div()

    def build_(self, view, origin=ORIGIN, drawElements=True):
        print('pbimage.build_flat')
        '''
        context = view.context
        p = pointOffset(self.origin, origin)
        p2D = point2D(self._applyAlignment(p)) # Ignore z-axis for now.
        context.image(self.path, p2D, pageNumber=self.index,
                alpha=self._getAlpha(), w=self.w, h=self.h,
                scaleType=self.scaleType, e=self)

        if drawElements:
            for e in self.elements:
                e.build_flat(view, p2D)
        '''

    def build_inds(self, view, origin, drawElements=True):
        """It is better to have a separate InDesignContext build tree, since we
        need more information down there than just drawing instructions.

        This way the InDesignContext just gets the PageBot Element passed over,
        using its own API."""
        context = view.context
        p = pointOffset(self.origin, origin)
        p2D = point2D(self._applyAlignment(p)) # Ignore z-axis for now.
        context.image(self.path, p2D, pageNumber=self.index,
                alpha=self._getAlpha(), w=self.w, h=self.h,
                scaleType=self.scaleType, e=self)
        if drawElements:
            for e in self.elements:
                e.build_inds(view, p2D)

    def prepare(self, view):
        """Respond to the top-down element broadcast to prepare for build. If
        the original image needs scaling, then prepare the build by letting the
        context make a new cache file with the scaled images. If the cache
        file already exists, then ignore, just continue the broadcast towards
        the child elements."""
        self._scaleImage(view)
        for e in self.elements:
            e.prepare(view)

    def build(self, view, origin=ORIGIN, drawElements=True, **kwargs):
        """Draw the image in the calculated (w, h). Because we need to use the
        image by scale transform, all other measure (position, lineWidth) are
        scaled back to their original proportions.

        If stroke is defined, then use that to draw a frame around the image.
        Note that the (sx, sy) is already scaled to fit the padding position
        and size."""
        p = pointOffset(self.origin, origin)
        p = self._applyScale(view, p)
        # Ignore z-axis for now.
        px, py, _ = p = self._applyAlignment(p)

        self._applyRotation(view, p)

        if self.path is None or not os.path.exists(self.path) or not self.iw or not self.ih:
            # TODO: Also show error, in case the image does not exist, to
            # differentiate from empty box.

            if self.path is not None and not os.path.exists(self.path):
                print('Warning: cannot find image file %s' % self.path)
            # Draw missing element as cross
            xpt, ypt, wpt, hpt = upt(px, py, self.w, self.h)
            self.context.stroke(0.5)
            self.context.strokeWidth(0.5)
            self.context.fill(None)
            self.context.rect(xpt, ypt, wpt, hpt)
            self.context.line((xpt, ypt), (xpt+wpt, ypt+hpt))
            self.context.line((xpt+wpt, ypt), (xpt, ypt+hpt))
        else:
            self.context.save()
            # Check if scaling exceeds limit, then generate a cached file and
            # update the path and (self.iw, self.ih) accordingly.

            # TODO:
            # If a clipRect is defined, create the Bézier path.
            """
            if self.clipPath is not None:
                DON'T CALL BUILDER DIRECTLY and don't scale here.
                Context must do it's own scaling.

                clipRect = self.context.newPath()
                clX, clY, clW, clH = upt(self.clipRect)
                sclX = clX/sx
                sclY = clY/sx
                sclW = clW/sx
                sclH = clH/sy
                # move to a point
                clipRect.moveTo((sclX, sclY))
                # line to a point
                clipRect.lineTo((sclX, sclY+sclH))
                clipRect.lineTo((sclX+sclW, sclY+sclH))
                clipRect.lineTo((sclX+sclW, sclY))
                # close the path
                clipRect.closePath()
                # set the path as a clipping path
                b.clipPath(clipRect)
                # the image will be clipped inside the path
                #b.fill(0, 0, 0.5, 0.5)
                #b.drawPath(clipRect)
            elif self.clipPath is not None:
                #Otherwise if there is a clipPath, then use it.
                b.clipPath(self.clipPath)
            """
            if self.imo is not None:
                with self.imo:
                    self.context.image(self.path, (0, 0), pageNumber=1, alpha=self._getAlpha(),
                        w=self.w, h=self.h, scaleType=self.scaleType)
                self.context.image(self.imo, (px, py), pageNumber=self.index,
                        alpha=self._getAlpha(), w=self.w, h=self.h,
                        scaleType=self.scaleType)
            else:
                #print('pbimage.build()', self.path, px, py, self.w, self.h, self.scaleImage)
                self.context.image(self.path, (px, py), pageNumber=self.index,
                        alpha=self._getAlpha(), w=self.w, h=self.h,
                        scaleType=self.scaleType)

            # TODO: Draw optional (transparant) forground color?
            self.context.restore()

        # Draw optional frame or borders.
        self.buildFrame(view, p)

        #if drawElements:
        #    self.buildChildElements(view, p)

        self._restoreRotation(view, p)

        self._restoreScale(view)
        view.drawElementInfo(self, origin)

    # I M A G E  F I L T E R S

    def gaussianBlur(self, radius=None):
        """Spreads source pixels by an amount specified by a Gaussian distribution.

<<<<<<< HEAD
        >>> from pagebot.contexts.markup.htmlcontext import HtmlContext
        >>> from pagebot.filepaths import getResourcesPath
        >>> context = HtmlContext()
=======
        >>> from pagebot.contexts import getContext
        >>> from pagebot import getResourcesPath
        >>> from pagebot.document import Document
        >>> context = getContext('DrawBot')
        >>> doc = Document(context=context) # Stored in doc.view.context
>>>>>>> 2ac5651b
        >>> path = getResourcesPath() + '/images/cookbot1.jpg'
        >>> e = Image(path, parent=doc[1])
        >>> e.gaussianBlur(12)
        """
        if self.imo is None:
            self.imo = self.context.getImageObject(self.path)

        """with im:
    # set a size for the image
    size(200, 200)
    # draw something
    fill(1, 0, 0)
    rect(0, 0, width(), height())
    fill(1)
    fontSize(30)
    text("Hello World", (10, 10))

# draw in the image in the main context
image(im, (10, 50))
# apply some filters
im.gaussianBlur()

# get the offset (with a blur this will be negative)
x, y = im.offset()
# draw in the image in the main context
image(im, (300+x, 50+y))
Open in DrawBot: deb2d6b8232a88787be920cebb386fcb/imageObject.py
Download: deb2d6b8232a88787be920cebb386fcb/imageObject.py

class ImageObject(path=None)
An image object with support for filters.

Optional a path to an existing image can be provided.

For more info see: Core Image Filter Reference.

size()
Return the size of the image as a tuple.

offset()
Return the offset of the image, the origin point can change due to filters.

clearFilters()
Clear all filters.

open(path)
Open an image with a given path.

copy()
Return a copy.

lockFocus()
Set focus on image.

unlockFocus()
Set unlock focus on image.

boxBlur(radius=None)
Blurs an image using a box-shaped convolution kernel.

Attributes: radius a float.

discBlur(radius=None)
Blurs an image using a disc-shaped convolution kernel.

Attributes: radius a float.


maskedVariableBlur(mask=None, radius=None)
Blurs the source image according to the brightness levels in a mask image.

Attributes: mask an Image object, radius a float.

motionBlur(radius=None, angle=None)
Blurs an image to simulate the effect of using a camera that moves a specified angle and distance while capturing the image.

Attributes: radius a float, angle a float in degrees.

noiseReduction(noiseLevel=None, sharpness=None)
Reduces noise using a threshold value to define what is considered noise.

Attributes: noiseLevel a float, sharpness a float.

zoomBlur(center=None, amount=None)
Simulates the effect of zooming the camera while capturing the image.

Attributes: center a tuple (x, y), amount a float.

colorClamp(minComponents=None, maxComponents=None)
Modifies color values to keep them within a specified range.

Attributes: minComponents a tuple (x, y, w, h), maxComponents a tuple (x, y, w, h).

colorControls(saturation=None, brightness=None, contrast=None)
Adjusts saturation, brightness, and contrast values.

Attributes: saturation a float, brightness a float, contrast a float.

colorMatrix(RVector=None, GVector=None, BVector=None, AVector=None, biasVector=None)
Multiplies source color values and adds a bias factor to each color component.

Attributes: RVector a tuple (x, y, w, h), GVector a tuple (x, y, w, h), BVector a tuple (x, y, w, h), AVector a tuple (x, y, w, h), biasVector a tuple (x, y, w, h).

colorPolynomial(redCoefficients=None, greenCoefficients=None, blueCoefficients=None, alphaCoefficients=None)
Modifies the pixel values in an image by applying a set of cubic polynomials.

Attributes: redCoefficients a tuple (x, y, w, h), greenCoefficients a tuple (x, y, w, h), blueCoefficients a tuple (x, y, w, h), alphaCoefficients a tuple (x, y, w, h).

exposureAdjust(EV=None)
Adjusts the exposure setting for an image similar to the way you control exposure for a camera when you change the F-stop.

Attributes: EV a float.

gammaAdjust(power=None)
Adjusts midtone brightness.

Attributes: power a float.

hueAdjust(angle=None)
Changes the overall hue, or tint, of the source pixels.

Attributes: angle a float in degrees.

linearToSRGBToneCurve()
Maps color intensity from a linear gamma curve to the sRGB color space.

SRGBToneCurveToLinear()
Maps color intensity from the sRGB color space to a linear gamma curve.

temperatureAndTint(neutral=None, targetNeutral=None)
Adapts the reference white point for an image.

Attributes: neutral a tuple, targetNeutral a tuple.

toneCurve(point0=None, point1=None, point2=None, point3=None, point4=None)
Adjusts tone response of the R, G, and B channels of an image.

Attributes: point0 a tuple (x, y), point1 a tuple (x, y), point2 a tuple (x, y), point3 a tuple (x, y), point4 a tuple (x, y).

vibrance(amount=None)
Adjusts the saturation of an image while keeping pleasing skin tones.

Attributes: amount a float.

whitePointAdjust(color=None)
Adjusts the reference white point for an image and maps all colors in the source using the new reference.

Attributes: color RGBA tuple Color (r, g, b, a).

colorCrossPolynomial(redCoefficients=None, greenCoefficients=None, blueCoefficients=None)
Modifies the pixel values in an image by applying a set of polynomial cross-products.

Attributes: redCoefficients a tuple (x, y, w, h), greenCoefficients a tuple (x, y, w, h), blueCoefficients a tuple (x, y, w, h).

colorInvert()
Inverts the colors in an image.

colorMap(gradientImage=None)
Performs a nonlinear transformation of source color values using mapping values provided in a table.

Attributes: gradientImage an Image object.

colorMonochrome(color=None, intensity=None)
Remaps colors so they fall within shades of a single color.

Attributes: color RGBA tuple Color (r, g, b, a), intensity a float.

colorPosterize(levels=None)
Remaps red, green, and blue color components to the number of brightness values you specify for each color component.

Attributes: levels a float.

falseColor(color0=None, color1=None)
Maps luminance to a color ramp of two colors.

Attributes: color0 RGBA tuple Color (r, g, b, a), color1 RGBA tuple Color (r, g, b, a).

maskToAlpha()
Converts a grayscale image to a white image that is masked by alpha.

maximumComponent()
Returns a grayscale image from max(r,g,b).

minimumComponent()
Returns a grayscale image from min(r,g,b).

photoEffectChrome()
Applies a preconfigured set of effects that imitate vintage photography film with exaggerated color.

photoEffectFade()
Applies a preconfigured set of effects that imitate vintage photography film with diminished color.

photoEffectInstant()
Applies a preconfigured set of effects that imitate vintage photography film with distorted colors.

photoEffectMono()
Applies a preconfigured set of effects that imitate black-and-white photography film with low contrast.

photoEffectNoir()
Applies a preconfigured set of effects that imitate black-and-white photography film with exaggerated contrast.

photoEffectProcess()
Applies a preconfigured set of effects that imitate vintage photography film with emphasized cool colors.

photoEffectTonal()
Applies a preconfigured set of effects that imitate black-and-white photography film without significantly altering contrast.

photoEffectTransfer()
Applies a preconfigured set of effects that imitate vintage photography film with emphasized warm colors.

sepiaTone(intensity=None)
Maps the colors of an image to various shades of brown.

Attributes: intensity a float.

vignette(radius=None, intensity=None)
Reduces the brightness of an image at the periphery.

Attributes: radius a float, intensity a float.

vignetteEffect(center=None, intensity=None, radius=None)
Modifies the brightness of an image around the periphery of a specified region.

Attributes: center a tuple (x, y), intensity a float, radius a float.

additionCompositing(backgroundImage=None)
Adds color components to achieve a brightening effect.

Attributes: backgroundImage an Image object.

colorBlendMode(backgroundImage=None)
Uses the luminance values of the background with the hue and saturation values of the source image.

Attributes: backgroundImage an Image object.

colorBurnBlendMode(backgroundImage=None)
Darkens the background image samples to reflect the source image samples.

Attributes: backgroundImage an Image object.

colorDodgeBlendMode(backgroundImage=None)
Brightens the background image samples to reflect the source image samples.

Attributes: backgroundImage an Image object.

darkenBlendMode(backgroundImage=None)
Creates composite image samples by choosing the darker samples (from either the source image or the background).

Attributes: backgroundImage an Image object.

differenceBlendMode(backgroundImage=None)
Subtracts either the source image sample color from the background image sample color, or the reverse, depending on which sample has the greater brightness value.

Attributes: backgroundImage an Image object.

divideBlendMode(backgroundImage=None)
Divides the background image sample color from the source image sample color.

Attributes: backgroundImage an Image object.

exclusionBlendMode(backgroundImage=None)
Produces an effect similar to that produced by the differenceBlendMode filter but with lower contrast.

Attributes: backgroundImage an Image object.

hardLightBlendMode(backgroundImage=None)
Either multiplies or screens colors, depending on the source image sample color.

Attributes: backgroundImage an Image object.

hueBlendMode(backgroundImage=None)
Uses the luminance and saturation values of the background image with the hue of the input image.

Attributes: backgroundImage an Image object.

lightenBlendMode(backgroundImage=None)
Creates composite image samples by choosing the lighter samples (either from the source image or the background).

Attributes: backgroundImage an Image object.

linearBurnBlendMode(backgroundImage=None)
Darkens the background image samples to reflect the source image samples while also increasing contrast.

Attributes: backgroundImage an Image object.

linearDodgeBlendMode(backgroundImage=None)
Brightens the background image samples to reflect the source image samples while also increasing contrast.

Attributes: backgroundImage an Image object.

luminosityBlendMode(backgroundImage=None)
Uses the hue and saturation of the background image with the luminance of the input image.

Attributes: backgroundImage an Image object.

maximumCompositing(backgroundImage=None)
Computes the maximum value, by color component, of two input images and creates an output image using the maximum values.

Attributes: backgroundImage an Image object.

minimumCompositing(backgroundImage=None)
Computes the minimum value, by color component, of two input images and creates an output image using the minimum values.

Attributes: backgroundImage an Image object.

multiplyBlendMode(backgroundImage=None)
Multiplies the input image samples with the background image samples.

Attributes: backgroundImage an Image object.

multiplyCompositing(backgroundImage=None)
Multiplies the color component of two input images and creates an output image using the multiplied values.

Attributes: backgroundImage an Image object.

overlayBlendMode(backgroundImage=None)
Either multiplies or screens the input image samples with the background image samples, depending on the background color.

Attributes: backgroundImage an Image object.

pinLightBlendMode(backgroundImage=None)
Conditionally replaces background image samples with source image samples depending on the brightness of the source image samples.

Attributes: backgroundImage an Image object.

saturationBlendMode(backgroundImage=None)
Uses the luminance and hue values of the background image with the saturation of the input image.

Attributes: backgroundImage an Image object.

screenBlendMode(backgroundImage=None)
Multiplies the inverse of the input image samples with the inverse of the background image samples.

Attributes: backgroundImage an Image object.

softLightBlendMode(backgroundImage=None)
Either darkens or lightens colors, depending on the input image sample color.

Attributes: backgroundImage an Image object.

sourceAtopCompositing(backgroundImage=None)
Places the input image over the background image, then uses the luminance of the background image to determine what to show.

Attributes: backgroundImage an Image object.

sourceInCompositing(backgroundImage=None)
Uses the background image to define what to leave in the input image, effectively cropping the input image.

Attributes: backgroundImage an Image object.

sourceOutCompositing(backgroundImage=None)
Uses the background image to define what to take out of the input image.

Attributes: backgroundImage an Image object.

sourceOverCompositing(backgroundImage=None)
Places the input image over the input background image.

Attributes: backgroundImage an Image object.

subtractBlendMode(backgroundImage=None)
Subtracts the background image sample color from the source image sample color.

Attributes: backgroundImage an Image object.

bumpDistortion(center=None, radius=None, scale=None)
Creates a bump that originates at a specified point in the image.

Attributes: center a tuple (x, y), radius a float, scale a float.

bumpDistortionLinear(center=None, radius=None, angle=None, scale=None)
Creates a concave or convex distortion that originates from a line in the image.

Attributes: center a tuple (x, y), radius a float, angle a float in degrees, scale a float.

circleSplashDistortion(center=None, radius=None)
Distorts the pixels starting at the circumference of a circle and emanating outward.

Attributes: center a tuple (x, y), radius a float.

circularWrap(center=None, radius=None, angle=None)
Wraps an image around a transparent circle.

Attributes: center a tuple (x, y), radius a float, angle a float in degrees.

droste(insetPoint0=None, insetPoint1=None, strands=None, periodicity=None, rotation=None, zoom=None)
Recursively draws a portion of an image in imitation of an M. C. Escher drawing.

Attributes: insetPoint0 a tuple (x, y), insetPoint1 a tuple (x, y), strands a float, periodicity a float, rotation a float, zoom a float.

displacementDistortion(displacementImage=None, scale=None)
Applies the grayscale values of the second image to the first image.

Attributes: displacementImage an Image object, scale a float.

glassDistortion(texture=None, center=None, scale=None)
Distorts an image by applying a glass-like texture.

Attributes: texture an Image object, center a tuple (x, y), scale a float.

glassLozenge(point0=None, point1=None, radius=None, refraction=None)
Creates a lozenge-shaped lens and distorts the portion of the image over which the lens is placed.

Attributes: point0 a tuple (x, y), point1 a tuple (x, y), radius a float, refraction a float.

holeDistortion(center=None, radius=None)
Creates a circular area that pushes the image pixels outward, distorting those pixels closest to the circle the most.

Attributes: center a tuple (x, y), radius a float.

pinchDistortion(center=None, radius=None, scale=None)
Creates a rectangular area that pinches source pixels inward, distorting those pixels closest to the rectangle the most.

Attributes: center a tuple (x, y), radius a float, scale a float.

stretchCrop(size=None, cropAmount=None, centerStretchAmount=None)
Distorts an image by stretching and or cropping it to fit a target size.

Attributes: size, cropAmount a float, centerStretchAmount a float.

torusLensDistortion(center=None, radius=None, width=None, refraction=None)
Creates a torus-shaped lens and distorts the portion of the image over which the lens is placed.

Attributes: center a tuple (x, y), radius a float, width a float, refraction a float.

twirlDistortion(center=None, radius=None, angle=None)
Rotates pixels around a point to give a twirling effect.

Attributes: center a tuple (x, y), radius a float, angle a float in degrees.

vortexDistortion(center=None, radius=None, angle=None)
Rotates pixels around a point to simulate a vortex.

Attributes: center a tuple (x, y), radius a float, angle a float in degrees.

aztecCodeGenerator(size, message=None, correctionLevel=None, layers=None, compactStyle=None)
Generates an Aztec code (two-dimensional barcode) from input data.

Attributes: message a string, correctionLevel a float, layers a float, compactStyle a bool.

QRCodeGenerator(size, message=None, correctionLevel=None)
Generates a Quick Response code (two-dimensional barcode) from input data.

Attributes: message a string, correctionLevel a float.

code128BarcodeGenerator(size, message=None, quietSpace=None)
Generates a Code 128 one-dimensional barcode from input data.

Attributes: message a string, quietSpace a float.

checkerboardGenerator(size, center=None, color0=None, color1=None, width=None, sharpness=None)
Generates a checkerboard pattern.

Attributes: center a tuple (x, y), color0 RGBA tuple Color (r, g, b, a), color1 RGBA tuple Color (r, g, b, a), width a float, sharpness a float.

constantColorGenerator(size, color=None)
Generates a solid color.

Attributes: color RGBA tuple Color (r, g, b, a).

lenticularHaloGenerator(size, center=None, color=None, haloRadius=None, haloWidth=None, haloOverlap=None, striationStrength=None, striationContrast=None, time=None)
Simulates a lens flare.

Attributes: center a tuple (x, y), color RGBA tuple Color (r, g, b, a), haloRadius a float, haloWidth a float, haloOverlap a float, striationStrength a float, striationContrast a float, time a float.

PDF417BarcodeGenerator(size, message=None, minWidth=None, maxWidth=None, minHeight=None, maxHeight=None, dataColumns=None, rows=None, preferredAspectRatio=None, compactionMode=None, compactStyle=None, correctionLevel=None, alwaysSpecifyCompaction=None)
Generates a PDF417 code (two-dimensional barcode) from input data.

Attributes: message a string, minWidth a float, maxWidth a float, minHeight a float, maxHeight a float, dataColumns a float, rows a float, preferredAspectRatio a float, compactionMode a float, compactStyle a bool, correctionLevel a float, alwaysSpecifyCompaction a bool.

randomGenerator(size)
Generates an image of infinite extent whose pixel values are made up of four independent, uniformly-distributed random numbers in the 0 to 1 range.

starShineGenerator(size, center=None, color=None, radius=None, crossScale=None, crossAngle=None, crossOpacity=None, crossWidth=None, epsilon=None)
Generates a starburst pattern that is similar to a supernova; can be used to simulate a lens flare.

Attributes: center a tuple (x, y), color RGBA tuple Color (r, g, b, a), radius a float, crossScale a float, crossAngle a float in degrees, crossOpacity a float, crossWidth a float, epsilon a float.

stripesGenerator(size, center=None, color0=None, color1=None, width=None, sharpness=None)
Generates a stripe pattern.

Attributes: center a tuple (x, y), color0 RGBA tuple Color (r, g, b, a), color1 RGBA tuple Color (r, g, b, a), width a float, sharpness a float.

sunbeamsGenerator(size, center=None, color=None, sunRadius=None, maxStriationRadius=None, striationStrength=None, striationContrast=None, time=None)
Generates a sun effect.

Attributes: center a tuple (x, y), color RGBA tuple Color (r, g, b, a), sunRadius a float, maxStriationRadius a float, striationStrength a float, striationContrast a float, time a float.

crop(rectangle=None)
Applies a crop to an image.

Attributes: rectangle a tuple (x, y, w, h).

lanczosScaleTransform(scale=None, aspectRatio=None)
Produces a high-quality, scaled version of a source image.

Attributes: scale a float, aspectRatio a float.

perspectiveCorrection(topLeft=None, topRight=None, bottomRight=None, bottomLeft=None)
Applies a perspective correction, transforming an arbitrary quadrilateral region in the source image to a rectangular output image.

Attributes: topLeft a tuple (x, y), topRight a tuple (x, y), bottomRight a tuple (x, y), bottomLeft a tuple (x, y).

perspectiveTransform(topLeft=None, topRight=None, bottomRight=None, bottomLeft=None)
Alters the geometry of an image to simulate the observer changing viewing position.

Attributes: topLeft a tuple (x, y), topRight a tuple (x, y), bottomRight a tuple (x, y), bottomLeft a tuple (x, y).

straightenFilter(angle=None)
Rotates the source image by the specified angle in radians.

Attributes: angle a float in degrees.

gaussianGradient(size, center=None, color0=None, color1=None, radius=None)
Generates a gradient that varies from one color to another using a Gaussian distribution.

Attributes: center a tuple (x, y), color0 RGBA tuple Color (r, g, b, a), color1 RGBA tuple Color (r, g, b, a), radius a float.

linearGradient(size, point0=None, point1=None, color0=None, color1=None)
Generates a gradient that varies along a linear axis between two defined endpoints.

Attributes: point0 a tuple (x, y), point1 a tuple (x, y), color0 RGBA tuple Color (r, g, b, a), color1 RGBA tuple Color (r, g, b, a).

radialGradient(size, center=None, radius0=None, radius1=None, color0=None, color1=None)
Generates a gradient that varies radially between two circles having the same center.

Attributes: center a tuple (x, y), radius0 a float, radius1 a float, color0 RGBA tuple Color (r, g, b, a), color1 RGBA tuple Color (r, g, b, a).

circularScreen(center=None, width=None, sharpness=None)
Simulates a circular-shaped halftone screen.

Attributes: center a tuple (x, y), width a float, sharpness a float.

CMYKHalftone(center=None, width=None, angle=None, sharpness=None, GCR=None, UCR=None)
Creates a color, halftoned rendition of the source image, using cyan, magenta, yellow, and black inks over a white page.

Attributes: center a tuple (x, y), width a float, angle a float in degrees, sharpness a float, GCR a float, UCR a float.

dotScreen(center=None, angle=None, width=None, sharpness=None)
Simulates the dot patterns of a halftone screen.

Attributes: center a tuple (x, y), angle a float in degrees, width a float, sharpness a float.

hatchedScreen(center=None, angle=None, width=None, sharpness=None)
Simulates the hatched pattern of a halftone screen.

Attributes: center a tuple (x, y), angle a float in degrees, width a float, sharpness a float.

lineScreen(center=None, angle=None, width=None, sharpness=None)
Simulates the line pattern of a halftone screen.

Attributes: center a tuple (x, y), angle a float in degrees, width a float, sharpness a float.

areaAverage(extent=None)
Returns a single-pixel image that contains the average color for the region of interest.

Attributes: extent a tuple (x, y, w, h).

areaHistogram(extent=None, count=None, scale=None)
Returns a 1D image (inputCount wide by one pixel high) that contains the component-wise histogram computed for the specified rectangular area.

Attributes: extent a tuple (x, y, w, h), count a float, scale a float.

rowAverage(extent=None)
Returns a 1-pixel high image that contains the average color for each scan row.

Attributes: extent a tuple (x, y, w, h).

columnAverage(extent=None)
Returns a 1-pixel high image that contains the average color for each scan column.

Attributes: extent a tuple (x, y, w, h).

histogramDisplayFilter(height=None, highLimit=None, lowLimit=None)
Generates a histogram image from the output of the areaHistogram filter.

Attributes: height a float, highLimit a float, lowLimit a float.

areaMaximum(extent=None)
Returns a single-pixel image that contains the maximum color components for the region of interest.

Attributes: extent a tuple (x, y, w, h).

areaMinimum(extent=None)
Returns a single-pixel image that contains the minimum color components for the region of interest.

Attributes: extent a tuple (x, y, w, h).

areaMaximumAlpha(extent=None)
Returns a single-pixel image that contains the color vector with the maximum alpha value for the region of interest.

Attributes: extent a tuple (x, y, w, h).

areaMinimumAlpha(extent=None)
Returns a single-pixel image that contains the color vector with the minimum alpha value for the region of interest.

Attributes: extent a tuple (x, y, w, h).

sharpenLuminance(sharpness=None)
Increases image detail by sharpening.

Attributes: sharpness a float.

unsharpMask(radius=None, intensity=None)
Increases the contrast of the edges between pixels of different colors in an image.

Attributes: radius a float, intensity a float.

blendWithAlphaMask(backgroundImage=None, maskImage=None)
Uses alpha values from a mask to interpolate between an image and the background.

Attributes: backgroundImage an Image object, maskImage an Image object.

blendWithMask(backgroundImage=None, maskImage=None)
Uses values from a grayscale mask to interpolate between an image and the background.

Attributes: backgroundImage an Image object, maskImage an Image object.

bloom(radius=None, intensity=None)
Softens edges and applies a pleasant glow to an image.

Attributes: radius a float, intensity a float.

comicEffect()
Simulates a comic book drawing by outlining edges and applying a color halftone effect.

convolution3X3(weights=None, bias=None)
Modifies pixel values by performing a 3x3 matrix convolution.

Attributes: weights a float, bias a float.

convolution5X5(weights=None, bias=None)
Modifies pixel values by performing a 5x5 matrix convolution.

Attributes: weights a float, bias a float.

convolution7X7(weights=None, bias=None)
Modifies pixel values by performing a 7x7 matrix convolution.

Attributes: weights a float, bias a float.

convolution9Horizontal(weights=None, bias=None)
Modifies pixel values by performing a 9-element horizontal convolution.

Attributes: weights a float, bias a float.

convolution9Vertical(weights=None, bias=None)
Modifies pixel values by performing a 9-element vertical convolution.

Attributes: weights a float, bias a float.

crystallize(radius=None, center=None)
Creates polygon-shaped color blocks by aggregating source pixel-color values.

Attributes: radius a float, center a tuple (x, y).

depthOfField(point0=None, point1=None, saturation=None, unsharpMaskRadius=None, unsharpMaskIntensity=None, radius=None)
Simulates a depth of field effect.

Attributes: point0 a tuple (x, y), point1 a tuple (x, y), saturation a float, unsharpMaskRadius a float, unsharpMaskIntensity a float, radius a float.

edges(intensity=None)
Finds all edges in an image and displays them in color.

Attributes: intensity a float.

edgeWork(radius=None)
Produces a stylized black-and-white rendition of an image that looks similar to a woodblock cutout.

Attributes: radius a float.

gloom(radius=None, intensity=None)
Dulls the highlights of an image.

Attributes: radius a float, intensity a float.

heightFieldFromMask(radius=None)
Produces a continuous three-dimensional, loft-shaped height field from a grayscale mask.

Attributes: radius a float.

hexagonalPixellate(center=None, scale=None)
Maps an image to colored hexagons whose color is defined by the replaced pixels.

Attributes: center a tuple (x, y), scale a float.

highlightShadowAdjust(highlightAmount=None, shadowAmount=None)
Adjust the tonal mapping of an image while preserving spatial detail.

Attributes: highlightAmount a float, shadowAmount a float.

lineOverlay(noiseLevel=None, sharpness=None, edgeIntensity=None, threshold=None, contrast=None)
Creates a sketch that outlines the edges of an image in black.

Attributes: noiseLevel a float, sharpness a float, edgeIntensity a float, threshold a float, contrast a float.

pixellate(center=None, scale=None)
Makes an image blocky by mapping the image to colored squares whose color is defined by the replaced pixels.

Attributes: center a tuple (x, y), scale a float.

pointillize(radius=None, center=None)
Renders the source image in a pointillistic style.

Attributes: radius a float, center a tuple (x, y).

shadedMaterial(shadingImage=None, scale=None)
Produces a shaded image from a height field.

Attributes: shadingImage an Image object, scale a float.

spotColor(centerColor1=None, replacementColor1=None, closeness1=None, contrast1=None, centerColor2=None, replacementColor2=None, closeness2=None, contrast2=None, centerColor3=None, replacementColor3=None, closeness3=None, contrast3=None)
Replaces one or more color ranges with spot colors.

Attributes: centerColor1 RGBA tuple Color (r, g, b, a), replacementColor1 RGBA tuple Color (r, g, b, a), closeness1 a float, contrast1 a float, centerColor2 RGBA tuple Color (r, g, b, a), replacementColor2 RGBA tuple Color (r, g, b, a), closeness2 a float, contrast2 a float, centerColor3 RGBA tuple Color (r, g, b, a), replacementColor3 RGBA tuple Color (r, g, b, a), closeness3 a float, contrast3 a float.

spotLight(lightPosition=None, lightPointsAt=None, brightness=None, concentration=None, color=None)
Applies a directional spotlight effect to an image.

Attributes: lightPosition a tulple (x, y, z), lightPointsAt a tuple (x, y), brightness a float, concentration a float, color RGBA tuple Color (r, g, b, a).

affineClamp(transform=None)
Performs an affine transform on a source image and then clamps the pixels at the edge of the transformed image, extending them outwards.

Attributes: transform.

affineTile(transform=None)
Applies an affine transform to an image and then tiles the transformed image.

Attributes: transform.

eightfoldReflectedTile(center=None, angle=None, width=None)
Produces a tiled image from a source image by applying an 8-way reflected symmetry.

Attributes: center a tuple (x, y), angle a float in degrees, width a float.

fourfoldReflectedTile(center=None, angle=None, acuteAngle=None, width=None)
Produces a tiled image from a source image by applying a 4-way reflected symmetry.

Attributes: center a tuple (x, y), angle a float in degrees, acuteAngle a float in degrees, width a float.

fourfoldRotatedTile(center=None, angle=None, width=None)
Produces a tiled image from a source image by rotating the source image at increments of 90 degrees.

Attributes: center a tuple (x, y), angle a float in degrees, width a float.

fourfoldTranslatedTile(center=None, angle=None, acuteAngle=None, width=None)
Produces a tiled image from a source image by applying 4 translation operations.

Attributes: center a tuple (x, y), angle a float in degrees, acuteAngle a float in degrees, width a float.

glideReflectedTile(center=None, angle=None, width=None)
Produces a tiled image from a source image by translating and smearing the image.

Attributes: center a tuple (x, y), angle a float in degrees, width a float.

kaleidoscope(count=None, center=None, angle=None)
Produces a kaleidoscopic image from a source image by applying 12-way symmetry.

Attributes: count a float, center a tuple (x, y), angle a float in degrees.

opTile(center=None, scale=None, angle=None, width=None)
Segments an image, applying any specified scaling and rotation, and then assembles the image again to give an op art appearance.

Attributes: center a tuple (x, y), scale a float, angle a float in degrees, width a float.

parallelogramTile(center=None, angle=None, acuteAngle=None, width=None)
Warps an image by reflecting it in a parallelogram, and then tiles the result.

Attributes: center a tuple (x, y), angle a float in degrees, acuteAngle a float in degrees, width a float.

perspectiveTile(topLeft=None, topRight=None, bottomRight=None, bottomLeft=None)
Applies a perspective transform to an image and then tiles the result.

Attributes: topLeft a tuple (x, y), topRight a tuple (x, y), bottomRight a tuple (x, y), bottomLeft a tuple (x, y).

sixfoldReflectedTile(center=None, angle=None, width=None)
Produces a tiled image from a source image by applying a 6-way reflected symmetry.

Attributes: center a tuple (x, y), angle a float in degrees, width a float.

sixfoldRotatedTile(center=None, angle=None, width=None)
Produces a tiled image from a source image by rotating the source image at increments of 60 degrees.

Attributes: center a tuple (x, y), angle a float in degrees, width a float.

triangleTile(center=None, angle=None, width=None)
Maps a triangular portion of image to a triangular area and then tiles the result.

Attributes: center a tuple (x, y), angle a float in degrees, width a float.

twelvefoldReflectedTile(center=None, angle=None, width=None)
Produces a tiled image from a source image by rotating the source image at increments of 30 degrees.

Attributes: center a tuple (x, y), angle a float in degrees, width a float.

accordionFoldTransition(targetImage=None, bottomHeight=None, numberOfFolds=None, foldShadowAmount=None, time=None)
Transitions from one image to another of differing dimensions by unfolding and crossfading.

Attributes: targetImage an Image object, bottomHeight a float, numberOfFolds a float, foldShadowAmount a float, time a float.

barsSwipeTransition(targetImage=None, angle=None, width=None, barOffset=None, time=None)
Transitions from one image to another by passing a bar over the source image.

Attributes: targetImage an Image object, angle a float in degrees, width a float, barOffset a float, time a float.

copyMachineTransition(targetImage=None, extent=None, color=None, time=None, angle=None, width=None, opacity=None)
Transitions from one image to another by simulating the effect of a copy machine.

Attributes: targetImage an Image object, extent a tuple (x, y, w, h), color RGBA tuple Color (r, g, b, a), time a float, angle a float in degrees, width a float, opacity a float.

disintegrateWithMaskTransition(targetImage=None, maskImage=None, time=None, shadowRadius=None, shadowDensity=None, shadowOffset=None)
Transitions from one image to another using the shape defined by a mask.

Attributes: targetImage an Image object, maskImage an Image object, time a float, shadowRadius a float, shadowDensity a float, shadowOffset a tuple (x, y).

dissolveTransition(targetImage=None, time=None)
Uses a dissolve to transition from one image to another.

Attributes: targetImage an Image object, time a float.

flashTransition(targetImage=None, center=None, extent=None, color=None, time=None, maxStriationRadius=None, striationStrength=None, striationContrast=None, fadeThreshold=None)
Transitions from one image to another by creating a flash.

Attributes: targetImage an Image object, center a tuple (x, y), extent a tuple (x, y, w, h), color RGBA tuple Color (r, g, b, a), time a float, maxStriationRadius a float, striationStrength a float, striationContrast a float, fadeThreshold a float.

modTransition(targetImage=None, center=None, time=None, angle=None, radius=None, compression=None)
Transitions from one image to another by revealing the target image through irregularly shaped holes.

Attributes: targetImage an Image object, center a tuple (x, y), time a float, angle a float in degrees, radius a float, compression a float.

pageCurlTransition(targetImage=None, backsideImage=None, shadingImage=None, extent=None, time=None, angle=None, radius=None)
Transitions from one image to another by simulating a curling page, revealing the new image as the page curls.

Attributes: targetImage an Image object, backsideImage an Image object, shadingImage an Image object, extent a tuple (x, y, w, h), time a float, angle a float in degrees, radius a float.

pageCurlWithShadowTransition(targetImage=None, backsideImage=None, extent=None, time=None, angle=None, radius=None, shadowSize=None, shadowAmount=None, shadowExtent=None)
Transitions from one image to another by simulating a curling page, revealing the new image as the page curls.

Attributes: targetImage an Image object, backsideImage an Image object, extent a tuple (x, y, w, h), time a float, angle a float in degrees, radius a float, shadowSize a float, shadowAmount a float, shadowExtent a tuple (x, y, w, h).

rippleTransition(targetImage=None, shadingImage=None, center=None, extent=None, time=None, width=None, scale=None)
Transitions from one image to another by creating a circular wave that expands from the center point, revealing the new image in the wake of the wave.

Attributes: targetImage an Image object, shadingImage an Image object, center a tuple (x, y), extent a tuple (x, y, w, h), time a float, width a float, scale a float.

swipeTransition(targetImage=None, extent=None, color=None, time=None, angle=None, width=None, opacity=None)
Transitions from one image to another by simulating a swiping action.

Attributes: targetImage an Image object, extent a tuple (x, y, w, h), color RGBA tuple Color (r, g, b, a), time a float, angle a float in degrees, width a float, opacity a float.
        """
if __name__ == '__main__':
    import doctest
    sys.exit(doctest.testmod()[0])<|MERGE_RESOLUTION|>--- conflicted
+++ resolved
@@ -524,17 +524,11 @@
     def gaussianBlur(self, radius=None):
         """Spreads source pixels by an amount specified by a Gaussian distribution.
 
-<<<<<<< HEAD
-        >>> from pagebot.contexts.markup.htmlcontext import HtmlContext
-        >>> from pagebot.filepaths import getResourcesPath
-        >>> context = HtmlContext()
-=======
         >>> from pagebot.contexts import getContext
         >>> from pagebot import getResourcesPath
         >>> from pagebot.document import Document
         >>> context = getContext('DrawBot')
         >>> doc = Document(context=context) # Stored in doc.view.context
->>>>>>> 2ac5651b
         >>> path = getResourcesPath() + '/images/cookbot1.jpg'
         >>> e = Image(path, parent=doc[1])
         >>> e.gaussianBlur(12)
