#!/usr/bin/env python
# -*- coding: UTF-8 -*-
# -----------------------------------------------------------------------------
#
#     P A G E B O T
#
#     Copyright (c) 2016+ Buro Petr van Blokland + Claudia Mens & Font Bureau
#     www.pagebot.io
#     Licensed under MIT conditions
#
#     Supporting usage of d3 https://github.com/d3/d3/wiki/Tutorials
#     Supporting DrawBot, www.drawbot.com
#     Supporting Flat, xxyxyz.org/flat
# -----------------------------------------------------------------------------
#
#     barchart.py
#
#     U N D E R  D E V E L O P M E N T
#
from __future__ import division # Make integer division result in float.

from pagebot.elements import Rect
<<<<<<< HEAD
from pagebot.toolbox.color import color
=======
from pagebot.toolbox.color import Color, color
>>>>>>> b830f799
from pagebot.style import RIGHT
from pagebot.toolbox.units import px

class BarChart(Rect):
    """Draw a bar chart based on data.

    """
    def __init__(self, data=None, **kwargs):
        Rect.__init__(self,  **kwargs)
        if data is None:
            data = range(20, 100, 10) # Some random data to start with
        self.data = data

    def build_html(self, view, origin=None, drawElements=True):
        """Build the HTML/CSS navigation, depending on the pages in the root document.

        >>> from random import shuffle
        >>> from pagebot.document import Document
        >>> from pagebot.elements import newTextBox
        >>> doc = Document(title='BarChart', viewId='Site')
        >>> view = doc.newView('Mamp')
        >>> page = doc[1]
        >>> page.title = 'Barchart Test'
        >>> page.name = 'index'
        >>> barChart = BarChart(parent=page, cssId='ThisBarChartId', xTextAlign=RIGHT, textFill=0.9, fontSize=px(12))
        >>> barChart.padding = 1, 4, 1, 4
        >>> barChart.margin = 1
        >>> data = range(2, 90, 4)
        >>> shuffle(data)
        >>> barChart.data = data
        >>> #tb = newTextBox('This is a bar chart.', parent=barChart)
        >>> doc.build()
        >>> import os
        >>> result = os.system('open %s' % (view.LOCAL_HOST_URL % (doc.name, view.DEFAULT_HTML_FILE)))
        >>> #doc.export('_export/BarChartTest')
        """
        b = view.context.b

        cssClass = self.__class__.__name__
        cssCode = """
        .%(cssClass)s {
          border: %(border)s;
          background-color: %(fill)s;
        }
        .%(cssClass)s div {
          font-family: Upgrade-Regular, sans-serif;
          font-size: %(fontSize)s;
          background-color: %(barFill)s;
          text-align: %(textAlign)s;
          padding: %(padding)s;
          margin: %(margin)s;
          color: %(textFill)s;
        }
        """
        d = dict(cssClass=cssClass,
            border=self.css('border', 'black solid 1px'),
            fill=color(rgb=self.css('fill', 0xF0F0F0)).css,
            barFill=color(rgb=self.css('barFill', 0x2030A0)).css,
            textAlign=self.css('xTextAlign', RIGHT),
            textFill=color(rgb=self.css('textFill', 0xFF00FF)).css,
            fontSize=self.css('fontSize', 10),
            padding='%s %s %s %s' % (px(self.pt), px(self.pr), px(self.pb), px(self.pl)),
            margin='%s %s %s %s' % (px(self.mt), px(self.mr), px(self.mb), px(self.ml)),
            scale=1,
            unit='%',
            data='%s' % list(self.data),
        )
        b.addCss(cssCode % d)
        b.div(cssClass=cssClass, cssId=self.cssId)

        if drawElements:
            # If there are child elements, recursively draw them over the pixel image.
            self.buildChildElements(view, origin)

        if self.drawAfter is not None: # Call if defined
            self.drawAfter(self, view, origin)

        b._div()
        b.addJs("""
        var data = %(data)s;
        d3.select(".%(cssClass)s")
            .selectAll("div")
            .data(data)
            .enter().append("div")
            .style("width", function(d) { return d * %(scale)s + "%(unit)s"; })
            .text(function(d) { return d; });
        """ % d)

if __name__ == '__main__':
    import doctest
    import sys
    sys.exit(doctest.testmod()[0])<|MERGE_RESOLUTION|>--- conflicted
+++ resolved
@@ -20,11 +20,7 @@
 from __future__ import division # Make integer division result in float.
 
 from pagebot.elements import Rect
-<<<<<<< HEAD
 from pagebot.toolbox.color import color
-=======
-from pagebot.toolbox.color import Color, color
->>>>>>> b830f799
 from pagebot.style import RIGHT
 from pagebot.toolbox.units import px
 
