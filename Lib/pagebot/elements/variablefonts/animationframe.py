#!/usr/bin/env python
# -*- coding: UTF-8 -*-
# -----------------------------------------------------------------------------
#
#     P A G E B O T
#
#     Copyright (c) 2016+ Buro Petr van Blokland + Claudia Mens & Font Bureau
#     www.pagebot.io
#     Licensed under MIT conditions
#
#     Supporting usage of DrawBot, www.drawbot.com
#     Supporting usage of Flat, https://github.com/xxyxyz/flat
# -----------------------------------------------------------------------------
#
#     animationframe.py
#
from __future__ import division # Make integer division result in float.

from math import sin, cos, radians
from pagebot.elements import Rect
from pagebot.toolbox.transformer import pointOffset
from pagebot.fonttoolbox.objects.font import findFont

class AnimationFrame(Rect):
    u"""Showing one frame of an animation, supporting different states of a VariableFont

    """
    SAMPLE = 'Sample'

    def __init__(self, f, frames, frameIndex, phases=None, sampleText=None, **kwargs):
        u"""
        >>> from random import random
        >>> from pagebot.fonttoolbox.objects.font import findFont
        >>> from pagebot.document import Document
        >>> from pagebot.constants import Letter, RIGHT
        >>> from pagebot.contexts.drawbotcontext import DrawBotContext
        >>> from pagebot.conditions import *
        >>> c = DrawBotContext()
        >>> w, h = 2040, 1020 # Type Network banners
        >>> duration = 3 # Seconds
        >>> framesPerSecond = 10
        >>> frames = duration * framesPerSecond
        >>> doc = Document(w=w, h=h, padding=10, originTop=False, glyphName='Agrave', frameDuration=1/framesPerSecond, autoPages=frames, context=c)
        >>> font = findFont('RobotoDelta-VF')
        >>> sample = 'Bitcount'
        >>> for pn in range(1, frames+1):
        ...     page = doc[pn]
        ...     style = dict(rLeading=1.4, fontSize=400, xTextAlign=RIGHT, fill=0)
        ...     gs = AnimationFrame(font, frames, pn, parent=page, padding=20, style=style, sampleText='Claire', w=page.pw, h=page.ph, context=c)
        >>> doc.export('_export/%sAnimation.gif' % font.info.familyName)

        TODO: Make self.css('xTextAlign') work for CENTER
        """
        Rect.__init__(self, **kwargs)
        self.f = f
        self.frames = frames # Total amount of expected frames in the animation part
        self.frameIndex = frameIndex
        self.sampleText = sampleText or self.SAMPLE
        self.phases = phases or {} # Dictionary for phasing values depending on frame index.

    def build(self, view, origin, drawElements=True):
        u"""Default drawing method just drawing the frame.
        Probably will be redefined by inheriting element classes."""
        c = self.context
        p = pointOffset(self.oPoint, origin)
        p = self._applyScale(view, p)
        p = self._applyAlignment(p) # Ignore z-axis for now.

        self.buildFrame(view, p) # Draw optional background fill, frame or borders.

        # Let the view draw frame info for debugging, in case view.showElementFrame == True
        view.drawElementFrame(self, p)

        if self.drawBefore is not None: # Call if defined
            self.drawBefore(self, view, p)

        # Draw that actual content of the element by stacked specimen rectangles.
        self.drawAnimatedFrame(view, p)

        if self.drawAfter is not None: # Call if defined
            self.drawAfter(self, view, p)

        self._restoreScale(view)
        view.drawElementMetaInfo(self, origin) # Depends on flag 'view.showElementInfo'

    def drawAnimatedFrame(self, view, origin):
        u"""Draw the content of the element, responding to size, styles, font and content.
        Create 2 columns for the self.fontSizes ranges that show the text with and without [opsz]
        if the axis exists.

        """
        wdthMin, wdthDefault, wdthMax = self.f.axes['wdth']
        wghtMin, wghtDefault, wghtMax = self.f.axes['wght']

        ox, oy, _ = origin
        c = self.context
        style = self.style.copy()
        #location = getScaledLocation(self.f, dict(wght=self.frameIndex/self.frames))
        #instance = getInstance(self.f, location)
        phisin = sin(radians(self.frameIndex/self.frames * 360))
        phicos = cos(radians(self.frameIndex/self.frames * 360))

        style['textFill'] = 1-phicos*0.3+0.5
        # TODO: Not the right instance-weight is shown in export.
        wdthRange = wdthMax - wdthMin
        wghtRange = wghtMax - wghtMin
        location = dict(wdth=phisin*wdthRange/2+wdthRange/2+wdthMin, wght=phisin*wghtRange/2+wghtRange/2+wghtMin)
        instance = self.f.getInstance(location)#instance.path
        style['font'] = instance.path
        #print(self.frameIndex, style['font'])
        #style['fontSize'] = self.h/3
        bs = c.newString(self.sampleText, style=style)
        tw, th = bs.textSize()
        c.text(bs, (self.w/2 - tw/2, self.h/2))
        glyph = instance['ampersand']
        c.save()
        c.stroke(0, 0.25)
        gray = phisin*0.3+0.5
        c.fill((gray, gray, 1-gray, 0.6))
        s = 0.4
        c.scale(s)
        c.drawPath(glyph.path, ((ox+self.pl)/s, (oy+self.ph/4)/s))
        c.restore()

        # FIXME: should get local path using findFont(), but axis seem to be specific to
        # Bitcount.
        #path = "/Users/petr/Desktop/TYPETR-git/TYPETR-Bitcount-Var/variable_ttf/BitcountTest_DoubleCircleSquare4-VF.ttf"
        #f = Font(path)
        f = findFont('RobotoDelta-VF')

        if 'SHPE' in f.axes:
            SHPEMin, SHPEDefault, SHPEMax = f.axes['SHPE']
            SHPERange = SHPEMax - SHPEMin
            wghtMin, wghtDefault, wghtMax = self.f.axes['wght']
            wghtRange = wghtMax - wghtMin
            location = dict(SHPE=phisin*SHPERange/2+SHPERange/2+SHPEMin, wght=phicos*wghtRange/2+wghtRange/2+wghtMin)
            instance = f.getInstance(location)#instance.path
            glyph = instance['A']

<<<<<<< HEAD
        path = "/Users/petr/Desktop/TYPETR-git/TYPETR-Bitcount-Var/variable_ttf/BitcountTest_DoubleCircleSquare2-VF.ttf"
        f = Font(path)
        SHPEMin, SHPEDefault, SHPEMax = f.axes['SHPE']
        SHPERange = SHPEMax - SHPEMin
        wghtMin, wghtDefault, wghtMax = self.f.axes['wght']
        wghtRange = wghtMax - wghtMin
        location = dict(SHPE=phisin*SHPERange/2+SHPERange/2+SHPEMin, wght=phicos*wghtRange/2+wghtRange/2+wghtMin)
        instance = f.getInstance(location)#instance.path
        glyph = instance['A']
=======
>>>>>>> 69beee9a
        c.save()
        c.stroke((1, 0, 0), 0.25)
        gray = phisin*0.3+0.7
        c.fill((gray, gray, gray, 0.8))
        s = 1
        c.scale(s)
        c.drawPath(glyph.path, ((ox+self.w/2+self.pl)/s, (oy+self.ph/4)/s))
        c.restore()


if __name__ == '__main__':
    import doctest
    import sys
    sys.exit(doctest.testmod()[0])<|MERGE_RESOLUTION|>--- conflicted
+++ resolved
@@ -137,7 +137,7 @@
             instance = f.getInstance(location)#instance.path
             glyph = instance['A']
 
-<<<<<<< HEAD
+        """
         path = "/Users/petr/Desktop/TYPETR-git/TYPETR-Bitcount-Var/variable_ttf/BitcountTest_DoubleCircleSquare2-VF.ttf"
         f = Font(path)
         SHPEMin, SHPEDefault, SHPEMax = f.axes['SHPE']
@@ -147,8 +147,7 @@
         location = dict(SHPE=phisin*SHPERange/2+SHPERange/2+SHPEMin, wght=phicos*wghtRange/2+wghtRange/2+wghtMin)
         instance = f.getInstance(location)#instance.path
         glyph = instance['A']
-=======
->>>>>>> 69beee9a
+        """
         c.save()
         c.stroke((1, 0, 0), 0.25)
         gray = phisin*0.3+0.7
