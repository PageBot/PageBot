--- conflicted
+++ resolved
@@ -99,11 +99,7 @@
     """
     from pagebot.fonttoolbox.fontpaths import getFontPaths
     fontPaths = getFontPaths()
-<<<<<<< HEAD
-    #print(fontPaths)
-=======
-
->>>>>>> 410223e2
+
     if fontPath in fontPaths:
         return getFont(fontPaths[fontPath])
     return None
