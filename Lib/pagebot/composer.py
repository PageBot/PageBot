#!/usr/bin/env python
# -*- coding: UTF-8 -*-
# -----------------------------------------------------------------------------
#
#     P A G E B O T
#
#     Copyright (c) 2016+ Buro Petr van Blokland + Claudia Mens
#     www.pagebot.io
#     Licensed under MIT conditions
#
#     Supporting DrawBot, www.drawbot.com
#     Supporting Flat, xxyxyz.org/flat
# -----------------------------------------------------------------------------
#
#     composer.py
#
from pagebot.elements import newTextBox
from pagebot.typesetter import Typesetter
from pagebot.elements import CodeBlock

class Composer(object):
    u"""A Composer takes a artDirection and tries to make pagination from given context,
    a “nice” layout (on existing or new document pages), by taking the elements from
    the galley pasteboard and finding the best place in pages, e.g. in page-flows that
    are copied from their templates.
    If necessary elements can be split, new elements can be made on the page and element can be
    reshaped byt width and height, if that results in better placements.

    >>> from pagebot.constants import A4
    >>> from pagebot.toolbox.units import em, pt
    >>> from pagebot.toolbox.color import color, blackColor
    >>> from pagebot.elements import TextBox
    >>> from pagebot.document import Document
    >>> h1Style = dict(font='Verdana', fontSize=pt(24), textFill=color(1, 0, 0))
    >>> h2Style = dict(font='Georgia', fontSize=pt(18), textFill=color(1, 0, 0.5))
    >>> pStyle = dict(font='Verdana', fontSize=pt(10), leading=em(1.4), textFill=blackColor)
    >>> styles = dict(h1=h1Style, h2=h2Style, p=pStyle)
    >>> doc = Document(size=A4, styles=styles, autoPages=20)
    >>> a = [TextBox(parent=doc[n]) for n in range(1, 21)]
    >>> c = Composer(doc)
    >>> md = '''## Subtitle at start\\n~~~\\npage = page.next\\n~~~\\n# Title\\n##Subtitle\\nPlain text'''
    >>> c.typeset(markDown=md)
    >>> len(c.galleys)
    1
    >>> len(c.galleys[0])
    3
    >>> instruction = 'Do it'
    >>> g = c.compose(instruction)
    >>> doc.export('_export/ComposerTest.pdf')

    """
    def __init__(self, doc):
        self.doc = doc
        self.galleys = [] # List of galleys, e.g. each galley is content of an article.

    def typeset(self, path=None, markDown=None, styles=None, writeTags=False):
        if styles is None:
            styles = self.doc.styles
        t = Typesetter(self.doc.context, styles=styles, writeTags=writeTags)
        if markDown is not None:
            path = t.markDown2FileName('/tmp/PageBot.Untitled.md', markDown)
        if path is not None:
            t.typesetFile(path)
        if t.galley: # Any input got in galley.
            self.galleys.append(t.galley)

    def compose(self, globals=None, page=None):
        u"""Compose the galley element, based on the instruction of the ArtDirection instance
        that will run the rules what content to put where.
        """
<<<<<<< HEAD
        if globals is None:
            if page is None:
                page = self.doc[1]
            globals = dict(composer=self, doc=self.doc, page=page, style=self.doc.styles, box=page.select('main'), newTextBox=newTextBox)  
        elif page is not None:
            globals['page'] = page

=======
        globals = dict(composer=self, doc=self.doc, page=doc[1], style=doc.styles)
>>>>>>> 0facf148
        for galley in self.galleys:
            for e in galley.elements:
                if isinstance(e, CodeBlock):
                    e.run(globals)
                elif e.isTextBox and globals['box'] is not None and globals['box'].isTextBox:
                    globals['box'].bs += e.bs
                else:
<<<<<<< HEAD
                    #pass
                    print('%s.compose: No box defined or box is not a TextBox in "%s - %s"' % (self.__class__.__name__, globals['page'], e))
        return globals
=======
                    print ('---', galley)
>>>>>>> 0facf148

    def XXXcompose(self, galley, page, flowId=None):
        u"""Compose the galley element, starting with the flowId text box on page.
        The composer negotiates between what the galley needs a sequential space
        for its elements, and what the page has to offer.
        If flowId is omitted, then let the page find the entry point for the first flow."""
        if flowId is None:
            flows = page.getFlows()
            assert flows # There must be at least one, otherwise error in template.
            flowId, _ = sorted(flows.keys()) # Arbitrary which one, if there are multiple entries.
        tb = page.getElementByName(flowId) # Find the seed flow box on the page, as derived from template.
        assert tb is not None # Make sure, otherwise there is a template error.
        fs = None
        # Keeping overflow of text boxes here while iterating.
        for element in galley.elements:
            if not element.isText: # This is a non-text element. Try to find placement.
                self.tryPlacement(page, tb, element)
                continue
            if fs is None:
                fs = element.fs
            else:
                fs += element.fs
            # As long as where is text, try to fit into the boxes on the page.
            # Otherwise go to the next page, following the flow, creating new pages if necessary.
            for n in range(1000): # Safety here, "while fs:" seems to be a dangerous method.
                if fs is None:
                    break
                overflow = tb.appendString(fs)
                if fs == overflow:
                    print(u'NOT ABLE TO PLACE %s' % overflow)
                    break
                fs = overflow
                if fs: # Can be None or empty
                    # Overflow in this text box, find new from (page, tbFlow)
                    page, tb = page.getNextFlowBox(tb, self.makeNewPage)
                    if tb is None: # In case here is overflow, but no next box defined in the flow.
                        print('Overflow in text, but no next flow column defined. %s' % flowId)
                        break
                else:
                    break

    def tryPlacement(self, page, tb, element):
        u"""Try to place the element on page, in relation to the current filling of tb.
        Try to pass on the template-element w/h by doing a proportional resize of the component."""
        container = page.findPlacementFor(element)
        if container is not None:
            # Replace the component on the page. Don't add to the container, because
            # that will damage the element that come from the template.
            page.replaceElement(container, element)
        else:
            print('Could not find placement for element %s.' % element)
        #else:
        #    print('TRY TO PLACE', element, element.getSize(), 'on page', page.pageNumber)


if __name__ == "__main__":
    import doctest
    import sys
    sys.exit(doctest.testmod()[0])<|MERGE_RESOLUTION|>--- conflicted
+++ resolved
@@ -68,7 +68,6 @@
         u"""Compose the galley element, based on the instruction of the ArtDirection instance
         that will run the rules what content to put where.
         """
-<<<<<<< HEAD
         if globals is None:
             if page is None:
                 page = self.doc[1]
@@ -76,9 +75,6 @@
         elif page is not None:
             globals['page'] = page
 
-=======
-        globals = dict(composer=self, doc=self.doc, page=doc[1], style=doc.styles)
->>>>>>> 0facf148
         for galley in self.galleys:
             for e in galley.elements:
                 if isinstance(e, CodeBlock):
@@ -86,13 +82,9 @@
                 elif e.isTextBox and globals['box'] is not None and globals['box'].isTextBox:
                     globals['box'].bs += e.bs
                 else:
-<<<<<<< HEAD
                     #pass
                     print('%s.compose: No box defined or box is not a TextBox in "%s - %s"' % (self.__class__.__name__, globals['page'], e))
         return globals
-=======
-                    print ('---', galley)
->>>>>>> 0facf148
 
     def XXXcompose(self, galley, page, flowId=None):
         u"""Compose the galley element, starting with the flowId text box on page.
