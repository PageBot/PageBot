--- conflicted
+++ resolved
@@ -299,7 +299,6 @@
     return rgbName
 
 class Color(object):
-<<<<<<< HEAD
     u"""The Color class implements a generic color storage, that is capable of
     tranforming one type of color to another. One of the reasons to use Color
     instances, is that some contexts (such as FlatContext) are very specific
@@ -338,22 +337,6 @@
     >>> color(rgb='red') # Same result
     Color(name="red")
     >>> color('red').lighter() # This is a method (not property) as it may contain attributes.
-=======
-    u"""The Color class implements a generic color storage that is capable of
-    tranforming one type of color into another. One of the reasons to use Color
-    instances is that contexts such as Flat are limited in what type of colors
-    are possible, depending on the selected output format.
-
-    >>> Color(0)
-    Color(r=0, g=0, b=0)
-    >>> Color(0).lighter()
-    Color(r=0.5, g=0.5, b=0.5)
-    >>> Color(0).lighter(0.7)
-    Color(r=0.7, g=0.7, b=0.7)
-    >>> Color(rgb='red')
-    Color(r=1.0, g=0.0, b=0.0)
-    >>> Color('red').lighter()
->>>>>>> cc03835f
     Color(r=1, g=0.5, b=0.5)
     >>> c = color('YELLOW') # Color names as capitals are interpreted as lower case.
     >>> c.name
@@ -393,12 +376,8 @@
     >>> C(ral=3024).rgb, C(ral=3024).cmyk, C(ral=3024).spot, C(ral=3024).ral
     ((0.984313725490196, 0.0392156862745098, 0.10980392156862745), (0, 0, 0, 1), 185, 3024)
     """
-<<<<<<< HEAD
-    def __init__(self, r=None, g=None, b=None, a=1, rgb=None, c=None, m=None, y=None, k=None, cmyk=None, spot=None, ral=None, name=None):
-=======
     def __init__(self, r=None, g=None, b=None, a=1, rgb=None, c=None, m=None,
-            y=None, k=None, cmyk=None, spot=None):
->>>>>>> cc03835f
+            y=None, k=None, cmyk=None, ral=None, spot=None):
         self.a = a
         self.r = self.g = self.b = self.c = self.m = self.y = self.k = self._spot = self._ral = self._name = None
         # Some reposition of attributes, in case used as rgb='red' or cmy='magenta'
@@ -874,13 +853,7 @@
         return color(r=r, g=g, b=min(1, max(0, b*v)), a=self.a)
 
     def darker(self, v=0.5):
-<<<<<<< HEAD
-        u"""Answer a darker color of self. v = 0 gives black, v = 1 gives same color
-        This converts to internal rgb storage.
-=======
-        u"""Answer a darker color of self. v = 0 gives black, v = 1 gives same
-        color.
->>>>>>> cc03835f
+        u"""Answer a darker color of self. v = 0 gives black, v = 1 gives same color.
 
         >>> color(1).darker()
         Color(r=0.5, g=0.5, b=0.5)
