# -*- coding: UTF-8 -*-
# -----------------------------------------------------------------------------
#
#     P A G E B O T
#
#     Copyright (c) 2016+ Buro Petr van Blokland + Claudia Mens & Font Bureau
#     www.pagebot.io
#     Licensed under MIT conditions
#     Made for usage in DrawBot, www.drawbot.com
# -----------------------------------------------------------------------------
#
#     htmlbuilder.py
#
from xmlbuilder import XmlBuilder
from pagebot.toolbox.transformer import *

class HtmlBuilder(XmlBuilder):
    """
    The ``HtmlBuilder`` class implements the standard XHTML tag set with all attributes. No additional
    whitespace is added.
    """
    ID = 'html'
    # Names of attributes that are written without their value.
    # Since this breaks XML validation, this list is empty by default,
    # but it can be redefined by the inheriting application class.
    SINGLE_ATTRIBUTES = []
    # Attributes that allow attributes to be tuple or list and joined
    # on tag output with separating spaces.
    CASCADING_ATTRIBUTES = ('class_', 'class')

    HTML_ATTRIBUTES = set(['dir', 'lang', 'xmllang', 'manifest'])

    HEAD_ATTRIBUTES = set(['profile'])

    LINK_ATTRIBUTES = set([ 'charset', 'href', 'hreflang', 'media', 'rel',
        'rev', 'target', 'dir', 'lang', 'type', 'sizes', ])

    BODY_ATTRIBUTES = set(['dir', 'lang',
        'onload', 'onunload', 'ondblclick', 'onmousedown',
        'onmouseup', 'onmouseover', 'onmousemove', 'onmouseout', 'onkeypress',
        'onkeydown', 'onkeyup', ])

    H_ATTRIBUTES = set([ 'dir', 'lang', ])

    LABEL_ATTRIBUTES = set(['for'])

    BUTTON_ATTRIBUTES = INPUT_ATTRIBUTES = set([
        'type', 'name', 'size', 'value', 'accept',
        'autocorrect', 'autocapitalize', 'placeholder', 'inputmode',
        'relation', 'checked', 'src', 'alt', 'readonly',
        'tabindex', 'accesskey', 'onfocus', 'onblur', 'onselect',
        'onchange', 'ondblclick', 'onmousedown',
        'onmouseup', 'onmouseover', 'onmousemove', 'onmouseout',
        'onkeypress', 'onkeydown', 'onkeyup', 'maxlength', 'disabled',
        'autocorrect', 'autocapitalize', 'placeholder', 'results',
    ])

    BLOCKQUOTE_ATTRIBUTES = set([])

    INPUT_ATTRIBUTES_DEFAULTS = {'alt': '+', 'disabled': False}

    CANVAS_ATTRIBUTES = set(['width_html', 'height_html'])

    SELECT_ATTRIBUTES = set(['name', 'onchange', 'multiple',
        'size', 'disabled', ])

    OPTION_ATTRIBUTES = set(['value', 'selected', 'onmouseup'])

    OPTGROUP_ATTRIBUTES = set(['label', ])

    TEXTAREA_ATTRIBUTES = set(['onblur', 'onchange',
        'ondblclick', 'onfocus', 'onselect', 'onmousedown', 'onmouseout', 'onmousemove',
        'onmouseover', 'onmouseup', 'onkeydown', 'onkeypress', 'onkeyup',
        'name', 'cols', 'rows', ])

    PARAM_ATTRIBUTES = set(['name', 'type', 'value', 'valuetype', ])

    OBJECT_ATTRIBUTES = set(['dir', 'lang', 'xmllang',
        'align', 'archive', 'border', 'classid', 'codebase', 'codetype', 'data',
        'declare', 'height_html', 'hspace', 'name', 'standby', 'type', 'usemap', 'vspace',
        'width_html', 'accesskey', 'tabindex', 'ondblclick', 'onmousedown',
        'onmouseup', 'onmouseover', 'onmousemove', 'onmouseout', 'onkeypress',
        'onkeydown', 'onkeyup', ])

    META_ATTRIBUTES = set(['charset', 'content', 'httpequiv', 'name', ])

    P_ATTRIBUTES = STRONG_ATTRIBUTES = EM_ATTRIBUTES = B_ATTRIBUTES = U_ATTRIBUTES = S_ATTRIBUTES = Q_ATTRIBUTES = set([
        'type', 'itemid', 'itemprop', 'itemref', 'itemscope', 'itemtype'])

    H1_ATTRIBUTES = H2_ATTRIBUTES = H3_ATTRIBUTES = H4_ATTRIBUTES = H5_ATTRIBUTES = H6_ATTRIBUTES = set([
        'itemid', 'itemprop', 'itemref', 'itemscope', 'itemtype'])

    FIGURE_ATTRIBUTES = set(['accesskey', 'contenteditable', 'contextmenu', 'dir',
        'draggable', 'hidden', 'lang', 'spellcheck', 'tabindex'])

    SUB_ATTRIBUTES = SUP_ATTRIBUTES = set([])

    BR_ATTRIBUTES = set(['class_', 'id', 'title', 'style', 'clear' ])

    TABLE_ATTRIBUTES = set([
        'align', 'bgcolor', 'border', 'cellpadding', 'cellspacing',
        'width_html', 'height_html'])

    THEAD_ATTRIBUTES = set([
        'dir', 'lang', 'xmllang',
        'align', 'char', 'charoff', 'valign', 'ondblclick', 'onmousedown',
        'onmousemove', 'onmouseout', 'onmouseover', 'onmouseup', 'onkeydown', 'onkeypress',
        'onkeyup'])

    TFOOT_ATTRIBUTES = set([
        'dir', 'lang', 'xmllang',
        'align', 'char', 'charoff', 'valign', 'ondblclick', 'onmousedown',
        'onmousemove', 'onmouseout', 'onmouseover', 'onmouseup', 'onkeydown', 'onkeypress',
        'onkeyup'])

    TBODY_ATTRIBUTES = set([
        'dir', 'lang',
        'xmllang', 'align', 'char', 'charoff',
        'valign', 'ondblclick', 'onmousedown',
        'onmousemove', 'onmouseout', 'onmouseover', 'onmouseup', 'onmousedown',
        'onkeydown', 'onkeypress', 'onkeyup'])

    TR_ATTRIBUTES = set([
        'relation', 'onmousemove', 'onmouseout', 'onmouseover',
        'onmouseup', 'onmousedown', 'onkeydown', 'onkeypress', 'onkeyup'])

    TD_ATTRIBUTES = set([ 'width_html', 'height_html', 'rowspan',
        'colspan', 'valign', 'align', 'nowrap', 'relation',
        'ondblclick', 'onmousemove', 'onmouseout', 'onmouseover', 'onmouseup', 'onmousedown',
        'onkeydown', 'onkeypress', 'onkeyup'])

    TH_ATTRIBUTES = set([ 'width_html', 'height_html', 'rowspan', 'colspan',
        'valign', 'align', 'nowrap'])

    UL_ATTRIBUTES = DL_ATTRIBUTES = set([ 'type' ])

    OL_ATTRIBUTES = set([
    'compact', 'start', 'type'
    ])

    I_ATTRIBUTES = TT_ATTRIBUTES = SMALL_ATTRIBUTES = BIG_ATTRIBUTES = LI_ATTRIBUTES = DT_ATTRIBUTES = DD_ATTRIBUTES = set([
    'dir', 'lang', 'xmllang'
    ])

    DIV_ATTRIBUTES = set([
        'onmouseout', 'relation', 'name', 'disabled',
        'onmouseover', 'onmousedown', 'onmouseup', 'ondblclick', 'onfocus', 'onblur',
        'itemid', 'itemprop', 'itemref', 'itemscope', 'itemtype', 'role', 'default',
        'width_html', 'contenteditable'])

    IMG_ATTRIBUTES = set([
        'src', 'name', 'width_html', 'height_html', 'onmouseover', 'onmousedown', 'onmouseup', 'onmouseout',
        'alt', 'border', 'hspace',
        'vspace', 'align', 'relation', 'usemap',
        'itemid', 'itemprop', 'itemref', 'itemscope', 'itemtype'])

    # IMG_ATTRIBUTES_DEFAULTS = {'alt': '_'}

    AREA_ATTRIBUTES = set([
        'shape', 'coords', 'href', 'target', 'border',
        'onmouseover', 'onmouseout', 'onmousedown', "onmouseup"])

    SPAN_ATTRIBUTES = set([ 'relation', 'itemprop',
        'onmouseover', 'onmouseout', 'onmousedown', 'onmouseup', 'contenteditable'])

    FRAMESET_ATTRIBUTES = set([
        'cols', 'rows',
        'onload', 'onunload'])

    FRAME_ATTRIBUTES = set([
        'frameborder', 'longdesc', 'marginheight', 'marginwidth',
        'name', 'noresize', 'scrolling', 'src'
        ])

    NOFRAMES_ATTRIBUTES = set([
        'dir', 'lang'
        ])

    IFRAME_ATTRIBUTES = set([
        'src', 'align', 'frameborder', 'longdesc', 'type', 'border',
        'marginheight', 'marginwidth', 'name', 'scrolling',
        'width_html', 'height_html'])

    AREA_ATTRIBUTES_DEFAULTS = {'width_html': 600, 'height_html': 400}

    HR_ATTRIBUTES = set([ 'align', 'color', 'noshade',
            'size', 'width_html' ])

    HGROUP_ATTRIBUTES = set(['itemscope'])

    ARTICLE_ATTRIBUTES = set([
        'itemid', 'itemprop', 'itemref', 'itemscope', 'itemtype'])

    SECTION_ATTRIBUTES = set([
        'itemid', 'itemprop', 'itemref', 'itemscope', 'itemtype'])

    HEADER_ATTRIBUTES = set(['cite'])

    EMBED_ATTRIBUTES = set([
        'src', 'href', 'quality', 'name', 'menu',
        'type', 'width_html', 'wmode', 'align', 'allowscriptaccess',
        'height_html', 'autoplay', 'loop', 'controller',
        'playeveryframe', 'bgcolor', 'movieid', 'kioskmode',
        'targetcache', 'hidden', 'volume', 'pluginspace',
        'scale', 'allowfullscreen', 'flashvars'])

    A_ATTRIBUTES = set(['href', 'target', 'alt', 'name', 'itemprop',
        'onmouseout', 'onmouseover', 'onmousedown', 'onmouseup',
        'ondblclick', 'onfocus', 'accesskey', 'rel', 'rev', 'relation',
        'type'])

    # A_ATTRIBUTES_DEFAULTS = {'alt': '='}
    NAV_ATTRIBUTES = set(['accesskey'])

    BOOLEAN_ATTRIBUTES = {'checked': 'checked', 'selected': 'selected', 'disabled': 'disabled'}

    def build(self, e, view):
        u"""
        Builds the main structure of of an HTML document.
        Note that the inheriting PhPBuilder uses the result of this method to generate
        the header.php file, as a separate result stream.
        """
        self._root = e
        self._view = view

        self.openOutput()
        self.docType(self.ID)
        self.html()
        self.head()
        # Title depends on selected article. Otherwise show the path, if not available.
        title = e.name or self.getPath() or e.eId
        self.title_(title) # Search for the title in the component  tree
        self.ieExceptions()
        # self.supportMediaQueries() # Very slow, getting this from Google?
        self.setViewPort()
        self.buildFontLinks(e)
        self.buildCssLinks(e)
        # Build required search engine info, if available in self.adapter
        self.buildMetaDescription(e)
        self.buildMetaKeyWords(e)

        self.link(rel="apple-touch-icon-precomposed", href="img/appletouchicon.png")
        self.buildJavascript(e)
        self.buildFavIconLinks(e)
        self._head()

        self.body()
        # Instead of calling the main self.block
<<<<<<< HEAD
        eId = e.name or e.class_ or e.eId
        self.div(class_='page_' + eId)
        if e.class_:
            self.comment(e.class_) # Add reference Python class name of this component
        self._div(comment='.page_'+ eId)
=======
        self.div(class_='page_' + e.class_)
        self.comment(e.class_) # Add reference  Python class name of this component
        self._div(comment='.page_'+ e.class_)
>>>>>>> 10e632fc
        self._body()
        self._html()
        self.closeOutput()

    def setViewPort(self):
        self.meta(name='viewport', content='width=device-width, initial-scale=1.0')


    def buildFontLinks(self, e):
        u"""Build the webfont links of they are defined in **components.fonts**.
        Ignore if **self.C.useOnline()** is **False**."""
        if self._useOnline:
            """
            for fontUrl in e.fonts: # Should always be defined, default is an empty list
                self.link(href=fontUrl, type="text/css", charset="UTF-8", rel="stylesheet", media="screen")
            """
            pass

    def buildCssLinks(self, e):
        pass

    def buildMetaDescription(self, e):
        pass

    def buildMetaKeyWords(self, e):
        pass
               
    def buildJavascript(self, e):
        pass
    
    def buildFavIconLinks(self, e):
        pass

    def ieExceptions(self):
        self.comment("1140px Grid styles for <= IE9")
        self.newline()
        self.text("""<!--[if lte IE 9]><link rel="stylesheet" href="/cssie/ie9.css" type="text/css" media="screen" /><![endif]-->""")
        # self.text("""<link rel="stylesheet" href="cssie/ie9.css" type="text/css" media="screen,projection" />""")
        self.newline()

    def text(self, componentOrText, **kwargs):
        u"""
        If in **self._svgMode** output as SVG tags. Otherwise just output if plain text string.
        If it is a components, then get it’s text string.
        """
        if componentOrText is None:
            return
        if isinstance(componentOrText, basestring):
            if self._svgMode:
                self.svgText(componentOrText, **kwargs)
            else:
                self.output(componentOrText)
        else: # Otherwise it must be of type component
            if componentOrText.id:
                self.span(id=id, contentEditable=componentOrText.editable)
            self.output(componentOrText.text)
            if componentOrText.id:
                self._span()

    def get_attribute_exceptions(self, key, value):
        u"""
        The ``get_attribute_exceptions`` method writes the attribute and checks on naming differences between
        the element attributes and HTML attributes.
        """
        # Boolean attributes.
        key = dataAttribute2Html5Attribute(key)

        if key in self.BOOLEAN_ATTRIBUTES:
            if value2Bool(value): # Can be boolean or text boolean
                self.write_attribute(key, self.BOOLEAN_ATTRIBUTES[key])
        else:
            # Some exceptions.
            if key.startswith('html'):
                key = key[3:]
            if key == 'class_':
                key = 'class'
            # elif key == 'src':
            #    value = self.e.getPath(value)
            elif key == 'rowspan':
                if int(value) <= 1:
                    return
            elif key == 'colspan':
                if int(value) <= 1:
                    return
            elif key == 'xmllang':
                key = 'xml:lang'
            elif key == 'httpequiv':
                key = 'http-equiv'
            elif key == 'usemap':
                if not value.startswith(u'#'):
                    value = u'#' + value

            # Handle Angular.org attributes that contain underscores, translate them to hyphens
            elif key.startswith('ng_'):
                key = key.replace('_', '-')

            self.write_attribute(key, value)

    def docType(self, s):
        self.output('<!DOCTYPE %s>\n' % s)

    def html(self, xmlns=None, **args):
        """
        <seealso><www href="http://www.w3schools.com/tags/tag_html.asp" target="external"/></seealso>
        <python>
        self.html(xmlns="http://www.w3.org/1999/xhtml", dir=ltr, lang=no, xmllang=no)<br/>
        ...<br/>
        self._html()
        </python>
        Default value for xmlns is "http://www.w3.org/1999/xhtml".
        """
        self.output(u'<html xmlns="%s"' % (xmlns or 'http://www.w3.org/1999/xhtml'))
        self.getandwrite_attributes(u'html', args)
        self.output(u'>')
        self.tabIn()
        # Push as last, so we can see the current tag on the stack
        self._pushTag(u'html')

    def _html(self):
        self._closeTag(u'html')

    def head(self, **args):
        u"""
        The head element can contain information about the document.¬†The browser does not display the
        "head information" to the user. The following tags can be in the head section: ``base``,
        ``link``, ``meta``, ``script``, ``style`` and ``title``.<br/>
        <seealso><www href="http://www.w3schools.com/tags/tag_head.asp" target="external"/></seealso>
        <python>
        self.head()<br/>
        ...<br/>
        self._head()
        </python>
        """
        self.tabs()
        self.tabIn()
        self.output(u'<head')
        self.getandwrite_attributes(u'head', args)
        self.output(u'>')
        # Automatic meta charset tag, so we don't forget we only want to work in UTF-8
        self.meta(httpequiv='Content-Type', content='text/html;charset=UTF-8')
        # Push as last, so we can see the current tag on the stack
        self._pushTag(u'head')

    def _head(self):
        self._closeTag(u'head')

    def title(self):
        """
        This tag defines the title of the document.<br/>
        <seealso><www href="http://www.w3schools.com/tags/tag_title.asp" target="external"/></seealso>
        <python>
        self.title()<br/>
        ...<br/>
        self._title()
        </python>
        """
        self.tabs()
        self.tabIn()
        self.output(u'<title>')
        # Push as last, so we can see the current tag on the stack
        self._pushTag(u'title')

    def _title(self):
        self._closeTag(u'title')

    def title_(self, s):
        self.title()
        self.output(s)
        self._title()

    def link(self, **args):
        """
        The ``link`` tag defines the relationship between two linked documents.<br/>
        Note that this tag is defined by ``XierpaBuilder``. When using an inheriting class
        from ``XierpaBuilder`` then use the ``rellink`` tag name instead.<br/>
        <seealso><www href="http://www.w3schools.com/tags/tag_link.asp" target="external"/></seealso>
        <python>
        self.head()<br/>
        ...<br/>
        self.link(href='/_images/favicon.ico', rel='shortcut icon')<br/>
        ...<br/>
        self._head()
        </python>
        """
        self.write_tag(u'link', False, args)


    def body(self, **args):
        """
        The body element defines the documents' body. It contains all the contents
        of the document (like text, images, colors, graphics, etc.).<br/>
        <seealso><www href="http://www.w3schools.com/tags/tag_body.asp" target="external"/></seealso>
        <python>
        self.body(onload='javascript:loadpage()')<br/>
        ...<br/>
        self._body()
        </python>
        """
        self.write_tag(u'body', True, args)


    def _body(self):
        self._closeTag(u'body')


    def h1(self, **args):
        u"""
        The ``h1`` to ``h6`` tags define headers.
        ``h1`` defines the largest header. ``h6`` defines the smallest header.<br/>
        <seealso><www href="http://www.w3schools.com/tags/tag_hn.asp" target="external"/></seealso>
        <python>
        self.h1(class_='chapter')<br/>
        ...<br/>
        self._h1()
        </python>
        """
        self.write_tag_noWhitespace(u'h1', True, args)

    def _h1(self):
        self._closeTag_noWhitespace(u'h1')
        self.newline()

    def h1_(self, s, **args):
        u"""
        The ``h1_`` to ``h6_`` tags define headers, combining the opening and closing tag
        where the ``s`` attribute is the block content.
        """
        self.h1(**args)
        self.text(s)
        self._h1()

    def h2(self, **args):
        u"""
        The ``h1`` to ``h6`` tags define headers.
        ``h1`` defines the largest header. ``h6`` defines the smallest header.<br/>
        <seealso><www href="http://www.w3schools.com/tags/tag_hn.asp" target="external"/></seealso>
        <python>
        self.h2(class_='head')<br/>
        ...<br/>
        self._h2()
        </python>
        """
        self.write_tag_noWhitespace(u'h2', True, args)

    def _h2(self):
        self._closeTag_noWhitespace(u'h2')
        self.newline()

    def h2_(self, s, **args):
        u"""
        The ``h1_`` to ``h6_`` tags define headers, combining the opening and closing tag
        where the ``s`` attribute is the block content.
        """
        self.h2(**args)
        self.text(s)
        self._h2()

    def h3(self, **args):
        u"""
        The ``h1`` to ``h6`` tags define headers.
        ``h1`` defines the largest header. ``h6`` defines the smallest header.<br/>
        <seealso><www href="http://www.w3schools.com/tags/tag_hn.asp" target="external"/></seealso>
        <python>
        self.h3(class_='subhead')<br/>
        ...<br/>
        self._h3()
        </python>
        """
        self.write_tag_noWhitespace(u'h3', True, args)

    def _h3(self):
        self._closeTag_noWhitespace(u'h3')
        self.newline()

    def h3_(self, s, **args):
        u"""
        The ``h1_`` to ``h6_`` tags define headers, combining the opening and closing tag
        where the ``s`` attribute is the block content.
        """
        self.h3(**args)
        self.text(s)
        self._h3()

    def h4(self, **args):
        u"""
        The ``h1`` to ``h6`` tags define headers.
        ``h1`` defines the largest header. ``h6`` defines the smallest header.<br/>
        <seealso><www href="http://www.w3schools.com/tags/tag_hn.asp" target="external"/></seealso>
        <python>
        self.h4(class_='subsubhead')<br/>
        ...<br/>
        self._h4()
        </python>
        """
        self.write_tag_noWhitespace(u'h4', True, args)

    def _h4(self):
        u"""Closing tag of h4."""
        self._closeTag_noWhitespace(u'h4')
        self.newline()

    def h4_(self, s, **args):
        u"""
        The ``h1_`` to ``h6_`` tags define headers, combining the opening and closing tag
        where the ``s`` attribute is the block content.
        """
        self.h4(**args)
        self.text(s)
        self._h4()

    def h5(self, **args):
        u"""
        The ``h1`` to ``h6`` tags define headers.
        ``h1`` defines the largest header. ``h6`` defines the smallest header.<br/>
         <seealso><www href="http://www.w3schools.com/tags/tag_hn.asp" target="external"/></seealso>
        <python>
        self.h5(class_='caption')<br/>
        ...<br/>
        self._h5()
        </python>
        """
        self.write_tag_noWhitespace(u'h5', True, args)

    def _h5(self):
        self._closeTag_noWhitespace(u'h5')

    def h5_(self, s, **args):
        u"""
        The ``h1_`` to ``h6_`` tags define headers, combining the opening and closing tag
        where the ``s`` attribute is the block content.
        """
        self.h5(**args)
        self.text(s)
        self._h5()

    def h6(self, **args):
        u"""
        The ``h1`` to ``h6`` tags define headers.
        ``h1`` defines the largest header. ``h6`` defines the smallest header.<br/>
        <seealso><www href="http://www.w3schools.com/tags/tag_hn.asp" target="external"/></seealso>
        <python>
        self.h6(class_='footnote')<br/>
        ...<br/>
        self._h6()
        </python>
        """
        self.write_tag_noWhitespace(u'h6', True, args)

    def _h6(self):
        self._closeTag_noWhitespace(u'h6')

    def h6_(self, s, **args):
        u"""
        The ``h1_`` to ``h6_`` tags define headers, combining the opening and closing tag
        where the ``s`` attribute is the block content.
        """
        self.h6(**args)
        self.text(s)
        self._h6()

    def figure(self, **args):
        u"""
        The ``figure`` method (HTML5) is used for annotating illustrations, diagrams, photos, code listings, etc.
        You can use the tag to associate a caption together with some embedded content, such as a graphic or video.
        You can use the tag in conjunction with the <tag>figcaption</tag> element to provide a caption for the contents
        of your <tag>figure</tag> element.
        """
        self.write_tag(u'figure', True, args)

    def _figure(self):
        self._closeTag(u'figure')

    def figcaption(self, **args):
        u"""
        The ``figure`` method (HTML5) is used for annotating illustrations, diagrams, photos, code listings, etc.
        You can use the tag to associate a caption together with some embedded content, such as a graphic or video.
        You can use the tag in conjunction with the <tag>figcaption</tag> element to provide a caption for the contents
        of your <tag>figure</tag> element.
        """
        self.write_tag(u'figcaption', True, args)

    def _figcaption(self):
        self._closeTag(u'figcaption')

    def hgroup(self, **args):
        u"""
        The ``hgroup`` method (HTML5) defines the heading of a section or a document.
        The hgroup element is used to group headers, <tag>h1</tag> to <tag>h6</tag>, where the largest
        is the main heading of the section, and the others are sub-headings.
        """
        self.write_tag(u'hgroup', True, args)

    def _hgroup(self):
        self._closeTag(u'hgroup')

    def article(self, **args):
        u"""
        The ``article`` method (HTML5) defines external content.
        The external content could be a news-article from an external provider, or a text from a web log
        (blog), or a text from a forum, or any other content from an external source.
        """
        self.write_tag(u'article', True, args)

    def _article(self):
        self._closeTag(u'article')

    def header(self, **args):
        u"""
        The ``article`` method (HTML5) defines an introduction to the document.
        """
        self.write_tag(u'header', True, args)

    def _header(self):
        self._closeTag(u'header')

    def section(self, **args):
        u"""
        The ``section`` method (HTML5) defines defines sections in a document. Such as chapters, headers, footers, or any other sections of the document.
        """
        self.write_tag(u'section', True, args)

    def _section(self):
        self._closeTag(u'section')

    def pre(self, **args):
        """
        The pre element defines preformatted text. The text enclosed in the pre element usually preserves spaces and line
        breaks. The text renders in a fixed-pitch font.
        """
        self.write_tag_noWhitespace(u'pre', True, args)

    def _pre(self):
        self._closeTag_noWhitespace(u'pre')

    def blockquote(self, **args):
        u"""
        The ``blockquote`` tag is the standard XHTML tag.
        """
        self.write_tag(u'blockquote', True, args)

    def _blockquote(self):
        self._closeTag(u'blockquote')

    def cite(self, **args):
        u"""
        The ``cite`` tag is the standard XHTML tag.
        """
        self.write_tag(u'cite', True, args)

    def _cite(self):
        self._closeTag(u'cite')

    def p(self, **args):
        """
        The ``p`` tag is the standard XHTML paragraph.
        <todo>Add the other attributes to the ``p`` tag such as: id, class, title, style, dir, lang,
        onclick, ondblclick, onmousedown, onmouseup, onmouseover, onmousemove, onmouseout, onkeypress, onkeydown,
        onkeyup</todo>
        <seealso><www href="http://www.w3schools.com/tags/tag_p.asp" target="external"/></seealso>
        """
        self.write_tag_noWhitespace(u'p', True, args)

    def _p(self):
        self._closeTag_noWhitespace(u'p')

    def tt(self, **args):
        u"""
        The ``tt`` method is showing the old teletype font.
        """
        self.write_tag_noWhitespace(u'tt', True, args)

    def _tt(self):
        self._closeTag_noWhitespace(u'tt')

    def code(self, **args):
        u"""
        The ``code`` method is the standard XHTML tag, for showing computer code in fixed width font.
        """
        self.write_tag_noWhitespace(u'code', True, args)

    def _code(self):
        self._closeTag_noWhitespace(u'code')

    def strong(self, **args):
        """
        The ``strong`` tag is the standard XHTML strong.  Note that nowadays it is better to implement this
        typographic behavior through ``span`` and CSS.<para/>
        <todo>Add the other attributes to the ``b`` tag such as: id, class, title, style, dir, lang,
        onclick, ondblclick, onmousedown, onmouseup, onmouseover, onmousemove, onmouseout, onkeypress, onkeydown,
        onkeyup</todo>
        <seealso><www href="http://www.w3schools.com/tags/tag_font_style.asp" target="external"/></seealso>
        """
        self.write_tag_noWhitespace(u'strong', True, args)

    def _strong(self):
        self._closeTag_noWhitespace(u'strong')

    def em(self, **args):
        """
        The ``em`` tag is the standard XHTML emphasis.
        """
        self.write_tag_noWhitespace(u'em', True, args)

    def _em(self):
        self._closeTag_noWhitespace(u'em')

    def b(self, **args):
        """
        The ``b`` tag is the standard XHTML bold.  Note that nowadays it is better to implement this
        typographic behavior through ``span`` and CSS.<para/>
        <todo>Add the other attributes to the ``b`` tag such as: id, class, title, style, dir, lang,
        onclick, ondblclick, onmousedown, onmouseup, onmouseover, onmousemove, onmouseout, onkeypress, onkeydown,
        onkeyup</todo>
        <seealso><www href="http://www.w3schools.com/tags/tag_font_style.asp" target="external"/></seealso>
        """
        self.write_tag_noWhitespace(u'b', True, args)

    def _b(self):
        self._closeTag_noWhitespace(u'b')

    def u(self, **args):
        """
        The ``u`` tag is the standard XHTML underline.  Note that nowadays it is better to implement
        this typographic behavior through ``span`` and CSS.<para/>
        <todo>Add the other attributes to the ``u`` tag such as: id, class, title, style, dir, lang,
        onclick, ondblclick, onmousedown, onmouseup, onmouseover, onmousemove, onmouseout, onkeypress, onkeydown,
        onkeyup</todo>
        <seealso><www href="http://www.w3schools.com/tags/tag_font_style.asp" target="external"/></seealso>
        """
        self.write_tag_noWhitespace(u'u', True, args)

    def _u(self):
        self._closeTag_noWhitespace(u'u')

    def i(self, **args):
        """
        The ``i`` tag is the standard XHTML italic. Note that nowadays it is better to implement
        this typographic behavior through ``span`` and CSS.<para/>
        <todo>Add the other attributes to the ``p`` tag such as: id, class, title, style, dir, lang,
        onclick, ondblclick, onmousedown, onmouseup, onmouseover, onmousemove, onmouseout, onkeypress, onkeydown,
        onkeyup</todo>
        <seealso><www href="http://www.w3schools.com/tags/tag_font_style.asp" target="external"/></seealso>
        """
        self.write_tag_noWhitespace(u'i', True, args)

    def _i(self):
        self._closeTag_noWhitespace(u'i')

    def s(self, **args):
        """
        The ``s`` tag is the standard XHTML strike. Note that nowadays it is better to implement
        this typographic behavior through ``span`` and CSS.<para/>
        <todo>Add the other attributes to the ``p`` tag such as: id, class, title, style, dir, lang,
        onclick, ondblclick, onmousedown, onmouseup, onmouseover, onmousemove, onmouseout, onkeypress, onkeydown,
        onkeyup</todo>
        <seealso><www href="http://www.w3schools.com/tags/tag_strike.asp" target="external"/></seealso>
        """
        self.write_tag_noWhitespace(u's', True, args)

    def _s(self):
        self._closeTag_noWhitespace(u's')

    # D E P R E C A T E D ?
    # strike = s
    # _strike = _s

    def q(self, **args):
        """

        The ``q`` tag defines the start of a short quotation. Note that nowadays it is better to implement
        this typographic behavior through ``span`` and CSS.<para/>
        <todo>Add the other attributes to the ``p`` tag such as: id, class, title, style, dir, lang,
        onclick, ondblclick, onmousedown, onmouseup, onmouseover, onmousemove, onmouseout, onkeypress, onkeydown,
        onkeyup</todo>
        <seealso><www href="http://www.w3schools.com/tags/tag_q.asp" target="external"/></seealso>

        """
        self.write_tag_noWhitespace(u'q', True, args)

    def _q(self):
        self._closeTag_noWhitespace(u'q')

    def sup(self, **args):
        """
        The ``sup`` tag implements the standard XTHML tag for superior (superscript) text.
        <python>
        self.text(u'Normal text')<br/>
        self.sup()<br/>
        self.text(u'and superior')<br/>
        self._sup()<br/>
        </python>
        Normal text <sup>and suporior</sup>
        """
        self.write_tag_noWhitespace(u'sup', True, args)

    def _sup(self):
        self._closeTag_noWhitespace(u'sup')

    def sub(self, **args):
        """
        The ``sub`` tag implements the standard XTHML tag for inferior (subscript) text.
        <python>
        self.text(u'Normal text')<br/>
        self.sub()<br/>
        self.text(u'and inferior')<br/>
        self._sub()<br/>
        </python>
        Normal text <sub>and inferior</sub>
        """
        self.write_tag_noWhitespace(u'sub', True, args)
    def _sub(self):
        self._closeTag_noWhitespace(u'sub')


    def br(self, count=1, **args):
        """
        The ``br`` tag inserts a single line break.<br/>
        The count attribute is not standard XHTML. It indicates the number of ``br`` to repeat.<br/>
        The ``class_`` can define the amount of leading in ``px`` of the break.<br/>
        <seealso><www href="http://www.w3schools.com/tags/tag_br.asp" target="external"/></seealso>
        <python>
        self.br()<br/>
        </python>
        """
        for _ in range(count):
            self.write_tag_noWhitespace(u'br', False, args)

    def nbsp(self, count=1):
        """
        The ``nbsp`` generates the ``count`` (default is 1) amound of non-breaking-spaces.
        """
        self.output('&nbsp;'*count)

    def table(self, **args):
        u"""
        The ``table`` tag defines a table.¬†Inside a ``table`` tag you can put table headers,
        table rows, table cells, and other tables.<br/>
        <seealso><www href="http://www.w3schools.com/tags/tag_table.asp" target="external"/></seealso>
        <python>
        self.table()<br/>
        ...<br/>
        self._table()
        </python>
        """
        self.write_tag_noWhitespace(u'table', True, args)
        #self._debugclass(u'table', self.getClassName(args, self.TABLE_ATTRIBUTES))

    def getClassName(self, args, attributes):
        if 'class_' in args:
            return self.class_2SpaceString(args['class_'])
        else:
            return None

    def _table(self):
        self._closeTag(u'table')


    def thead(self, **args):
        u"""
        Defines the text header of a table.
        """
        self.write_tag_noWhitespace(u'thead', True, args)


    def _thead(self):
        self._closeTag_noWhitespace(u'thead')


    def tfoot(self, **args):
        u"""
        Defines the text footer of a table.
        """
        self.write_tag(u'tfoot', True, args)


    def _tfoot(self):
        self._closeTag(u'tfoot')


    def tbody(self, **args):
        u"""
        Defines the text body of a table.
        """
        self.write_tag(u'tbody', True, args)


    def _tbody(self):
        self._closeTag(u'tbody')

    def tr(self, **args):
        u"""
        Defines a row in a table.<br/>
        <seealso><www href="http://www.w3schools.com/tags/tag_tr.asp" target="external"/></seealso>
        <python>
        self.tr()<br/>
        ...<br/>
        self._tr()
        </python>
        """
        self.write_tag(u'tr', True, args)

    def _tr(self):
        self._closeTag(u'tr')

    def td(self, **args):
        """
        Defines a cell in a table. If the ``rolspan`` or ``colspan`` are not defined or if their value is ``1``
        then the output is ignored.<br/>
        <seealso><www href="http://www.w3schools.com/tags/tag_td.asp" target="external"/></seealso>
        <python>
        self.td()<br/>
        ...<br/>
        self._td()
        </python>
        """
        self.write_tag_noWhitespace(u'td', True, args)
        #self._debugclass(u'td', self.getClassName(args, self.TD_ATTRIBUTES))

    def _td(self):
        self._closeTag_noWhitespace(u'td')

    def th(self, **args):
        """
        Defines a table header cell in a table. The text within the th element usually renders in bold. If the ``rolspan
        `` or ``colspan`` are not defined or if their value is ``1`` then the output is ignored.
        <br/>
        <seealso><www href="http://www.w3schools.com/tags/tag_th.asp" target="external"/></seealso>
        <python>
        self.th()<br/>
        ...<br/>
        self._th()
        </python>
        """
        self.write_tag_noWhitespace(u'th', True, args)

    def _th(self):
        self._closeTag_noWhitespace(u'th')

    def style(self, type='text/css', **args):
        """
        Defines a style in a document. The style element goes in the head section. If you want to include a style sheet in
        your page, you should define the style sheet externally, and link to it using XHTML ``link`` (note that
        this tag is redefined in XierpaBuilder.<br/>
        <seealso><www href="http://www.w3schools.com/tags/tag_style.asp" target="external"/></seealso>
        <python>
        self.style()<br/>
        ...<br/>
        self._style()
        </python>
        """
        self.write_tag('style', True, args)

    def _style(self):
        self._closeTag('style')

    def span(self, **args):
        self.write_tag_noWhitespace(u'span', True, args)

    def _span(self):
        self._closeTag_noWhitespace(u'span')

    def div(self, **args):
        """
        The ``div`` tag defines a division/section in a document.<br/>
        <note>Browsers usually place a line break before and after the div element.</note>
        <seealso><www href="http://www.w3schools.com/tags/tag_div.asp" target="external"/></seealso>
        <python>
        self.div()<br/>
        ...<br/>
        self._div()
        </python>
        """
        self.write_tag_noWhitespace(u'div', True, args)

    def _div(self, comment=None):
        self._closeTag_noWhitespace(u'div')
        if comment is not None:
            self.comment(comment)

    def canvas(self, **args):
        """
        The ``canvas`` tag defines a canvas in a document.
        """
        self.write_tag(u'canvas', True, args)
        self._debugclass(u'canvas', self.getClassName(args, self.CANVAS_ATTRIBUTES))

    def _canvas(self):
        self._closeTag(u'canvas')

    def img(self, **args):
        """
        The ``img`` tag defines an image. The ``img`` tag has no block.<br/>
        To avoid compatibility problems between browser with the default ``border`` value,
        it is set to ``0`` if not defined.<br/>
        <seealso><www href="http://www.w3schools.com/tags/tag_img.asp" target="external"/></seealso>
        **self.img(src='./_image/animage.png', width=100)**.
        If not using online, the replace the url by a local place holder image.
        """
        if not args.get('border'):
            args['border'] = self.C.IMG_DEFAULTBORDER
        if not self.C.useOnline(): # If online, then use the real url. Otherwise local image placeholder
            args['src'] = self.C.URL_IMAGEPLACEHOLDER
        self.write_tag(u'img', False, args)

    def map(self, name):
        self.output(u'<map name="%s">' % name)
        self._pushTag(u'map')

    def _map(self):
        self._closeTag(u'map')

    def area(self, **args):
        if not args.get('border'):
            args['border'] = self.AREA_DEFAULTBORDER
        if args['href']:
            args['href'] = self.e.getPath(args['href'])
        self.write_tag(u'area', False, args)


    def hr(self, **args):
        """
        The ``hr`` tag inserts a horizontal rule.<br/>
        <seealso><www href="http://www.w3schools.com/tags/tag_hr.asp" target="external"/></seealso>
        <python>
        self.hr(size=15, color='green')
        <hr size="15" color="green"/>
        </python>
        """
        self.write_tag_noWhitespace(u'hr', False, args)


    def a(self, **kwargs):
        """
        The ``a`` tag defines an anchor. An anchor can be used in two ways:<br/>
        <list>
            <sep>To create a link to another document by using the href attribute</sep>
            <sep>To create a bookmark inside a document, by using the name or id attribute</sep>
        </list>
        <todo>Add missing attributes</todo>
        <seealso><www href="http://www.w3schools.com/tags/tag_a.asp"/></seealso>
        <python>
        self.a(href='http://www.xierpa.com', class_='navigationlink'<br/>
        ...<br/>
        self._a()
        </python>
        """
        self.write_tag_noWhitespace(u'a', True, kwargs)

    def _a(self):
        self._closeTag_noWhitespace(u'a')

    def nav(self, **kwargs):
        self.write_tag_noWhitespace(u'nav', True, kwargs)

    def _nav(self):
        self._closeTag_noWhitespace(u'nav')

    def frameset(self, **args):
        """
        The ``frameset`` tag creates an frame set that contains frames with other documents.
        <seealso><www href="http://www.w3schools.com/tags/tag_frameset.asp"/></seealso>
        """
        self.write_tag(u'frameset', True, args)


    def _frameset(self):
        self._closeTag(u'frameset')


    def frame(self, **args):
        """
        The ``frame`` tag defines one particular window (frame) within a frameset.
        Each frame in a frameset can have different attributes, such as border, scrolling, the ability to resize, etc.
        <seealso><www href="http://www.w3schools.com/tags/tag_frame.asp"/></seealso>
        """
        self.write_tag(u'frame', True, args)
        self._debugclass(u'frame', self.getClassName(args, self.FRAME_ATTRIBUTES))


    def _frame(self):
        self._closeTag(u'frame')


    def noframes(self, **args):
        """
        The ``noframes`` tag is used for browsers that do not handle frames.<br/>
        The noframes element can contain all the elements that you can find inside the body element of a normal HTML
        page.<br/>
        The noframes element is most used to link to a non-frameset version of the web site or to display a message to
        users that frames are required.<br/>
        The noframes element goes inside the frameset element.<br/>
        <seealso><www href="http://www.w3schools.com/tags/tag_noframes.asp"/></seealso>
        """
        self.write_tag(u'noframes', False, args)
        self._debugclass(u'noframes', self.getClassName(args, self.NOFRAMES_ATTRIBUTES))

    def _noframes(self):
        self._closeTag(u'noframes')

    def iframe(self, src, **args):
        """
        The ``iframe`` tag creates an inline frame that contains another document.
        <seealso><www href="http://www.w3schools.com/tags/tag_iframe.asp"/></seealso>
        """
        r = self.result
        r.write(u'<iframe src="%s"' % src)
        self.getandwrite_attributes(u'iframe', args)
        self.output(u'></iframe>')

    def embed(self, **args):
        """
        <error>Does not seem to be defined in w3schools??</error>
        <python>
        self.embed(src='./_images/amovie.qt')
        </python>
        """
        self.write_tag(u'embed', False, args)

    def script(self, charset='UTF-8', type='text/javascript', **args):
        """
        The ``br`` tag inserts a single line break.<br/>
        Defines a script, such as a JavaScript. Note that if @src is used, then no ``self._script()`` must be used.
        The count attribute is not standard XHTML. It indicates the number of ``br`` to repeat.<br/>
        <seealso><www href="http://www.w3schools.com/tags/tag_script.asp" target="external"/></seealso>
        <python>
        self.script()<br/>
        ...<br/>
        self._script()
        </python>
        """
        #
        #     Build script. Note that if @src is used, then no self._script()
        #     must be used.
        #
        r = self.result.peek()
        r.write(u'<script')
        # Make sure to write "UTF-8" instead of "utf-8" since FireFox 2.0.0.4 will
        # ignore the script otherwise.
        r.write(u' charset="%s"' % charset.upper())
        r.write(u' type="%s"' % type)
        language = args.get(u'language')
        if language is not None:
            r.write(u' language="%s"' % language)
        for key, value in args.items():
            r.write(u' %s="%s"' % (dataAttribute2Html5Attribute(key), value))
        src = args.get(u'src')
        if src is not None:
            r.write(u'></script>\n')
        else:
            self._pushTag(u'script')
            r.write(u'>\n')

    def _script(self):
        self.output(u'\n')
        self._closeTag(u'script')
        self.newline()

    #
    #     L I S T things
    #

    def ul(self, **args):
        """
        The ``ul`` tag defines an unordered list.<br/>
        <seealso><www href="http://www.w3schools.com/tags/tag_ul.asp" target="external"/></seealso>
        <python>
        self.ul()<br/>
        ...<br/>
        self._ul()
        </python>
        """
        self.write_tag(u'ul', True, args)

    def _ul(self):
        self._closeTag(u'ul')

    def ol(self, **args):
        """
        The ``ol`` tag defines the start of a definition list.<br/>
        <seealso><www href="http://www.w3schools.com/tags/tag_ol.asp" target="external"/></seealso>
        <python>
        self.ol()<br/>
        ...<br/>
        self._ol()
        </python>
        """
        self.write_tag(u'ol', True, args)


    def _ol(self):
        self._closeTag(u'ol')


    def li(self, **args):
        """
        The ``li`` tag defines the start of a list item. The ``li`` tag is used in both ordered
        (``ol``) and unordered lists (``ul``).
        <seealso><www href="http://www.w3schools.com/tags/tag_li.asp" target="external"/></seealso>
        <python>
        self.li()<br/>
        ...<br/>
        self._li()
        </python>
        """
        self.write_tag_noWhitespace(u'li', True, args)

    def _li(self):
        self._closeTag_noWhitespace(u'li')

    def dl(self, **args):
        """
        The ``dl`` tag defines an unordered list.<br/>
        <seealso><www href="http://www.w3schools.com/tags/tag_dl.asp" target="external"/></seealso>
        <python>
        self.dl()<br/>
        ...<br/>
        self._dl()
        </python>
        """
        self.write_tag(u'dl', True, args)

    def _dl(self):
        self._closeTag(u'dl')

    def dt(self, **args):
        """
        The ``dt`` tag defines the start of a definition list term.
        The ``dt`` tag is used only in definition lists (``dl``).
        <seealso><www href="http://www.w3schools.com/tags/tag_dt.asp" target="external"/></seealso>
        <python>
        self.dt()<br/>
        ...<br/>
        self._dt()
        </python>
        """
        self.write_tag(u'dt', True, args)

    def _dt(self):
        self._closeTag(u'dt')

    def dd(self, **args):
        """
        The ``dd`` tag defines the start of a definition list term.
        The ``dd`` tag is used only in definition lists (``dl``).
        <seealso><www href="http://www.w3schools.com/tags/tag_dd.asp" target="external"/></seealso>
        <python>
        self.dd()<br/>
        ...<br/>
        self._dd()
        </python>
        """
        self.write_tag(u'dd', True, args)

    def _dd(self):
        self._closeTag(u'dd')


    #
    #     F O R M things
    #

    def form(self, class_=None, name=None, enctype="multipart/form-data", action=None, role=None, method=None,
             onsubmit=None, onreset=None, target=None, style=None, id=None):
        u"""
        The form element creates a form for user input. A form can contain elements such as textfields, checkboxes and
        radio-buttons. Forms are used to pass user data to a specified URL.<br/>
        <seealso><www href="http://www.w3schools.com/tags/tag_form.asp" target="external"/></seealso>

        If an upload tag is used in the form, then the ``enctype`` attribute should be set to ``
        enctype="multipart/form-data"``
        <python>
        self.form(action=e['path'])<br/>
        ...<br/>
        self._form()
        </python>
        """
        #
        #     @class_
        #     @method        GET | POST (default: POST)
        #     @action        (default: e['path'])
        #     @onsubmit
        #     @onreset
        #     @enctype
        #     @target
        #
        if method is None:
            method = 'POST'
        if action is None:
            action = self.e['path']
        self.output(u'<form method="%s" action="%s"' % (method, action))
        if class_ is not None:
            self.output(u' class="%s"' % class_)
        if id is not None:
            self.output(u' id="%s"' % id)
        if role is not None:
            self.output(u' role="%s"' % role)
        if name is not None:
            self.output(u' name="%s"' % name)
        if onsubmit is not None:
            self.output(u' onsubmit="%s"' % onsubmit)
        if enctype is not None:
            self.output(u' enctype="%s"' % enctype)
        if style is not None:
            self.output(u' style="%s"' % style)
        self.output(u' accept-charset="utf-8">')
        # Push as last, so we can see the current tag on the stack
        self._pushTag(u'form')

    def _form(self):
        self._closeTag(u'form')

    def input(self, **args):
        """
        The ``input`` tag defines the start of an input field where the user can enter data.<br/>
        The attribute ``type`` can be one of ``button | checkbox | file | hidden | image | password | radio |
        reset | submit | text``.<br/>
        <seealso><www href="http://www.w3schools.com/tags/tag_input.asp" target="external"/></seealso>
        <python>
        self.input(type='checkbox', name='mycheckbox')<br/>
        </python>
        """
        self.write_tag(u'input', False, args)

    def label(self, **args):
        """
        The ``label`` tag associates a block of plain text with a form input, usually a check or radio box.
        This way the user can click anywhere in the label text to toggle the input on or off.
        It can be implemented two ways: ``<label><input…> Text</label>``, or ``<label for='id_of_input'>
        Text</label>…<input id='id_of_input' …>``.
        <seealso><www href="http://www.w3schools.com/tags/tag_label.asp" target="external"/></seealso>
        """
        self.write_tag(u'label', True, args)

    def _label(self):
        self._closeTag(u'label')

    def select(self, **args):
        """
        The select element creates a drop-down list.<br/>
        <seealso><www href="http://www.w3schools.com/tags/tag_select.asp" target="external"/></seealso>
        <python>
        self.select()<br/>
        ...<br/>
        self._select()
        </python>
        """
        self.write_tag(u'select', True, args)

    def _select(self):
        self._closeTag(u'select')

    def option(self, **args):
        """
        The ``option`` tag defines an option in the drop-down list.<br/>
        <seealso><www href="http://www.w3schools.com/tags/tag_option.asp" target="external"/></seealso>
        <python>
        self.option()<br/>
        ...<br/>
        self._option()
        </python>
        """
        self.write_tag(u'option', True, args)

    def _option(self):
        self._closeTag(u'option')

    def optgroup(self, **args):
        """
        The ``optgroup`` tag defines an option group in the drop-down list.<br/>
        <seealso><www href="http://www.w3schools.com/tags/tag_optgroup.asp" target="external"/></seealso>
        <python>
        self.optgroup()<br/>
        ...<br/>
        self._optgroup()
        </python>
        """
        self.write_tag(u'optgroup', True, args)

    def _optgroup(self):
        self._closeTag(u'optgroup')

    def button(self, **args):
        """
        ``button`` is the standard XHTML control. It is much like ``input type="button"`` but more
        versatile. It has open and close tags, and can take almost any non-form HTML structure inside.
        <seealso><www href="http://xhtml.com/en/xhtml/reference/button/" target="external"/></seealso>
        """
        self.write_tag(u'button', True, args)

    def _button(self):
        self._closeTag(u'button')

    def textarea(self, **args):
        """
        Defines a text area (a multi-line text input control). A user can write text in the text area. In a text
        area you can write an unlimited number of characters. The default font in the text area is fixed pitch.<br/>
        <seealso><www href="http://www.w3schools.com/tags/tag_textarea.asp" target="external"/></seealso>
        <python>
        self.textarea()<br/>
        ...<br/>
        self._textarea()
        </python>
        """
        self.write_tag_noWhitespace(u'textarea', True, args) # No tabbing inside the <textarea> tag.

    def _textarea(self):
        self._closeTag_noWhitespace(u'textarea')

    def meta(self, **args):
        """
        The ``meta`` element provides meta-information about your page, such as descriptions and keywords for
        search engines and refresh rates.<br/>
        <seealso><www href="http://www.w3schools.com/tags/tag_meta.asp" target="external"/></seealso>
        <python>
        self.meta()<br/>
        ...<br/>
        self._meta()
        </python>
        """
        self.write_tag(u'meta', False, args)

    def object(self, **args):
        u"""The ``object`` defines an embedded object. Use this element to add
        multimedia to your XHTML page. This element allows you to specify the data and
        parameters for objects inserted into HTML documents, and the code that can be used to
        display/manipulate that data."""
        self.write_tag_noWhitespace(u'object', True, args)

    def _object(self):
        self._closeTag_noWhitespace(u'object')

    def small(self, **args):
        self.write_tag_noWhitespace(u'small', True, args)

    def _small(self):
        self._closeTag_noWhitespace(u'small')

    def big(self, **args):
        self.write_tag_noWhitespace(u'big', True, args)

    def _big(self):
        self._closeTag_noWhitespace(u'big')

    def param(self, **args):
        u"""The param element allows you to specify the run-time settings for an object inserted
        into XHTML documents."""
        self.write_tag(u'param', False, args)

    # N O N - H T M L

    def comment(self, s):
        if s:
            self.output('<!-- %s -->' % object2SpacedString(s))<|MERGE_RESOLUTION|>--- conflicted
+++ resolved
@@ -246,17 +246,9 @@
 
         self.body()
         # Instead of calling the main self.block
-<<<<<<< HEAD
-        eId = e.name or e.class_ or e.eId
-        self.div(class_='page_' + eId)
-        if e.class_:
-            self.comment(e.class_) # Add reference Python class name of this component
-        self._div(comment='.page_'+ eId)
-=======
         self.div(class_='page_' + e.class_)
         self.comment(e.class_) # Add reference  Python class name of this component
         self._div(comment='.page_'+ e.class_)
->>>>>>> 10e632fc
         self._body()
         self._html()
         self.closeOutput()
