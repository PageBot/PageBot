<<<<<<< HEAD
js#!/usr/bin/env python
=======
#!/usr/bin/env python3
>>>>>>> 5f316142
# -*- coding: UTF-8 -*-
# -----------------------------------------------------------------------------
#     Copyright (c) 2016+ Buro Petr van Blokland + Claudia Mens
#     www.pagebot.io
#
#     P A G E B O T
#
#     Licensed under MIT conditions
#
#     Supporting DrawBot, www.drawbot.com
#     Supporting Flat, xxyxyz.org/flat
# -----------------------------------------------------------------------------
#
#     style.py
#
# Pre-replacement in font names, to get standard non-CamelCase style names
# Works togehter with toolbox.transformer.path2StyleNameParts().
# From --> To pattern replacement.

STYLE_REPLACEMENTS = (
    # Weight
    ('UltraLight', 'Ultralight'),
    ('UltLt', 'Ultralight'),
    ('SemiLight', 'Semilight'),
    ('SemiBold', 'Semibold'),
    ('SemBold', 'Semibold'),
    ('ExtraBold', 'Extrabold'),
    ('UltraBlack', 'Ultrablack'),
    ('Ultra Black', 'Ultrablack'),
    ('Ultra-Black', 'Ultrablack'),
    ('Ultra_Black', 'Ultrablack'),
    ('ExtrBlack', 'Extrablack'),
    ('ExtBlack', 'Extrablack'),
    ('ExBla', 'Extrablack'),
    ('ExBlck', 'Extrablack'),

    # Width
    ('UltCnd', 'Ultracondensed'),
    ('UltraCondensed', 'Ultracondensed'),
    ('ExtraCondensed', 'Extracondensed'),
    ('Ultra Condensed', 'Ultracondensed'),
    ('Extra Condensed', 'Extracondensed'),
    ('Ultra-Condensed', 'Ultracondensed'),
    ('Extra-Condensed', 'Extracondensed'),
    ('Ultra_Condensed', 'Ultracondensed'),
    ('Extra_Condensed', 'Extracondensed'),

    ('ExtraExtended', 'Extraextended'),
    ('UltraExtended', 'Ultraextended'),
    ('Extra Extended', 'Extraextended'),
    ('Ultra Extended', 'Ultraextended'),
    ('Extra-Extended', 'Extraextended'),
    ('Ultra-Extended', 'Ultraextended'),
    ('Extra_Extended', 'Extraextended'),
    ('Ultra_Extended', 'Ultraextended'),
)<|MERGE_RESOLUTION|>--- conflicted
+++ resolved
@@ -1,8 +1,4 @@
-<<<<<<< HEAD
-js#!/usr/bin/env python
-=======
 #!/usr/bin/env python3
->>>>>>> 5f316142
 # -*- coding: UTF-8 -*-
 # -----------------------------------------------------------------------------
 #     Copyright (c) 2016+ Buro Petr van Blokland + Claudia Mens
